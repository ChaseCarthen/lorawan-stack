# Changelog

All notable changes to this project are documented in this file.

The format is based on [Keep a Changelog](https://keepachangelog.com/en/1.0.0/),
with the exception that this project **does not** follow Semantic Versioning.

For details about compatibility between different releases, see the **Commitments and Releases** section of our README.

## [Unreleased]

### Added

- Allow setting an expiry date for API keys in the Console
- New event type `gs.gateway.connection.stats` with connection statistics. A new event is sent at most every `gs.update-connection-stats-debounce-time` time and at least every `gs.update-connection-stats-interval` time.
- Button to export as JSON end device `mac-settings` and `mac-state` in the Console.

### Changed

- Event type for `gs.up.receive` event to `GatewayUplinkMessage`.
- Default debounce time for updating connection stats in de Gateway Server (configuration setting `gs.update-connection-stats-debounce-time`) is now 30 seconds.
- Error code when importing CSV file with invalid LoRaWAN or Regional Parameters version.
- Emails sent by the Identity Server now also contain HTML versions.
  - For the images in these emails to work, an absolute `is.email.network.assets-base-url` (and optionally `is.email.network.branding-base-url`) needs to be set in configuration.
- Notification emails are now sent through the Notification Service of the Identity Server.
- "Last activity"-information in the Console is now sourced as a single aggregate from the Identity Server.
- End device overview in the Console.
  - Showing MAC/PHY versions and used frequency plan.
  - Hiding the entity description if not set.
  - Showing information of pending sessions.
  - Automatically updating session info (no refresh necessary to schedule downlinks after a device has joined).
  - Showing session start time.
- The Things Stack is now built with Go 1.18.
<<<<<<< HEAD
- Layout of webhook and Pub/Sub forms to improve UX.
=======
- The Network Server Address used for End Device Claiming is fetched from the configuration instead of client input.
>>>>>>> 40855802

### Deprecated

### Removed

- The ability to create custom email templates.

### Fixed

- Support `app_eui` as alias for `join_eui` in CSV file import, per documentation.
- End devices frame counts being displayed as `n/a` when event stream contained historical data message events.
- Gateway general settings (Basic settings) not saving changes in some cases.
- Contact info validation not possible when user is already logged in.
- CLI not allowing devices to be created or updated.
- End device creation no longer errors on missing application info rights.
- Missing success notification when successfully deleting an application in the Console.
- CLI create commands for applications, gateways and clients no longer have their decoded ID emptied when using the `--user-id` flag.

### Security

- Security fix for an issue where the description and list of rights of arbitrary API keys could be retrieved by any logged-in user if the 24-bit random API key ID was known.

## [3.19.1] - 2022-05-04

### Changed

- Application Server now decodes downlink if a downlink decoder is present and binary payload is scheduled.

### Fixed

- End devices frame counts being displayed as `n/a` when event stream contained historical data message events.
- Gateway general settings (Basic settings) not saving changes in some cases.

## [3.19.0] - 2022-04-21

### Added

- Session management page in Account App.
- Status page references in the Console.
- Notification Service API that will allow users to receive notifications about their registered entities.
  - This requires a database schema migration (`ttn-lw-stack is-db migrate`) because of the added tables.
- Add `network_server_address`, `application_server_address` and `join_server_address` to applications.
  - This requires a database schema migration (`ttn-lw-stack is-db migrate`) because of the added columns.
- New ADR settings API, which allows stronger control over the ADR algorithm.
  - The new settings fields can be found under `mac-settings.adr`, and are mutually exclusive with `use-adr` and `adr-margin`. The legacy settings need to be unset before the new API options may be used.
  - `mac-settings.adr.mode.disabled` completely disables the ADR algorithm.
  - `mac-settings.adr.mode.static.data-rate-index`, `mac-settings.adr.mode.static.nb-trans`, `mac-settings.adr.mode.static.tx-power-index` allow the user to provide static ADR parameters to be negotiated with the end device. These options persist over multiple sessions and do not require a session reset in order to be propagated to the current session.
  - `mac-settings.adr.mode.dynamic.min-data-rate-index` and `mac-settings.adr.mode.dynamic.max-data-rate-index` control the data rate index range which the Network Server will attempt to negotiate with the end device. Note that if the provided interval is disjoint with the available data rate indices, no negotiation will take place.
  - `mac-settings.adr.mode.dynamic.min-tx-power-index` and `mac-settings.adr.mode.dynamic.max-tx-power-index` have similar behavior, but for transmission power indices.
  - `mac-settings.adr.mode.dynamic.min-nb-trans` and `mac-settings.adr.mode.dynamic.max-nb-trans` have similar behavior, but for NbTrans.
  - `mac-settings.adr.mode.dynamic.margin` may be used to provide the margin of the ADR algorithm. It replaces the old `adr-margin` setting.
  - `use-adr` and `adr-margin` are still supported, but deprecated. Any future API usage should instead use the `mac-settings.adr` settings.
- Service to parse QR codes and return the data within.

### Changed

- Sortable tables are now sorted by default in the Console

### Fixed

- Console determining gateways as "Other cluster" even though using the same host if server addresses not matching exactly (e.g. due to using different host or scheme).
- Inconsistency in setting gateway's LNS Auth key in the Console.
- CLI no longer informs the user that is using the default JoinEUI when passing its value via flags.
- Generating device ID from a DevEUI when importing a CSV file.
- The `is-db migrate` command that failed when running on databases created by `v3.18`.
- Some error messages being displayed as `error:undefined:undefined` in the Console, e.g. in the live data view.
- Missing `query` flag on CLI search commands.

## [3.18.2] - 2022-03-29

### Added

- Support for importing end devices using a CSV file. See [documentation](https://www.thethingsindustries.com/docs/reference/data-formats/#csv) for the data format.
- Support claiming end devices in an external Join Server (ex: The Things Join Server).
- Support to fetch LoRaWAN end device profiles using numeric identifiers.

### Changed

- Replace `as.down.data.forward` to `as.down.data.receive` in default event filter, so that decrypted and decoded dowlink payload can be examined in the Console.

### Fixed

- Join-accept scheduling if it took more than ~1.2 seconds to process the device activation with default configuration. These slow device activations can be observed when using external Join Servers.
- Fix issues in the webhook forms causing webhooks to be created with all message types enabled and no way of deactivating message types.
- Fix validation issue in the webhook form not detecting message type paths with more than 64 characters.
- Fix "reactivate"-webhook button in the Console.
- Port returned by the LBS LNS discovery message if standard 80/443 ports are used.

## [3.18.1] - 2022-03-09

### Added

- Add HTTP basic authentication configuration to the webhooks form in the Console.
- Show repository formatter code in the payload formatter form in the Console and allow pasting the application and payload formatter code when using the JavaScript option.
- gRPC service to Gateway Configuration Server so that gateway configurations can be obtained via gRPC requests.
- The option to configure the Redis idle connection pool timeout, using the `redis.idle-timeout` setting.
- New RP002 regional parameters as options during device registration in the Console.
- Default gateway visibility configuration in Packet Broker agent in the Console.

### Changed

- The custom webhook option is now shown at the top of the list in the Console when adding new webhooks.
- Wording around webhook statuses to `Healthy`, `Requests failing` and `Pending`.
- The uplink event preview in the Console now shows the highest SNR.
- When scheduling downlink messages with decoded payload, the downlink queued event now contains the encoded, plain binary payload.
- When Application Server forwards downlink messages to Network Server, the event payload now contains the encrypted LoRaWAN `FRMPayload`.
- The Network Server will now match downlink acknowledgements on the `cache` redis cluster (previously the `general` cluster was used).
- Gateway Connection statistics updates are now debounced. The debounce period occurs before the statistics are stored, and can be configured using the `gs.update-connection-stats-debounce-time` setting (default 5 seconds).
- Payload formatter form layout in the Console.
- Event publication when the Redis backend is used may no longer block the hot path. Instead, the events are now asynchronously published, which may render their ordering to change.
  - The events are queued and published using the worker pool mechanism, under the `redis_events_transactions` pool.
  - The length of the queue used by the pool may be configured using the `events.redis.publish.queue-size` setting.
  - The maximum worker count used by the pool may be configured using the `events.redis.publish.max-workers` setting.

### Removed

- Ability to select the `Repository` payload formatter type for end devices that have no Device Repository association or have no associated repository payload formatter.

### Fixed

- Consistent ordering of entities with equal values for the sort field.
- Fix `xtime` sent to LBS gateways for Class C downlinks.

## [3.18.0] - 2022-02-23

### Added

- Retain at most 10 recent session keys in the Join Server. This avoids a slowly growing number of session keys in the Join Server's database.
  - This requires a database migration (`ttn-lw-stack js-db migrate`).
- Add TTL for gateway connection stats. Can be configured with the option `gs.connection-stats-ttl`.
- Add `query` field to search requests, allowing to search for a string in any of ID, Name, Description and EUI (for entities that have EUIs).
- Added fallback values for end device import in the Console.

### Changed

- The minimum required Redis version is now 6.2.
- Applications on other cluster will be hidden in Applications list in the Console.

### Deprecated

- Gateway Server setting `gs.update-connection-stats-debounce-time` is no longer valid.

### Fixed

- Webhook statuses being shown as pending regardless of their actual condition.
- Device activation flow with a LoRaWAN Backend Interfaces 1.1 capable Join Server.
  - Join Servers using Backend Interfaces 1.1 (protocol `BI1.1`) must be configured with a `sender-ns-id` containing the EUI of the Network Server.
- Fix `time.Duration` flags in CLI.
- Gateway Server will no longer leave permanent gateway connection stats data on the registry when crashing.

## [3.17.2] - 2022-01-30

### Added

- Add configurable storage limit to device's DevNonce in the JoinServer. Can be configured using the option `js.dev-nonce-limit`.
- Fix copy button in API key modal in the Console.
- Enable copying and format transformations of byte values in the event previews in the Console.
- Attribute `administrative_contact` on "gateway eui taken" error to help users resolve gateway EUI conflicts.
- Add retry capability for cli requests. Can be configured with the options found in `retry-config`, some of the configuration options are `retry-config.max` and `retry-config.default-timeout`.

### Changed

- Webhook maximum header value length extended to 4096 characters.
- Limited the end device event types that are included in application event streams to only application layer events, errors and warnings. Other end device events can still be received when subscribing to end device device events.
- Several small improvements to the styling, structuring and input logic of forms in the Console.

### Fixed

- CLI Completion and Documentation commands no longer try to make a server connection.
- When an end device has both `NwkKey` and `AppKey` provisioned in the Join Server, `NwkKey` is used for MIC and session key derivation when activating the device in LoRaWAN 1.0.x. This is per LoRaWAN 1.1 specification.
- Gateway Server will no longer report the gateways as being both connected and disconnected at the same time.

## [3.17.1] - 2022-01-12

### Changed

- Gateways are removed from the Packet Broker Mapper API when unsetting the location public setting. This is to remove gateways from the map. Previously, the location was still set, but it did not get updated.

### Fixed

- Rate limiting of cluster authenticated RPCs.
- CLI panic when setting end devices.

## [3.17.0] - 2022-01-07

### Added

- Support reading the Join Server's default JoinEUI and using this in the CLI for end device creation.
  - The Join Server has a new API `GetDefaultJoinEUI`.
  - The default JoinEUI can be configured on the Join Server using the option `--js.default-join-eui`.
- Filtering of end device frequency plans in end device forms based on band id in the Console.
- Showing automatically set entity locations in the Console.
- Applications, OAuth clients, gateways and organizations now have an `administrative_contact` and `technical_contact`.
  - This requires a database schema migration (`ttn-lw-stack is-db migrate`) because of the added columns.

### Deprecated

- The `contact_info` fields of applications, OAuth clients, gateways, organizations and users.

### Fixed

- CLI panic when getting devices.
- Application uplink processing serialization behavior in the Application Server.

## [3.16.2] - 2021-12-17

### Added

- User defined antenna gain for LBS gateways.
- Webhooks now have a health status associated with them. Webhooks that fail successively are now disabled for a period of time.
  - Failure in this context means that the HTTP endpoint returned a non-2xx status code.
  - A successful HTTP request will reset the failure counter.
  - The number of allowed successive failures and cooldown period can be configured using the `--as.webhooks.unhealthy-attempts-threshold` and `--as.webhooks.unhealthy-retry-interval` configuration options.
- Webhook enabled path validation in the Console.

### Changed

- Increased the maximum gRPC message size to 16MB.
- Gateways which have been deleted are now automatically disconnected by the Gateway Server.
- Mark off and hide and restrict access to end devices that are registered on a different cluster in the Console.
- Show more detailed last activity information inside tooltip info in the Console.
- Add a button to allow exporting the event log in the Console.

### Fixed

- Access to application payload formatters for users with `RIGHT_APPLICATION_SETTINGS_BASIC` right.
- End device mac settings handling in the Console.
- Uplink and downlink counters display on end device activity in the Console.
- Join settings handling in JS-only deployments in the Console.
- Configuring Packet Broker listed option when Packet Broker Agent is configured with a Packet Broker tenant API key.
- Contact info validation through the Account app.

## [3.16.1] - 2021-11-26

### Added

- Support for fine timestamps and frequency offsets sent by gateways with SX1303 concentrator using the legacy UDP protocol.
- Support for resetting end device session context and MAC state in the Console.
- The Content-Security-Policy header (that was previously behind the `webui.csp` feature flag) is now enabled by default.
- Default `Cache-Control: no-store` headers.
- `Cache-Control: public, max-age=604800, immutable` headers for hashed static files.
- Experimental support for BasicStation GPS timestamps which use the wrong precision (milliseconds instead of microseconds).
  - The Gateway Server will attempt to determine the correct GPS timestamp from the provided `gpstime` based on the time at which the upstream message has been received.
  - This workaround will be available until the related gateway vendors will release patches for this issue.
- Firmware version of The Things Kickstarter Gateway are written to the gateway attributes upon receiving a valid status message.
- Desired mac settings to end device general settings in the Console.
- Experimental support for Azure Blob Storage. Only authentication via Managed Identity is supported.

### Changed

- Gateway server disconnects LoRa Basics Station gateways that stop sending pongs to server pings. This does not apply to gateways that don't support pongs.
- The new plugin for reading/writing JSON in our API (that was previously behind the `jsonpb.jsonplugin` feature flag) is now enabled by default. All API responses should be equivalent, but in some cases object fields may be in a different order.

### Fixed

- The reported sub-band's `downlink_utilization` in gateway connection stats now represents the utilization of the available duty-cycle time.
- Missing fields when admins list non-owned entities.
- Using the correct timestamp when retreiving the "Last activity" data point for Gateways on initial page loads in the Console.
- Events reappearing in the end device data view after clearing them when navigating back and forth.

## [3.16.0] - 2021-11-12

### Added

- `ttn_lw_as_subscription_sets_publish_success_total` and `ttn_lw_as_subscription_sets_publish_failed_total` metrics to track the number of subscription set publish attempts.
- Application Server advanced distribution settings:
  - `as.distribution.global.individual.subscription-blocks` controls if the Application Server should block while publishing traffic to individual global subscribers (such as MQTT clients).
  - `as.distribution.global.individual.subscription-queue-size` controls how many uplinks the Application Server should buffer for an individual global subscriber. Note that when the buffer is full, the Application Server will drop the uplinks if `--as.distribution.global.individual.subscription-blocks` is not enabled. Use a negative value in order to disable the queue.
  - `as.distribution.local.broadcast.subscription-blocks` controls if the Application Server should block while publishing traffic to broadcast local subscribers (such as webhooks and application packages matching).
  - `as.distribution.local.broadcast.subscription-queue-size` controls how many uplinks the Application Server should buffer for an broadcast local subscriber. Has the same semantics as `--as.distribution.global.individual.subscription-queue-size`.
  - `as.distribution.local.individual.subscription-blocks` controls if the Application Server should block while publishing traffic to individual local subscribers (such as PubSub integrations).
  - `as.distribution.local.individual.subscription-queue-size` controls how many uplinks the Application Server should buffer for an individual local subscriber. Has the same semantics as `--as.distribution.global.individual.subscription-queue-size`.
- `ttn_lw_gs_txack_received_total`, `ttn_lw_gs_txack_forwarded_total` and `ttn_lw_gs_txack_dropped_total` metrics, which track the transmission acknowledgements from gateways.
- `gs.txack.receive`, `gs.txack.drop` and `gs.txack.forward` events, which track the transmission acknowledgements from gateways.
- `ttn-lw-stack as-db migrate` command to migrate the Application Server database. This command records the schema version and only performs migrations if on a newer version.
  - Use the `--force` flag to force perform migrations.
- Server-side event filtering with the `names` field.

### Changed

- Gateway Server default UDP worker count has been increased to 1024, from 16.
- Application Server webhooks and application packages default worker count has been increased to 1024, from 16.
- Application Server no longer sets the end device's `session.started_at` and `pending_session.started_at`. The session start time should be retrieved from the Network Server, per API specification.
  - This requires an Application Server database migration (`ttn-lw-stack as-db migrate`) to clear the `started_at` field in existing (pending) sessions.
- Console changing to server-side event filtering (used to be client-side).

### Removed

- The `ttn_lw_gs_status_failed_total`, `ttn_lw_gs_uplink_failed_total` metrics. `ttn_lw_gs_status_dropped_total` and `ttn_lw_gs_uplink_dropped_total` should be used instead, as they contain the failure cause.
- The `gs.status.fail` and `gs.up.fail` events. `gs.status.drop` and `gs.up.drop` should be used instead, as they contain the failure cause.
- The `data_rate_index` field in uplink message metadata. Observe the fully described data rate in the `data_rate` field instead.
- LoRaWAN data rate index reported to LoRa Cloud DMS.
- Dockerfile doesn't define environmental variables `TTN_LW_BLOB_LOCAL_DIRECTORY`, `TTN_LW_IS_DATABASE_URI` and `TTN_LW_REDIS_ADDRESS` anymore. They need to be set when running the container: please refer to `docker-compose.yml` for example values.
- `CockroachDB` from development tooling as well as config option within `docker-compose.yml`.
  - This also changes the default value of the `--is.database-uri` option, so it can connect to the development Postgres database by default.

### Fixed

- Handling of NaN values in our JSON API.
- Receiver metadata from more than one antenna is now available in messages received from Packet Broker.
- Unhelpful error message when aborting the OIDC Login in the Console.
- Parsing of multi-word description search queries.

## [3.15.3] - 2021-10-26

### Fixed

- Gateway disconnection when location updates from status messages are enabled.
- Table entries not allowing to be opened in new tabs in the Console.
- Right clicking on table entries navigating to respective entity in the Console.

## [3.15.2] - 2021-10-22

### Added

- `tls.cipher-suites` config option to specify used cipher suites.
- Support for enhanced security policies of Packet Broker services.
- Handling of MAC and PHY versions in end device forms based on selected frequency plan in the Console.
- Support for scheduling downlink messages as JSON in the Console.
- Support for Packet Broker authentication through LoRaWAN Backend Interfaces. This adds the following configuration options:
  - `interop.public-tls-address`: public address of the interop server. The audience in the incoming OAuth 2.0 token from Packet Broker is verified against this address to ensure that other networks cannot impersonate as Packet Broker;
  - `interop.packet-broker.enabled`: enable Packet Broker to authenticate;
  - `interop.packet-broker.token-issuer`: the issuer of the incoming OAuth 2.0 token from Packet Broker is verified against this value.
- Support for LoRaWAN Backend Interfaces in Identity Server to obtain an end device's NetID, tenant ID and Network Server address with the use of a vendor-specifc extension (`VSExtension`). This adds the following configuration options:
  - `is.network.net-id`: the NetID of the network. When running a Network Server, make sure that this is the same value as `ns.net-id`.
  - `is.network.tenant-id`: the Tenant ID in the host NetID. Leave blank if the NetID that you use is dedicated for this Identity Server.
- Configuration option `experimental.features` to enable experimental features.
- Tooltip descriptions for "Last activity" values (formerly "Last seen") and uplink/downlink counts in the Console.
- Status pulses being triggered by incoming data in the Console.
- Packet broker page crashing when networks with a NetID of `0` are present.
- Allowing to toggle visibility of sensitive values in text inputs in the Console.
- Webhook failed event.

### Changed

- Searching for entity IDs is now case insensitive.
- Renamed entitie's "Last seen" to "Last activity" in the Console.
- The database queries for determining the rights of users on entities have been rewritten to reduce the number of round-trips to the database.
- The default downlink path expiration timeout for UDP gateway connections has been increased to 90 seconds, and the default connection timeout has been increased to 3 minutes.
  - The original downlink path expiration timeout was based on the fact that the default `PULL_DATA` interval is 5 seconds. In practice we have observed that most gateways actually send a `PULL_DATA` message every 30 seconds instead in order to preserve data transfer costs.
- The default duration for storing (sparse) entity events has been increased to 24 hours.

### Removed

- Option to select targeted stack components during end device import in the Console.

### Fixed

- LoRaWAN Backend Interfaces 1.1 fields that were used in 1.0 (most notably `SenderNSID` and `ReceiverNSID`). Usage of `NSID` is now only supported with LoRaWAN Backend Interfaces 1.1 as specified.
- Connection status not being shown as toast notification.
- Registering and logging in users with 2 character user IDs in the Account App.
- Frequency plan display for the gateway overview page in the Console.
- Profile settings link not being present in the mobile menu in the Console.
- Calculation of "Last activity" values not using all available data in the Console.
- Layout jumps due to length of "Last activity" text.
- Invalid `session` handling in Network Layer settings form in the Console.

### Security

- Network Servers using LoRaWAN Backend Interfaces to interact with the Join Server can now provide a single Network Server address in the X.509 Common Name of the TLS client certificate (the old behavior) or multiple Network Server addresses in the X.509 DNS Subject Alternative Names (SANs). DNS names have precedence over an address in the Common Name.

## [3.15.1] - 2021-10-01

### Added

- Packet Broker gateway visibility management (default settings only). See `ttn-lw-cli packetbroker home-networks gateway-visibilities --help` for more information.

### Changed

- The Gateway Server worker pools may now drop workers if they are idle for too long.
- FPort = 0 uplinks are no longer decoded by the Application Server, and the Network Server no longer provides the frame payload to the Application Server for these messages.

### Fixed

- Emails to admins about requested OAuth clients.
- `session` handling for joined OTAA end devices in the Console.
- Empty Join Server address handling in end device creation form in the Console.
- Data Rate to data rate index matching for uplinks and downlinks.

## [3.15.0] - 2021-09-17

### Added

- RPC to query supported PHY versions for a given Band ID.
- Non-TLS LNS endpoint support.

### Changed

- Update to Go 1.17.
- LBS timestamp rollover threshold.
- Layout of error pages.
- The Application Server worker pools may now drop workers if they are idle for too long.
- Improved error page UX in the Console.

### Fixed

- Entity purge handling for non-admin users in the Console.
- URL field validation in webhook forms in the Console when value is not trimmed.
- Not rendering site header and footer for error pages in some situations.
- Not providing a copy button for error pages in some situations.
- Improved errors for invalid URLs.
- Limit length of search queries within tables in the Console to 50 to comply with API validation.
- External Join Server address handling in end device creation form in the Console.
- Updating `supports_class_b` field in the end device general settings page in the Console.

## [3.14.2] - 2021-08-27

### Added

- CLI warnings about insecure connections.
- CLI warnings about using the `--all` flag.
- Packet Broker network listed switch in the Console.
- Improved errors for invalid command-line flags.
- Validation of entity attributes in the Console, with regards to maximum length for keys and values.
- CLI command to decode raw LoRaWAN frames (`ttn-lw-cli lorawan decode`), useful for debugging purposes.
- Options to restore or purge deleted applications, gateways and organizations in the Console.
- Handling of default mac settings values when manually registering end devices in the Console.
- Add a new `class_b_c_downlink_interval` field that can be configured to set the minimum interval between a network initiated downlink (Class B & Class C) and an arbitrary downlink per device.
- Retrieve count of upstream messages from the Storage Integration by end device.
  - See the new `GetStoredApplicationUpCount` RPC.
  - See the new `ttn-lw-cli applications storage count` and `ttn-lw-cli end-devices storage count` CLI commands.

### Changed

- The Identity Server now returns a validation error when trying to update the EUIs of an end device.
- Network Server no longer accepts RX metadata from Packet Broker if the originating forwarder network equals the current Network Server (by NetID and cluster ID, based on`ns.net-id` and `ns.cluster-id` configuration). This avoids duplicate RX metadata as well as redundant downlink scheduling attempts through Packet Broker after the cluster's Gateway Server already failed to schedule.
- Usability of the end device import function in the Console.
  - Show a per-device report when errors occur.
  - More structural changes to the process to improve UX.

### Removed

- Packet Broker mutual TLS authentication; only OAuth 2.0 is supported now.
- `request_details` from errors in the Console.

### Fixed

- Generated CLI configuration for The Things Stack Community Edition.
- End device access with limited rights in the Console.
- Parsing of ID6 encoded EUIs from Basic Station gateways.
- Warnings about unknown fields when getting or searching for gateways.
- Internal Server Errors from `pkg/identityserver/store`.
- Console rendering blank pages in outdated browsers due to missing or incomplete internationalization API.
- Error in edit user form (Console) when submitting without making any changes.
- `description` field not being fetched in edit user form (admin only) in the Console.
- Ignore invalid configuration when printing configuration with `ttn-lw-cli config` or `ttn-lw-stack config`.
- Emails about API key changes.
- Avoid rendering blank pages in the Console for certain errors.
- Blank page crashes in the Console for certain browsers that do not fully support `Intl` API.
- End device session keys handling in the Console.
- Byte input width in Safari in the Console.

## [3.14.1] - 2021-08-06

### Added

- New config option `--as.packages.timeout` to control the message processing timeout of application packages.
- Option to view and copy error details in full view errors in the Console.
- Metrics for CUPS requests.
- Language chooser in the footer in the Console.
- Japanese language support in the Console.

### Changed

- Cache Root CA for client TLS configuration.
- Identity Server no longer allows removing the `_ALL` right from entity collaborators if that leaves the entity without any collaborator that has the `_ALL` right.
- The Network Server application uplink queue may now be skipped if the Application Server peer is available at enqueue time.
- The interval for updating gateways in Packet Broker is now 10 minutes (was 5 minutes) and the timeout is 5 seconds (was 2 seconds).

### Fixed

- Improved errors when ordering search requests by non-existent fields.
- LNS authentication key handling for gateways in the Console.

## [3.14.0] - 2021-07-23

### Added

- Gateway antenna placement; unknown, indoor or outdoor. This can now be specified with CLI, e.g. for the first antenna: `ttn-lw-cli gateways set <gateway-id> --antenna.index 0 --antenna.placement OUTDOOR`. The antenna placement will be reported to Packet Broker Mapper.
  - This requires a database schema migration (`ttn-lw-stack is-db migrate`) because of the added columns.
- Payload formatter length validation in the Console.
- User session management (listing and deleting) in the Identity Server and the CLI.
- Improved logging for the OAuth server.
- LR-FHSS modulation
  - Additional fields for the Gateway and Rx Metadata API. This requires a database schema migration (`ttn-lw-stack is-db migrate`) because of the added columns.
  - Support for LR-FHSS fields when translating uplink messages with the UDP protocol.
- Network Server now appends network identifiers in forwarded uplink messages. These are populated from the `ns.net-id` and the new `ns.cluster-id` configuration option.
  - See the new `uplink_message.network_identifiers.net_id`, `uplink_message.network_identifiers.cluster_id` and `uplink_message.network_identifiers.tenant_id` fields.
  - This can be useful for HTTP webhooks to determine the Network Server that received and forwarded an uplink message.
- `GetDefaultMACSettings` RPC for requesting the default and desired MAC settings for a Band (Frequency Plan) and LoRaWAN regional parameters version.
- Error handling for missing templates in device repository form in the Console.
- Opt out of Packet Broker for individual gateways, see the new `disable_packet_broker_forwarding` gateway option.
  - This requires a database schema migration (`ttn-lw-stack is-db migrate`) because of the added columns.
  - This is only relevant when Packet Broker is enabled and configured by the network operator.
- Gateways are now disconnected when settings affecting the connection with Gateway Server change. Use the `gs.fetch-gateway-interval` and `gs.fetch-interval-jitter` to configure how often the gateway is fetched from the entity registry.
- Small UX improvements to the LoRaCloud DAS forms in the Console.
- End device first activation timestamp in the Identity Server end device store.
  - This requires a database schema migration (`ttn-lw-stack is-db migrate`) because of the added columns.
- `AppJs` interface for applications to get the LoRaWAN AppSKey directly from the Join Server.
- Console support for DevEUI generation from the configured DevEUI address block.
  - This requires `console.ui.dev-eui-issuing-enabled` and `console.ui.dev-eui-app-limit` to be set with the same values as in the Identity Server configuration.
- Gateway antenna placement selection in the Console.

### Changed

- When a gateway uplink message contains duplicate data uplinks, only the one with the highest RSSI are forwarded.
- The HTTP port now allows HTTP/2 connections over cleartext (h2c).
- `ttn-lw-stack ns-db migrate` command records the schema version and only performs migrations if on a newer version.
  - Use the `--force` flag to force perform migrations.
- Any authenticated user in the network can now list the collaborators of entities in the network.
- The search RPCs no longer require fields to be specified in the field mask when those fields are already specified as filters.
- When generating client configuration with the CLI `use` command, automatically set the correct Identity Server and OAuth Server addresses for The Things Stack Cloud and The Things Stack Community Edition.

### Removed

- The `old` log format.

### Fixed

- Network Server ADR algorithm data rate adjustment behavior on negative margin.
- CLI `gateway set --antenna.remove` command failing to remove gateway antennas in some cases.
- CLI `gateway set --antenna.gain <gain>` command crashing when no gateway antennas are present.
- Webhook template path variable expansion of query parameters.
- LBS LNS Auth Secret displays garbage value when updated.
- Transmit confirmation messages for LoRa Basics Station gateways.
- Instability and frequent crashes when internet connection is lost in the Console.
- Panic in GCS when CUPS rotation is set without a key.
- Rate limiting for `GatewayRegistry.GetGatewayIdentifiersForEUI` is now applied per gateway EUI.
- Network Server ensures that the Band ID in the end device version identifiers match the configured Frequency Plan of the device.

## [3.13.3] - 2021-07-02

### Added

- Email sent to admins when an OAuth client is requested by a non-admin user.
- Packet Broker UI in the Console (admin only).
- New config option `--console.oauth.cross-site-cookie` to control access to OAuth state cookie between origins.
  - This option needs to be set to `true` (default is `false`) in multi-cluster deployments in order to support OAuth clients that use POST callbacks.
- Application Server forwards upstream messages of type `ApplicationDownlinkSent` for application downlink messages that were acknowledged with a TxAck message from the gateway.
  - MQTT clients can subscribe to the topic `v3/{application-id}/devices/{device-id}/down/sent`.
  - For HTTP webhooks, make sure that the **Downlink Sent** messages are enabled.
- Query for the most recent application messages from the Storage Integration API with the new `last` parameter (for example, `?last=10m` or `?last=2h`). See also `--last` argument for the `ttn-lw-cli applications storage get` and `ttn-lw-cli end-devices storage get` commands.
- A location solved message is published automatically by Application Server when the decoded payload contains coordinates (e.g. `latitude` and `longitude`, among other combinations, as well as support for accuracy and altitude).
- Configuration option to include Packet Broker metadata in uplink messages: `pba.home-network.include-hops`. By default, this is now disabled.
- Update gateway identity, status, antennas, frequency plan, location and receive and transmit rates to Packet Broker Mapper. Mapping is enabled when the Forwarder role is enabled. The following new configuration options are introduced to change the default behavior:
  - `gs.packetbroker.update-gateway-interval`: Update gateway interval
  - `gs.packetbroker.update-gateway-jitter`: Jitter (fraction) to apply to the update interval to randomize intervals
  - `gs.packetbroker.online-ttl-margin`: Time to extend the online status before it expires
  - `pba.mapper-address`: Address of Packet Broker Mapper
  - `pba.forwarder.gateway-online-ttl`: Time-to-live of online status reported to Packet Broker

### Changed

- Low-level log messages from the `go-redis` library are printed only when the log level is set to `DEBUG`.
- GS will discard repeated gateway uplink messages (often received due to buggy gateway forwarder implementations). A gateway uplink is considered to be repeated when it has the same payload, frequency and antenna index as the last one.
  - The new `gs_uplink_repeated_total` metric counts how many repeated uplinks have been discarded.
  - A `gs.up.repeat` event is emitted (once per minute maximum) for gateways that are stuck in a loop and forward the same uplink message.
- For ABP sessions, the CLI now requests a DevAddr from the Network Server instead of generating one from the testing NetID.
- Descriptions, tooltips and defaults for checkboxes for public gateway status and location in the Console.
- All HTTP requests made by The Things Stack now contain a `User-Agent` header in the form of `TheThingsStack/{version}`.
- No connection to Packet Broker is being made when neither the Forwarder nor the Home Network role is enabled.
- Increase the default size limit for payload formatter scripts to 40KB (up from 4KB). The maximum size enforced at API level is 40KB (up from 16KB).
  - For more context see [issue #4053](https://github.com/TheThingsNetwork/lorawan-stack/issues/4053) and [issue #4278](https://github.com/TheThingsNetwork/lorawan-stack/issues/4278).

### Fixed

- Parse error in Webhook Templates.
- Application deletion handling in the Console.
- Error when logging into the Console when using connections without TLS.
- Account for antenna gain when the gateway is not authenticated (i.e. UDP gateway).
- Preserve antenna gain when the gateway status message contains GPS coordinates.
- Location map coordinate selection in the Console.
- Rights required for reading scheduled downlinks.

## [3.13.2] - 2021-06-17

### Added

- Configurable log formats with the `log.format` configuration option.
  - The `console` format that prints logs as more human-friendly text. This is the new default.
  - The `json` format that prints logs as JSON. This is the recommended format for production deployments.
  - The `old` format (deprecated). This can be used if you need to adapt your log analysis tooling before v3.14.
- `ttn_lw_gs_ns_uplink_latency_seconds`, `ttn_lw_ns_as_uplink_latency_seconds` and `ttn_lw_gtw_as_uplink_latency_seconds` metrics to track latency of uplink processing.
- Signing of releases.
- Hard delete option to delete applications, gateways and organizations in the Console.

### Changed

- Relaxed the cookie policy for cross-origin requests from Strict to Lax.
- Changed the cookie policy for OAuth state to None.

### Deprecated

- The `old` log format is deprecated and will be removed in v3.14.

### Fixed

- Permissions issue for reading and writing gateway secrets in the Console.
- Current and future rights selection for organization collaborators in the Console.
- Current and future rights selection for user api keys in the Console.
- Low or no throughput of message handling from Packet Broker when the ingress is high when Packet Broker Agent starts.
- Unset ADR bit in downlink messages to multicast devices.

## [3.13.1] - 2021-06-04

### Added

- More contextual tooltips to end device and gateway form fields in the Console.
- Warnings in the Console when changing or revoking your own access to an entity.

### Changed

- Do not print error line logs for rate limited gRPC and HTTP API requests.
- The `ttn_lw_log_log_messages_total` metric was renamed to `ttn_lw_log_messages_total` and has an additional `error_name` label.
- Authenticated users now have access to gateway status and location when those are set to public.
- Cookies are no longer allowed in cross-origin requests to the HTTP API. Applications must instead use Bearer tokens in the Authorization header.

### Fixed

- Downlink queue eviction on FCnt mismatch.
- End device payload formatter view crashing in the Console.
- End device overview frequently crashing in the Console.
- Panic on empty downlink in zero indexed downlink token.

## [3.13.0] - 2021-05-20

### Added

- Searching Packet Broker networks with `--tenant-id-contains` and `--name-contains` flags.
- Listing all listed Packet Broker networks with `ttn-lw-cli packetbroker networks list`.
- Include end device version identifiers in upstream messages (see `uplink_message.version_ids.brand_id`, `uplink_message.version_ids.model_id`, `uplink_message.version_ids.firmware_version`, `uplink_message.version_ids.hardware_version` and `uplink_message.version_ids.band_id` fields).
- Reporting uplink and downlink message delivery state changes to Packet Broker. This will be used for statistical purposes (e.g. which message is processed successfully or why it errored) as well as LoRaWAN roaming (the `XmitDataAns` result code).
- Setting API key expiry via `--api-key-expiry` flag using RFC3339 format.
  - This requires a database schema migration (`ttn-lw-stack is-db migrate`) because of the added columns.
- Events storage in the Redis events backend. This can be enabled with the new `events.redis.store.enable` option. The new options `events.redis.store.ttl`, `events.redis.store.entity-ttl`, `events.redis.store.entity-count` and `events.redis.store.correlation-id-count` can be used to configure retention.
- RPC to find related events by correlation ID.
- CLI command `events find-related`.
- Support for loading Device Repository profiles from different vendors if specified. This allows reusing standard end device profiles from module makers and LoRaWAN end device stack vendors.
- Filtering out verbose events in the event views in the Console.
- The `gs.up.forward` event now includes the host an uplink was forwarded to.
- Previews for `*.update` events in the Console.
- The Console can now show recent historical events in networks that have events storage enabled.
- Add a new `mac_settings.desired_max_eirp` field that can be configured to set the desired MaxEIRP value per device.
- Support loading rate limiting profile configuration from external sources. When set, they will override embedded configuration. See `rate-limiting.config-source`, `rate-limiting.directory`, `rate-limiting.url` and `rate-limiting.blob.*` configuration options.
- `IssueDevEUI` RPC for requesting a DevEUI from a configured IEEE MAC block for devices per application.
  - This requires a database schema migration (`ttn-lw-stack is-db migrate`) because of the added `eui_blocks` table and `dev_eui_counter`
    column in applications table.
  - This requires a new `dev-eui-block` configuration setting.

### Changed

- User IDs now have a minimum length of 2 instead of 3, so that more users coming from v2 can keep their username.
- Disabled device uplink simulation and downlink message sending when skipping payload crypto.
- The UpdateAPIKey RPCs now take a fieldmask.
- The Gateway Server no longer sends `gs.up.drop` event if the Network Server does not handle an uplink message, or if the uplink does not match the DevAddr prefix of an upstream.
- Maximum size for user-defined payload formatter scripts.
  - The default cap is at 4KB, see the new `as.formatters.max-parameter-length` config option.
  - A maximum cap of 16KB per script is set at the API level.
  - This only prevents setting large payload formatter scripts for new devices and applications; it does not remove payload formatters from existing applications and devices. Scripts sourced from the Device Repository are not affected. See [issue #4053](https://github.com/TheThingsNetwork/lorawan-stack/issues/4053) for more context on this change.
- LoRa Basics Station `router_config` message omits hardware specific fields.
- Showing "Last seen" information in end device tables (replacing "Created").

### Removed

- The `gs.status.forward` event.

### Fixed

- OAuth token exchange for OAuth clients that use Basic auth.
- The CLI now properly returns a non-zero exit status code on invalid commands.
- Gateway connection requests with zero EUI are rejected.
- End device payload formatter reset to `FORMATTER_NONE` in the Console.
- Memory issues when importing end devices in the Console.

## [3.12.3] - 2021-05-06

### Changed

- Optimized storage of recent application uplinks in Application Server.

### Fixed

- Validation of OAuth token exchange requests from the CLI.
- Validation of join-request types when using the Crypto Server backend.
- Application Server session recovery functionality for imported devices.
- Fetching AppSKey when the session is rebuilt but the identifier did not change.

## [3.12.2] - 2021-04-30

### Added

- Contextual tooltips to form fields in the Console.
- C-Style uint32_t representation for end device address field.
- Gateway Configuration Server to the cluster package.
  - This introduces a new config option `cluster.gateway-configuration-server` that needs to be set in multi-instance deployments.
- Uplink storage for integrations in the Application Server. The number of uplinks stored per end device may be configured via the config option `as.uplink-storage.limit`.
- LoRaCloud GLS multi frame request support.
- LoRaCloud GNSS request support.
- LoRaCloud WiFi request support.

### Changed

- Allow the LinkADRReq commands to lower the data rate used by the end devices.

### Fixed

- Occasional crashes in the ratelimit middleware.
- Handling of zero EUI CUPS update-info requests.
- Backend validation messages for some forms.
- Gateway downlink message previews not displaying correctly in the event view of the Console.
- Importing end devices from the Console would occasionally ignore some device MAC settings fields.

## [3.12.1] - 2021-04-15

### Added

- Payload formatter testing functionality in the Console.
- Options in the Identity Server to reject passwords that contain the user ID (`is.user-registration.password-requirements.reject-user-id`) or common passwords (`is.user-registration.password-requirements.reject-common`).

### Changed

- Network Server now takes uplink data rate index for ADR.
- Event streams are now closed when the callers rights are revoked.

### Fixed

- It is no longer possible to accidentally create API keys without any rights.
- Application overview page crashing for collaborators without certain rights.
- `mac_settings.factory_preset_frequencies` handling in US-like bands.

### Security

- This release fixes an issue that prevented some request messages from being validated correctly, allowing invalid values in certain fields.

## [3.12.0] - 2021-04-06

### Added

- API and CLI commands for listing, searching for and restoring recently deleted applications, OAuth clients, gateways, organizations and users.
- State Description fields for adding context to the (rejected, flagged, suspended) state of Users and OAuth clients.
  - This requires a database schema migration (`ttn-lw-stack is-db migrate`) because of the added columns.
- Searching for gateways by EUI.
- Searching for users and OAuth clients by state.
- Gateway Server forwards Tx Acknowlegdment packets to the Network Server for scheduled downlinks. These can be used by the Network Server to forward `downlink_ack` upstream messages to the Application Server.
- UDP connection error caching. The duration can be configured via the `gs.udp.connection-error-expires` configuration entry.
- Option to require individual gateways to use authenticated connections.
  - This requires a database schema migration (`ttn-lw-stack is-db migrate`) because of the added columns.
- Login Tokens (magic login links) that can be used for password-less login.
  - This requires a database schema migration (`ttn-lw-stack is-db migrate`) because of the added columns.
  - This feature is disabled by default; use the new `is.login-tokens.enabled` option to enable it.
- Packet Broker registration, configuration of routing policies, listing home networks and viewing routing policies set by forwarding networks. See `ttn-lw-cli packetbroker --help` for more information.
- Support LoRa 2.4 GHz with Packet Broker.
- Include gateway identifiers from Packet Broker in metadata.
- Session and MAC state import functionality. This means that devices can be migrated without rejoin.
- Rate limiting for HTTP endpoints, gRPC endpoints, MQTT, UDP and WebSockets connections.
  - Rate limiting is disabled by default. Refer to the `rate-limiting` configuration entry to enable.
- Profile settings link to header dropdown menu.

### Changed

- Changed the pub/sub channels that the Redis backend of the Events system uses.
- Changed the encoding of events transported by the Redis backend of the Events system.
- All external HTTP calls are now using TLS client configuration. This fixes issues where HTTP calls would fail if custom (e.g. self-signed) CAs were used.
- All external HTTP calls are now using a default timeout. This fixes issues where HTTP calls would stall for a long time.
- All value wrappers now are encoded and decoded as the value being wrapped in JSON. That means, that, e.g. format of `mac_settings.rx1_delay` is changed from `{"value": 2}` to just `2`.
- Changed the error that is returned when attempting to validate already validated contact info.
  - This requires a database schema migration (`ttn-lw-stack is-db migrate`) because of the added column.
- Update Go to 1.16
- Network Server now performs more strict validation and will disallow creation and updates of invalid devices.
- DevEUI is not required for multicast devices anymore, regarding of LoRaWAN version.

### Fixed

- Incorrect documentation url for event details data formats.
- Search functionality for applications, gateways and organizations in the Console.
- Error handling of end device template formats for the application overview page in the Console.
- Payload size limits for AU915 data rates 8 and 9, which are now consistent with Regional Parameters RP002-1.0.2.
- Payload size limit calculation in Network Server.
- Occasional panic in Network Server on downlink with corrupted device states.
- Occasional panic in Identity Server on extracting log fields from invalid requests.
- Print an error message stating that the Storage Integration is not available in the open source edition of The Things Stack when trying to execute `ttn-lw-stack storage-db` commands.

## [3.11.3] - 2021-03-19

### Added

- `sentry.environment` configuration option to set the `environment` tag on Sentry reports.
- TR005 QR code format, with ID `tr005`.
- LoRa Cloud Geolocation Services support for TOA/RSSI end device geolocation.

### Changed

- Default value of `gs.udp.addr-change-block` is now 0, which disables the IP firewall for UDP traffic. Deployments that need to enforce the IP check should set a value greater than 0. Note that the new default value makes UDP connections less secure.
- Prevent flooding logs with "Packet Filtered" messages when UDP gateways exceed the maximum rate limit. Only one message per minute will be printed for each gateway.

### Deprecated

- TR005 Draft 2 and 3 QR code formats. Use the final version of the technical recommendation, with ID `tr005`.

### Fixed

- Downlink queue operations on ABP devices not working under specific circumstances.
- NwkKey handling for end devices in the Console.

## [3.11.2] - 2021-03-05

### Added

- Pagination flags for the `users oauth authorizations list` and `users oauth access-tokens list` CLI commands.
- End device ID generation based on DevEUI in The LoRaWAN Device Repository creation form in the Console.
- `remote_ip` and `user_agent` metadata on OAuth events.
- `created_at` and `updated_at` fields to API Keys.
- Telemetry for Packet Broker Agent.
- User rights check for managing API keys in the Console.

### Changed

- `temp` field of the UDP stats message is now type `float32` (pointer).

### Fixed

- Ocassional race condition in uplink matching with replicated Network Server instances.
- Ocassional race condition when matching pending sessions.
- Conflict error when registering an end device via the wizard in the Console.
- Pagination in the `List` and `ListTokens` RPCs of the `OAuthAuthorizationRegistry`.
- Event name on user login.
- Application uplink queue handling in Network Server.
- Application Server session desynchronization with the Network Server. The Application Server will now attempt to synchronize the end device session view on downlink queue operational errors. This fixes the `f_cnt_too_low` and `unknown_session` errors reported on downlink queue push and replace.
- Panic while generating SX1301 config for frequency plans without radio configuration.

## [3.11.1] - 2021-02-18

### Added

- Profile settings view to the Account App.
  - Functionality to change basic profile information, such as name, email address and profile picture.
  - Functionality to update the account password.
  - Functionality to delete the account.

### Changed

- Improved logging.

### Fixed

- Synchronization in Gateway Server scheduler that caused race conditions in scheduling downlink traffic.

## [3.11.0] - 2021-02-10

### Added

- Reset functionality in Network Server, which resets session context and MAC state (see `ttn-lw-cli end-devices reset` command). For OTAA all data is wiped and device must rejoin, for ABP session keys, device address and downlink queue are preserved, while MAC state is reset.
- Store and retrieve Gateway Claim Authentication Code from database.
  - This requires a database schema migration (`ttn-lw-stack is-db migrate`) because of the added column.
  - This uses the same encryption key set using the `is.gateways.encryption-key-id` configuration option.
- Improved handling of connection issues in the Console, as well as automatic reconnects.
- Helpful details for synthetic meta events in the data view of the Console.
- Support field mask paths in Storage Integration API requests.
- CUPS redirection.
  - This requires a database schema migration (`ttn-lw-stack is-db migrate`) because of the added columns.
- Configuration option (`is.user-registration.enabled`) to enable or disable user registrations.
- Missing CLI commands for getting single API keys or collaborators for entities.
- New Account App for authentication, authorization and account related functionality.
  - This introduces various UX improvements and new designs around e.g. user login, registration and the "forgot password" flow.
- Integrate Device Repository.
- Device Repository component to integrate [Device Repository](https://github.com/TheThingsNetwork/lorawan-devices) with The Things Stack. See the `dr` configuration section.
  - The Device Repository database is bundled automatically into Docker release images. See the `ttn-lw-stack dr-db init` command to manually fetch the latest changes.
- Device repository service to the JavaScript SDK.
- Choosing array representation for end device session keys as well as gateway EUI.

### Changed

- Network Server does not store `recent_uplinks`, `recent_adr_uplinks` and `recent_downlinks` anymore.
- Improved Network Server downlink task performance.
- Improved Network Server matching performance.
- Network Server matching mapping in the database.
  - This requires a database migration (`ttn-lw-stack ns-db migrate`).
- Sending a non-empty implicitly specified field disallowed field will now cause RPCs to fail. E.g. if RPC supports paths `A` and `A.B`, sending value with `A.C` non-empty and field mask `A` would result in an error.
- Improved content of emails sent by the Identity Server.
- Stricter validation of the maximum length of string fields, binary fields, lists and maps.
- Frequency plans and webhook templates are now included in Docker images, and used by default, instead of fetching directly from GitHub.
- JavaScript entrypoints changed from `oauth.css` and `oauth.js` to `account.css` and `account.css`. Note: For deployments using custom frontend bundles (e.g. via `--is.oauth.ui.js-file`), the filenames have to be updated accordingly as well.

### Removed

- Application Server linking. The Network Server now pushes data to the cluster Application Server instead.
  - Applications which desire to handle payload decryption within their own domains should disable payload decryption at application or device level and decrypt the payload on their own end.
  - While not backwards compatible, the decision to remove linking was heavily motivated by scalability concerns - the previous linking model scales poorly when taking high availability and load balancing concerns into account.
- The option to disable CUPS per gateway `gcs.basic-station.require-explicit-enable`.

### Fixed

- Network Server DevStatusReq scheduling conditions in relation to frame counter value.
- Missing `authentication`, `remote_ip` and `user_agent` fields in events when using event backends other than `internal`.
- Handling of `DLChannelReq` if dependent `NewChannelReq` was previously rejected.
- Login after user registration leading to dead-end when originally coming from the Console.
- Frame counter display of end devices on initial page load in the Console.
- AU915-928 data rate indexes in Regional Parameter specification versions below 1.0.2b.

## [3.10.6] - 2021-01-12

### Added

- Configuration option `is.admin-rights.all` to grant admins all rights, including `_KEYS` and `_ALL`.
- Configuration option `is.user-registration.contact-info-validation.token-ttl` to customize the validity of contact information validation tokens.
- `ttn-lw-stack` CLI command for creating an API Key with full rights on a user.

### Changed

- Packet Broker API version to `v3.2.0-tts` and routing API to `v1.0.2-tts`.
- Emails with temporary tokens now also show when these tokens expire. Custom email templates can use `{{ .TTL }}` and `{{ .FormatTTL }}` to render the expiry durations.

### Deprecated

- Packet Broker mutual TLS authentication: use OAuth 2.0 client credentials instead; set `pba.authentication-mode` to `oauth2` and configure `pba.oauth2`.
- Packet Broker forwarder blacklist setting `pba.home-network.blacklist-forwarder` has become ineffective.

### Fixed

- Do not initiate new contact info validations when old validations are still pending.

## [3.10.5] - 2020-12-23

### Added

- Support for sending end device uplinks using the CLI (see `ttn-lw-cli simulate application-uplink` command).
- Clients can now perform custom ADR by modifying ADR parameters in `mac-state.desired-parameters` of the device.

### Changed

- Form field layouts in the Console (field labels are now dispayed above the field).
- Small structural changes to the custom webhook form in the Console.
- Renamed experimental command `ttn-lw-cli simulate uplink` to `ttn-lw-cli simulate gateway-uplink`.
- Renamed experimental command `ttn-lw-cli simulate join-request` to `ttn-lw-cli simulate gateway-join-request`.

### Fixed

- Removed misleading warning message for missing package data when setting up the storage integration package association.

## [3.10.4] - 2020-12-08

### Added

- Configure application activation settings from the CLI (see `ttn-lw-cli application activation-settings` commands).
- User API keys management to the Console.
- `Purge` RPC and cli command for entity purge (hard-delete) from the database.
- More password validation rules in the user management form in the Console.
- Support for class B end devices in the Console.
- MAC settings configuration when creating and editing end devices in the Console.
- Support for the LR1110 LTV stream protocol.

### Changed

- Branding (updated TTS Open Source logo, colors, etc).

### Fixed

- Simulated uplinks visibility in webhook messages.
- Retransmission handling.
- RTT recording for LBS gateways. The maximum round trip delay for RTT calculation is configurable via `--gs.basic-station.max-valid-round-trip-delay`.
- Memory leak in GS scheduler.

## [3.10.3] - 2020-12-02

### Added

- Configure application activation settings from the CLI (see `ttn-lw-cli application activation-settings` commands).

### Security

- Fixed an issue with authentication on the `/debug/pprof`, `/healthz` and `/metrics` endpoints.

## [3.10.2] - 2020-11-27

### Added

- gRPC middleware to extract proxy headers from trusted proxies. This adds a configuration `grpc.trusted-proxies` that is similar to the existing `http.trusted-proxies` option.

### Changed

- Log field consistency for HTTP and gRPC request logs.

### Fixed

- Uplink frame counter reset handling.
- Uplink retransmission handling in Network Server.
- DevAddr generation for NetID Type 3 and 4, according to errata.
- HTTP header propagation (such as Request ID) to gRPC services.

## [3.10.1] - 2020-11-19

### Added

- More password validation rules in the user management form in the Console.

### Changed

- Limitation of displayed and stored events in the Console to 2000.
- Application Server will unwrap the AppSKey if it can, even if skipping payload crypto is enabled. This is to avoid upstream applications to receive wrapped keys they cannot unwrap. For end-to-end encryption, configure Join Servers with wrap keys unknown to the Application Server.
- More precise payload labels for event previews in the Console.

### Fixed

- Next button title in the end device wizard in the Console.
- Navigation to the user edit page after creation in the Console.
- The port number of the `http.redirect-to-host` option was ignored when `http.redirect-to-tls` was used. This could lead to situations where the HTTPS server would always redirect to port 443, even if a different one was specified.
  - If the HTTPS server is available on `https://thethings.example.com:8443`, the following flags (or equivalent environment variables or configuration options) are required: `--http.redirect-to-tls --http.redirect-to-host=thethings.example.com:8443`.
- Status display on the error view in the Console.
- Event views in the Console freezing after receiving thousands of events.
- Wrong FPort value displayed for downlink attempt events in the Console.
- Network Server sending duplicate application downlink NACKs.
- Network Server now sends downlink NACK when it assumes confirmed downlink is lost.
- Network Server application uplink drainage.

## [3.10.0] - 2020-11-02

### Added

- Gateway Configuration Server endpoint to download UDP gateway configuration file.
  - In the Console this requires a new `console.ui.gcs.base-url` configuration option to be set.
- Support for sending end device uplinks in the Console.
- PHY version filtering based on LoRaWAN MAC in the Console.
- Meta information and status events in the event views in the Console.
- Support for setting the frame counter width of an end device in the Console.
- Include consumed airtime metadata in uplink messages and join requests (see `uplink_message.consumed_airtime` field).
- Add end device location metadata on forwarded uplink messages (see `uplink_message.locations` field).
- Store and retrieve LBS LNS Secrets from database.
  - This requires a database schema migration (`ttn-lw-stack is-db migrate`) because of the added column.
  - To encrypt the secrets, set the new `is.gateways.encryption-key-id` configuration option.
- Storage Integration API.
- CLI support for Storage Integration (see `ttn-lw-cli end-devices storage` and `ttn-lw-cli applications storage` commands).
- Network Server does not retry rejected `NewChannelReq` data rate ranges or rejected `DLChannelReq` frequencies anymore.
- Functionality to allow admin users to list all organizations in the Console.
- Downlink count for end devices in the Console.
- Support for Application Activation Settings in the Join Server to configure Application Server KEK, ID and Home NetID.
- Downlink queue invalidated message sent upstream by Application Server to support applications to re-encrypt the downlink queue when Application Server skips FRMPayload crypto.
- Navigation to errored step in the end device wizard in the Console.
- Reference available glossary entries for form fields in the Console.

### Changed

- Decoded downlink payloads are now published as part of downlink attempt events.
- Decoded downlink payloads are stored now by Network Server.
- Raw downlink PHY payloads are not stored anymore by Network Server.
- Move documentation to [lorawan-stack-docs](https://github.com/TheThingsIndustries/lorawan-stack-docs).
- Improve LinkADRReq scheduling condition computation and, as a consequence, downlink task efficiency.
- CUPS Server only accepts The Things Stack API Key for token auth.
- Improve MQTT Pub/Sub task restart conditions and error propagation.
- Pausing event streams is not saving up arriving events during the pause anymore.
- Gateway server can now update the gateway location only if the gateway is authenticated.
- Right to manage links on Application Server is now `RIGHT_APPLICATION_SETTINGS_BASIC`.

### Removed

- Join EUI prefixes select on empty prefixes configuration in Join Server.

### Fixed

- Broken link to setting device location in the device map widget.
- Error events causing Console becoming unresponsive and crashing.
- Incorrect entity count in title sections in the Console.
- Incorrect event detail panel open/close behavior for some events in the Console.
- Improved error resilience and stability of the event views in the Console.
- RSSI metadata for MQTT gateways connected with The Things Network Stack V2 protocol.
- Gateway ID usage in upstream connection.
- Last seen counter for applications, end devices and gateways in the Console.
- `Use credentials` option being always checked in Pub/Sub edit form in the Console.
- FPending being set on downlinks, when LinkADRReq is required, but all available TxPower and data rate index combinations are rejected by the device.
- Coding rate for LoRa 2.4 GHz: it's now `4/8LI`.
- End device import in the Console crashing in Firefox.
- Creation of multicast end devices in the Console.
- Overwriting values in the end device wizard in the Console.
- Redirect loops when logging out of the Console if the Console OAuth client had no logout redirect URI(s) set.
- Event selection not working properly when the event stream is paused in the Console.

## [3.9.4] - 2020-09-23

### Changed

- Detail view of events in the Console moved to the side.
- Display the full event object when expanded in the Console (used to be `event.data` only).

### Fixed

- Performance issues of event views in the Console (freezing after some time).
- Gateway Server panic on upstream message handling.
- Incorrect redirects for restricted routes in the Console.
- Validation of MAC settings in the Network Server.
- Network Server panic when RX2 parameters cannot be computed.

## [3.9.3] - 2020-09-15

### Added

- Add `the-things-stack` device template converter, enabled by default. Effectively, this allows importing end devices from the Console.
- Support for binary decoding downlink messages previously encoded with Javascript or CayenneLPP.
- Common CA certificates available in documentation.
- Service data fields to pub/subs and webhooks in the Console.

### Changed

- MAC commands (both requests and responses) are now only scheduled in class A downlink slots in accordance to latest revisions to LoRaWAN specification.
- Scheduling failure events are now emitted on unsuccessful scheduling attempts.
- Default Javascript function signatures to `encodeDownlink()`, `decodeUplink()` and `decodeDownlink()`.
- Default Class B timeout is increased from 1 minute to 10 minutes as was originally intended.
- Update Go to 1.15
- Application, gateway, organization and end device title sections in the Console.
- Network Server downlink queues now have a capacity - by default maximum application downlink queue length is 10000 elements.
- Improve ADR algorithm loss rate computation.

### Deprecated

- Previous Javascript function signatures `Decoder()` and `Encoder()`, although they remain functional until further notice.

### Fixed

- ISM2400 RX2, beacon and ping slot frequencies are now consistent with latest LoRaWAN specification draft.
- CLI login issues when OAuth Server Address explicitly includes the `:443` HTTPS port.
- Documentation link for LoRa Cloud Device & Application Services in the Lora Cloud integration view in the Console.
- Webhooks and Pub/Subs forms in the Console will now let users choose whether they want to overwrite an existing record when the ID already exists (as opposed to overwriting by default).
- Pub/Sub integrations not backing off on internal connection failures.
- Network Server ping slot-related field validation.
- Memory usage of Network Server application uplink queues.
- Incorrect uplink FCnt display in end device title section.
- Service Data messages being routed incorrectly.

## [3.9.1] - 2020-08-19

### Added

- LoRaCloud DAS integration page in the Console.
- User Agent metadata on published events (when available).
- Option to override server name used in TLS handshake with cluster peers (`cluster.tls-server-name`).

### Changed

- Network Server now only publishes payload-related downlink events if scheduling succeeds.
- Moved remote IP event metadata outside authentication.
- Admins can now set the expiration time of temporary passwords of users.
- Application Server links are no longer canceled prematurely for special error codes. Longer back off times are used instead.

### Fixed

- Authentication metadata missing from published events.
- Under some circumstances, CLI would mistakenly import ABP devices as OTAA.
- Gateway Server could include the gateway antenna location on messages forwarded to the Network Server even if the gateway location was not public.

## [3.9.0] - 2020-08-06

### Added

- API Authentication and authorization via session cookie.
  - This requires a database schema migration (`ttn-lw-stack is-db migrate`) because of the added and modified columns.
  - This changes the `AuthInfo` API response.
- Skipping payload crypto on application-level via application link's `skip_payload_crypto` field.
- Authentication method, ID and Remote IP in events metadata.
- Service data messages published by integrations. Can be consumed using the bundled MQTT server, Webhooks or Pub/Sub integrations.
- Application package application-wide associations support.
- LoRaCloud DAS application package server URL overrides support.
- Key vault caching mechanism (see `--key-vault.cache.size` and `--key-vault.cache.ttl` options).
- Generic encryption/decryption to KeyVault.
- Option to ignore log messages for selected gRPC method on success (see `grpc.log-ignore-methods` option).
- CLI auto-completion support (automatically enabled for installable packages, also see `ttn-lw-cli complete` command).
- Options to disable profile picture and end device picture uploads (`is.profile-picture.disable-upload` and `is.end-device-picture.disable-upload`).
- Options to allow/deny non-admin users to create applications, gateways, etc. (the the `is.user-rights.*` options).
- Admins now receive emails about requested user accounts that need approval.
- Support for synchronizing gateway clocks via uplink tokens. UDP gateways may not connect to the same Gateway Server instance.
- Consistent command aliases for CLI commands.
- Laird gateway documentation.
- Option to allow unauthenticated Basic Station connections. Unset `gs.basic-station.allow-unauthenticated` to enforce auth check for production clusters. Please note that unauthenticated connections in existing connections will not be allowed unless this is set.
- Option to require TLS on connections to Redis servers (see `redis.tls.require` and related options).
- Documentation for `cache` options.
- Documentation for the Gateway Server MQTT protocol.
- Add user page in console.
- Troubleshooting guide.
- API to get configuration from the Identity Server (including user registration options and password requirements).
- Synchronize gateway time by uplink token on downstream in case the Gateway Server instance is not handling the upstream gateway connection.
- Work-around for Basic Station gateways sending uplink frames with no `xtime`.
- Document Network Server API Key requirement for Basic Station.

### Changed

- Remove version from hosted documentation paths.
- Gateway connection stats are now stored in a single key.
- The example configuration for deployments with custom certificates now also uses a CA certificate.
- Increase Network Server application uplink buffer queue size.
- `ttn-lw-cli use` command no longer adds default HTTP ports (80/443) to the OAuth Server address.
- Suppress the HTTP server logs from the standard library. This is intended to stop the false positive "unexpected EOF" error logs generated by health checks on the HTTPS ports (for API, BasicStation and Interop servers).
- Automatic collapse and expand of the sidebar navigation in the Console based on screen width.
- The header of the sidebar is now clickable in the Console.
- Overall layout and behavior of the sidebar in the Console improved.
- Improved layout and screen space utilization of event data views in the Console.
- Allow setting all default MAC settings of the Network Server. Support setting enum values using strings where applicable.

### Deprecated

- End device `skip_payload_crypto` field: it gets replaced by `skip_payload_crypto_override`.

### Fixed

- Inconsistent error message responses when retrieving connection stats from GS if the gateway is not connected.
- Empty form validation in the Console.
- CLI crash when listing application package default associations without providing an application ID.
- Decoding of uplinks with frame counters exceeding 16 bits in Application Server.
- Validation of keys for gateway metrics and version fields.
- Read only access for the gateway overview page in the Console.
- Fix an issue that frequently caused event data views crashing in the Console.
- Application Server contacting Join Server via interop for fetching the AppSKey.
- Low color contrast situations in the Console.
- Application Server pub/sub integrations race condition during shutdown.
- Console webhook templates empty headers error.
- Console MQTT URL validation.
- AFCntDown from the application-layer is respected when skipping application payload crypto.
- RTT usage for calculating downlink delta.
- Synchronize concentrator timestamp when uplink messages arrive out-of-order.

## [3.8.6] - 2020-07-10

### Added

- Payload formatter documentation.
- CLI support for setting message payload formatters from a local file. (see `--formatters.down-formatter-parameter-local-file` and `--formatters.up-formatter-parameter-local-file` options).

### Changed

- Gateway connection stats are now stored in a single key.

### Fixed

- Uplink frame counters being limited to 16 bits in Network Server.

## [3.8.5] - 2020-07-06

### Added

- Option to reset end device payload formatters in the Console.
- Service discovery using DNS SRV records for external Application Server linking.
- Functionality to set end device attributes in the Console.
- Event description tooltip to events in the Console.
- CLI support for setting and unsetting end device location (see `--location.latitude`, `--location.longitude`, `--location.altitude` and `--location.accuracy` options).
- Functionality to allow admin users to list all applications and gateways in the Console.
- Ursalink UG8X gateway documentation.
- Intercom, Google Analytics, and Emojicom feedback in documentation.
- LORIX One gateway documentation.
- Display own user name instead of ID in Console if possible.
- Option to hide rarely used fields in the Join Settings step (end device wizard) in the Console.

### Changed

- JSON uplink message doc edited for clarity.
- The CLI snap version uses the `$SNAP_USER_COMMON` directory for config by default, so that it is preserved between revisions.
- Defer events subscriptions until there is actual interest for events.
- End device creation form with wizard in the Console.

### Removed

- Requirement to specify `frequency_plan_id` when creating gateways in the Console.

### Fixed

- Endless authentication refresh loop in the Console in some rare situations.
- Logout operation not working properly in the Console in some rare situations.
- Handling API key deletion event for applications, gateways, organizations and users.
- Organization API key deletion in the Console.
- CLI now only sends relevant end device fields to Identity Server on create.
- Maximum ADR data rate index used in 1.0.2a and earlier versions of AU915 band.
- End device events stream restart in the Console.
- CLI was unable to read input from pipes.
- Timezones issue in claim authentication code form, causing time to reverse on submission.
- Errors during submit of the join settings for end devices in the Console.

## [3.8.4] - 2020-06-12

### Added

- Metrics for log messages, counted per level and namespace.
- Allow suppressing logs on HTTP requests for user-defined paths (see `--http.log-ignore-paths` option).
- Redux state and actions reporting to Sentry
- Serving frontend sourcemaps in production
- Frequency plan documentation.
- LoRa Basics Station documentation.

### Changed

- Suppress a few unexpected EOF errors, in order to reduce noise in the logs for health checks.

### Fixed

- Packet Broker Agent cluster ID is used as subscription group.
- LinkADR handling in 72-channel bands.
- Data uplink metrics reported by Application Server.

## [3.8.3] - 2020-06-05

### Added

- Favicon to documentation pages.
- Draft template for documentation.

### Changed

- Late scheduling algorithm; Gateway Server now takes the 90th percentile of at least the last 5 round-trip times of the last 30 minutes into account to determine whether there's enough time to send the downlink to the gateway. This was the highest round-trip time received while the gateway was connected.

### Fixed

- Downlink scheduling to gateways which had one observed round-trip time that was higher than the available time to schedule. In some occassions, this broke downlink at some point while the gateway was connected.

## [3.8.2] - 2020-06-03

### Added

- Console logout is now propagated to the OAuth provider.
  - This requires a database migration (`ttn-lw-stack is-db migrate`) because of the added columns.
  - To set the `logout-redirect-uris` for existing clients, the CLI client can be used, e.g.: `ttn-lw-cli clients update console --logout-redirect-uris "https://localhost:8885/console" --redirect-uris "http://localhost:1885/console"`.
- Packet Broker Agent to act as Forwarder and Home Network. See `pba` configuration section.
- JavaScript style guide to our `DEVELOPMENT.md` documentation.
- Schedule end device downlinks in the Console.
- Support for repeated `RekeyInd`. (happens when e.g. `RekeyConf` is lost)
- Validate the `DevAddr` when switching session as a result of receiving `RekeyInd`.
- Error details for failed events in the Console.
- `Unknown` and `Other cluster` connection statuses to the gateways table in the Console.
- LoRaWAN 2.4 GHz band `ISM2400`.
- Unset end device fields using the CLI (see `--unset` option)
- Join EUI and Dev EUI columns to the end device table in the Console.
- CLI creates user configuration directory if it does not exist when generating configuration file.
- Upgrading guide in docs.
- Glossary.
- Event details in the Console traffic view.
- Gateway Server events for uplink messages now contain end device identifiers.
- Setting custom gateway attributes in the Console.
- Pub/Sub documentation.
- Return informative well-known errors for standard network and context errors.
- Error notification in list views in the Console.
- Latest "last seen" info and uplink frame counts for end devices in the Console.
- Latest "last seen" info for applications in the Console.

### Changed

- Conformed JavaScript to new code style guide.
- Removed login page of the Console (now redirects straight to the OAuth login).
- Network Server now records `LinkADRReq` rejections and will not retry rejected values.
- Improved `NewChannelReq`, `DLChannelReq` and `LinkADRReq` efficiency.
- For frames carrying only MAC commands, Network Server now attempts to fit them in FOpts omitting FPort, if possible, and sends them in FRMPayload with FPort 0 as usual otherwise.
- Submit buttons are now always enabled in the Console, regardless of the form's validation state.
- Disabled ADR for `ISM2400` band.
- Network Server will attempt RX1 for devices with `Rx1Delay` of 1 second, if possible.
- Network Server will not attempt to schedule MAC-only frames in ping slots or RXC windows.
- Network Server will only attempt to schedule in a ping slot or RXC window after RX2 has passed.
- Network Server will schedule all time-bound network-initiated downlinks at most RX1 delay ahead of time.
- Network Server now uses its own internal clock in `DeviceTimeAns`.
- Troubleshooting section of `DEVELOPMENT.md`
- Change console field labels from `MAC version` and `PHY version` to `LoRaWAN version` and `Regional Parameters version` and add descriptions

### Fixed

- Handling of device unsetting the ADR bit in uplink, after ADR has been started.
- Invalid `oauth-server-address` in CLI config generated by `use` command when config file is already present.
- Network Server now properly handles FPort 0 data uplinks carrying FOpts.
- Data rate 4 in version `1.0.2-a` of AU915.
- Incorrect `TxOffset` values used by Network Server in some bands.
- OAuth authorization page crashing.
- Byte input in scheduling downlink view.
- OAuth client token exchange and refresh issues when using TLS with a RootCA.
- Join Server and Application Server device registries now return an error when deleting keys on `SET` operations. The operation was never supported and caused an error on `GET` instead.
- Clearing end device events list in the Console.
- Some views not being accessible in the OAuth app (e.g. update password).
- `LinkADRReq` scheduling.
- Unsetting NwkKey in Join Server.
- CSRF token validation issues preventing login and logout in some circumstances.
- Typo in Application Server configuration documentation (webhook downlink).
- Unset fields via CLI on Join Server, i.e. `--unset root-keys.nwk-key`.
- Reconnecting UDP gateways that were disconnected by a new gateway connection.
- ADR in US915-like bands.

## [3.7.2] - 2020-04-22

### Added

- CLI can now dump JSON encoded `grpc_payload` field for unary requests (see `--dump-requests` flag).
- Template ID column in the webhook table in the Console.
- Select all field mask paths in CLI get, list and search commands (see `--all` option).
- Create webhooks via webhook templates in the Console.
- `ns.up.data.receive` and `ns.up.join.receive` events, which are triggered when respective uplink is received and matched to a device by Network Server.
- `ns.up.data.forward` and `ns.up.join.accept.forward` events, which are triggered when respective message is forwarded from Network Server to Application Server.
- `ns.up.join.cluster.attempt` and `ns.up.join.interop.attempt` events, which are triggered when the join-request is sent to respective Join Server by the Network Server.
- `ns.up.join.cluster.success` and `ns.up.join.interop.success` events, which are triggered when Network Server's join-request is accepted by respective Join Server.
- `ns.up.join.cluster.fail` and `ns.up.join.interop.fail` events, which are triggered when Network Server's join-request to respective Join Server fails.
- `ns.up.data.process` and `ns.up.join.accept.process` events, which are triggered when respective message is successfully processed by Network Server.
- `ns.down.data.schedule.attempt` and `ns.down.join.schedule.attempt` events, which are triggered when Network Server attempts to schedule a respective downlink on Gateway Server.
- `ns.down.data.schedule.success` and `ns.down.join.schedule.success` events, which are triggered when Network Server successfully schedules a respective downlink on Gateway Server.
- `ns.down.data.schedule.fail` and `ns.down.join.schedule.fail` events, which are triggered when Network Server fails to schedule a respective downlink on Gateway Server.
- Specify gRPC port and OAuth server address when generating a CLI config file with `ttn-lw-cli use` (see `--grpc-port` and `--oauth-server-address` options).
- Guide to connect MikroTik Routerboard

### Changed

- Styling improvements to webhook and pubsub table in Console.
- Gateway location is updated even if no antenna locations had been previously set.
- Renamed `ns.application.begin_link` event to `ns.application.link.begin`.
- Renamed `ns.application.end_link` event to `ns.application.link.end`.
- `ns.up.data.drop` and `ns.up.join.drop` events are now triggered when respective uplink duplicate is dropped by Network Server.
- Network Server now drops FPort 0 data uplinks with non-empty FOpts.
- Frontend asset hashes are loaded dynamically from a manifest file instead of being built into the stack binary.
- Removed `Cache-Control` header for static files.
- Sort events by `time` in the Console.
- Restructure doc folder

### Removed

- `ns.up.merge_metadata` event.
- `ns.up.receive_duplicate` event.
- `ns.up.receive` event.

### Fixed

- End device claim display bug when claim dates not set.
- DeviceModeInd handling for LoRaWAN 1.1 devices.
- Do not perform unnecessary gateway location updates.
- Error display on failed end device import in the Console.
- Update password view not being accessible
- FOpts encryption and decryption for LoRaWAN 1.1 devices.
- Application Server returns an error when trying to delete a device that does not exist.
- Network Server returns an error when trying to delete a device that does not exist.
- Retrieve LNS Trust without LNS Credentials attribute.
- Too strict webhook base URL validation in the Console.
- Webhook and PubSub total count in the Console.
- DevEUI is set when creating ABP devices via CLI.
- CLI now shows all supported enum values for LoraWAN fields.
- Application Server does not crash when retrieving a webhook template that does not exist if no template repository has been configured.
- Application Server does not crash when listing webhook templates if no template repository has been configured.
- Error display on failed end device fetching in the Console.
- Various inconsistencies with Regional Parameters specifications.

## [3.7.0] - 2020-04-02

### Added

- Update gateway antenna location from incoming status message (see `update_location_from_status` gateway field and `--gs.update-gateway-location-debounce-time` option).
  - This requires a database migration (`ttn-lw-stack is-db migrate`) because of the added columns.
- Access Tokens are now linked to User Sessions.
  - This requires a database migration (`ttn-lw-stack is-db migrate`) because of the added columns.
- Edit application attributes in Application General Settings in the Console
- New `use` CLI command to automatically generate CLI configuration files.
- View/edit `update_location_from_status` gateway property using the Console.

### Changed

- Default DevStatus periodicity is increased, which means that, by default, DevStatusReq will be scheduled less often.
- Default class B and C timeouts are increased, which means that, by default, if the Network Server expects an uplink from the device after a downlink, it will wait longer before rescheduling the downlink.
- In case downlink frame carries MAC requests, Network Server will not force the downlink to be sent confirmed in class B and C.

### Fixed

- Fix organization collaborator view not being accessible in the Console.
- Error display on Data pages in the Console.
- Fix too restrictive MQTT client validation in PubSub form in the Console.
- Fix faulty display of device event stream data for end devices with the same ID in different applications.
- Trailing slashes handling in webhook paths.
- End device location display bug when deleting the location entry in the Console.
- GS could panic when gateway connection stats were updated while updating the registry.
- Local CLI and stack config files now properly override global config.
- Error display on failed end device deletion in the Console.

## [3.6.3] - 2020-03-30

### Fixed

- Limited throughput in upstream handlers in Gateway Server when one gateway's upstream handler is busy.

## [3.6.2] - 2020-03-19

### Fixed

- Entity events subscription release in the Console (Firefox).
- RekeyInd handling for LoRaWAN 1.1 devices.
- Network server deduplication Redis configuration.
- Change the date format in the Console to be unambiguous (`17 Mar, 2020`).
- Handling of uplink frame counters exceeding 65535.
- Gateway events subscription release in the Console.
- Panic when receiving a UDP `PUSH_DATA` frame from a gateway without payload.

### Security

- Admin users that are suspended can no longer create, view or delete other users.

## [3.6.1] - 2020-03-13

### Added

- New `list` and `request-validation` subcommands for the CLI's `contact-info` commands.
- Device Claim Authentication Code page in the Console.
- Gateway Server rate limiting support for the UDP frontend, see (`--gs.udp.rate-limiting` options).
- Uplink deduplication via Redis in Network Server.

### Changed

- Network and Application Servers now maintain application downlink queue per-session.
- Gateway Server skips setting up an upstream if the DevAddr prefixes to forward are empty.
- Gateway connection stats are now cached in Redis (see `--cache.service` and `--gs.update-connections-stats-debounce-time` options).

### Fixed

- Telemetry and events for gateway statuses.
- Handling of downlink frame counters exceeding 65535.
- Creating 1.0.4 ABP end devices via the Console.
- ADR uplink handling.
- Uplink retransmission handling.
- Synchronizing Basic Station concentrator time after reconnect or initial connect after long inactivity.

### Security

- Changing username and password to be not required in pubsub integration.

## [3.6.0] - 2020-02-27

### Added

- Class B support.
- WebSocket Ping-Pong support for Basic Station frontend in the Gateway Server.
- LoRaWAN 1.0.4 support.

### Changed

- Do not use `personal-files` plugin for Snap package.
- Network Server will never attempt RX1 for devices with `Rx1Delay` of 1 second.
- Improved efficiency of ADR MAC commands.
- Gateway Configuration Server will use the default WebSocket TLS port if none is set.

### Fixed

- End device events subscription release in the Console.
- Blocking UDP packet handling while the gateway was still connecting. Traffic is now dropped while the connection is in progress, so that traffic from already connected gateways keep flowing.
- Join-request transmission parameters.
- ADR in 72-channel regions.
- Payload length limits used by Network Server being too low.
- CLI ignores default config files that cannot be read.
- Device creation rollback potentially deleting existing device with same ID.
- Returned values not representing the effective state of the devices in Network Server when deprecated field paths are used.
- Downlink queue operations in Network Server for LoRaWAN 1.1 devices.

## [3.5.3] - 2020-02-14

### Added

- Display of error payloads in console event log.
- Zero coordinate handling in location form in the Console.

### Fixed

- Updating `supports_class_c` field in the Device General Settings Page in the Console.
- Updating MQTT pubsub configuration in the Console
- Handling multiple consequent updates of MQTT pubsub/webhook integrations in the Console.
- Displaying total device count in application overview section when using device search in the Console
- FQDN used for Backend Interfaces interoperability requests.
- Exposing device sensitive fields to unrelated stack components in the Console.
- CLI trying to read input while none available.
- Reconnections of gateways whose previous connection was not cleaned up properly. New connections from the same gateway now actively disconnects existing connections.
- `ttn-lw-stack` and `ttn-lw-cli` file permission errors when installed using snap.
  - You may need to run `sudo snap connect ttn-lw-stack:personal-files`
- Changing username and password to be not required in pubsub integration

## [3.5.2] - 2020-02-06

### Fixed

- Channel mask encoding in LinkADR MAC command.
- Frequency plan validation in Network Server on device update.
- Authentication of Basic Station gateways.

## [3.5.1] - 2020-01-29

### Added

- Responsive side navigation (inside entity views) to the Console.
- Overall responsiveness of the Console.
- Support for configuring Redis connection pool sizes with `redis.pool-size` options.

### Fixed

- Crashes on Gateway Server start when traffic flow started while The Things Stack was still starting.
- Not detecting session change in Application Server when interop Join Server did not provide a `SessionKeyID`.

## [3.5.0] - 2020-01-24

### Added

- Support for releasing gateway EUI after deletion.
- Support in the Application Server for the `X-Downlink-Apikey`, `X-Downlink-Push` and `X-Downlink-Replace` webhook headers. They allow webhook integrations to determine which endpoints to use for downlink queue operations.
- `as.webhooks.downlinks.public-address` and `as.webhooks.downlinks.public-tls-address` configuration options to the Application Server.
- Support for adjusting the time that the Gateway Server schedules class C messages in advance per gateway.
  - This requires a database migration (`ttn-lw-stack is-db migrate`) because of the added columns.
- `end-devices use-external-join-server` CLI subcommand, which disassociates and deletes the device from Join Server.
- `mac_settings.beacon_frequency` end device field, which defines the default frequency of class B beacon in Hz.
- `mac_settings.desired_beacon_frequency` end device field, which defines the desired frequency of class B beacon in Hz that will be configured via MAC commands.
- `mac_settings.desired_ping_slot_data_rate_index` end device field, which defines the desired data rate index of the class B ping slot that will be configured via MAC commands.
- `mac_settings.desired_ping_slot_frequency` end device field, which defines the desired frequency of the class B ping slot that will be configured via MAC commands.
- Mobile navigation menu to the Console.
- View and edit all Gateway settings from the Console.
- `skip_payload_crypto` end device field, which makes the Application Server skip decryption of uplink payloads and encryption of downlink payloads.
- `app_s_key` and `last_a_f_cnt_down` uplink message fields, which are set if the `skip_payload_crypto` end device field is true.
- Support multiple frequency plans for a Gateway.
- Entity search by ID in the Console.

### Changed

- `resets_join_nonces` now applies to pre-1.1 devices as well as 1.1+ devices.
- Empty (`0x0000000000000000`) JoinEUIs are now allowed.

### Fixed

- Respect stack components on different hosts when connected to event sources in the Console.
- Pagination of search results.
- Handling OTAA devices registered on an external Join Server in the Console.
- RxMetadata Location field from Gateway Server.
- Channel mask encoding in LinkADR MAC command.
- Device location and payload formatter form submits in the Console.
- Events processing in the JS SDK.
- Application Server frontends getting stuck after their associated link is closed.

## [3.4.2] - 2020-01-08

### Added

- Forwarding of backend warnings to the Console.
- Auth Info service to the JavaScript SDK.
- Subscribable events to the JavaScript SDK.
- Include `gateway_ID` field in Semtech UDP configuration response from Gateway Configuration Server.
- Sorting feature to entity tables in the Console.

### Changed

- Increase time that class C messages are scheduled in advance from 300 to 500 ms to support higher latency gateway backhauls.

### Fixed

- Fix selection of pseudo wildcard rights being possible (leading to crash) in the Console even when such right cannot be granted.
- Fix loading spinner being stuck infinitely in gateway / application / organization overview when some rights aren't granted to the collaborator.
- Fix deadlock of application add form in the Console when the submit results in an error.
- Fix ttn-lw-cli sometimes refusing to update Gateway EUI.

## [3.4.1] - 2019-12-30

### Added

- Support for ordering in `List` RPCs.
- Detect existing Basic Station time epoch when the gateway was already running long before it (re)connected to the Gateway Server.

### Changed

- Reduce the downlink path expiry window to 15 seconds, i.e. typically missing three `PULL_DATA` frames.
- Reduce the connection expiry window to 1 minute.
- Reduce default UDP address block time from 5 minutes to 1 minute. This allows for faster reconnecting if the gateway changes IP address. The downlink path and connection now expire before the UDP source address is released.

### Fixed

- Fix class A downlink scheduling when an uplink message has been received between the triggering uplink message.

## [3.4.0] - 2019-12-24

### Added

- Downlink queue operation topics in the PubSub integrations can now be configured using the Console.
- `List` RPC in the user registry and related messages.
- User management for admins in the Console.
- `users list` command in the CLI.
- Support for getting Kerlink CPF configurations from Gateway Configuration Server.
- Support for Microchip ATECC608A-TNGLORA-C manifest files in device template conversion.

### Fixed

- Fix the PubSub integration edit page in the Console.
- Fix updating and setting of webhook headers in the Console.
- Fix DevNonce checks for LoRaWAN 1.0.3.

## [3.3.2] - 2019-12-04

### Added

- Support for selecting gateways when queueing downlinks via CLI (see `class-b-c.gateways` option).
- Options `is.oauth.ui.branding-base-url` and `console.ui.branding-base-url` that can be used to customize the branding (logos) of the web UI.
- Email templates can now also be loaded from blob buckets.
- Support for pagination in search APIs.
- Search is now also available to non-admin users.
- Support for searching end devices within an application.
- Notification during login informing users of unapproved user accounts.
- Support maximum EIRP value from frequency plans sub-bands.
- Support duty-cycle value from frequency plans sub-bands.

### Changed

- Allow enqueuing class B/C downlinks regardless of active device class.

### Fixed

- Fix crashing of organization collaborator edit page.
- Avoid validating existing queue on application downlink pushes.
- Correct `AU_915_928` maximum EIRP value to 30 dBm in 915.0 – 928.0 MHz (was 16.15 dBm).
- Correct `US_902_928` maximum EIRP value to 23.15 dBm in 902.3 – 914.9 MHz (was 32.15 dBm) and 28.15 dBm in 923.3 – 927.5 MHz (was 32.15 dBm). This aligns with US915 Hybrid Mode.
- Correct `AS_923` maximum EIRP value to 16 dBm in 923.0 – 923.5 MHz (was 16.15 dBm).

### Security

- Keep session keys separate by `JoinEUI` to avoid conditions where session keys are retrieved only by `DevEUI` and the session key identifier. This breaks retrieving session keys of devices that have been activated on a deployment running a previous version. Since the Application Server instances are currently in-cluster, there is no need for an Application Server to retrieve the `AppSKey` from the Join Server, making this breaking change ineffective.

## [3.3.1] - 2019-11-26

### Added

- Add support for Redis Sentinel (see `redis.failover.enable`, `redis.failover.master-name`, `redis.failover.addresses` options).

### Fixed

- Fix `AppKey` decryption in Join Server.

## [3.3.0] - 2019-11-25

### Added

- Add support for encrypting device keys at rest (see `as.device-kek-label`, `js.device-kek-label` and `ns.device-kek-label` options).
- The Network Server now provides the timestamp at which it received join-accept or data uplink messages.
- Add more details to logs that contain errors.
- Support for end device pictures in the Identity Server.
  - This requires a database migration (`ttn-lw-stack is-db migrate`) because of the added columns.
- Support for end device pictures in the CLI.

### Fixed

- Fix an issue causing unexpected behavior surrounding login, logout and token management in the Console.
- Fix an issue causing the application link page of the Console to load infinitely.

## [3.2.6] - 2019-11-18

### Fixed

- Fix active application link count being limited to 10 per CPU.
- The Application Server now fills the timestamp at which it has received uplinks from the Network Server.

## [3.2.5] - 2019-11-15

### Added

- Support for creating applications and gateway with an organization as the initial owner in the Console.
- Hide views and features in the Console that the user and stack configuration does not meet the necessary requirements for.
- Full range of Join EUI prefixes in the Console.
- Support specifying the source of interoperability server client CA configuration (see `interop.sender-client-ca.source` and related fields).

### Changed

- Reading and writing of session keys in Application and Network server registries now require device key read and write rights respectively.
- Implement redesign of entity overview title sections to improve visual consistency.

### Deprecated

- `--interop.sender-client-cas` in favor of `--interop.sender-client-ca` sub-fields in the stack.

### Fixed

- Fix gateway API key forms being broken in the Console.
- Fix MAC command handling in retransmissions.
- Fix multicast device creation issues.
- Fix device key unwrapping.
- Fix setting gateway locations in the Console.

## [3.2.4] - 2019-11-04

### Added

- Support LoRa Alliance TR005 Draft 3 QR code format.
- Connection indicators in Console's gateway list.
- TLS support for application link in the Console.
- Embedded documentation served at `/assets/doc`.

### Fixed

- Fix device creation rollback potentially deleting existing device with same ID.
- Fix missing transport credentials when using external NS linking.

## [3.2.3] - 2019-10-24

### Added

- Emails when the state of a user or OAuth client changes.
- Option to generate claim authentication codes for devices automatically.
- User invitations can now be sent and redeemed.
- Support for creating organization API keys in the Console.
- Support for deleting organization API keys in the Console.
- Support for editing organization API keys in the Console.
- Support for listing organization API keys in the Console.
- Support for managing organization API keys and rights in the JS SDK.
- Support for removing organization collaborators in the Console.
- Support for editing organization collaborators in the Console.
- Support for listing organization collaborators in the Console.
- Support for managing organization collaborators and rights in the JS SDK.
- MQTT integrations page in the Console.

### Changed

- Rename "bulk device creation" to "import devices".
- Move device import button to the end device tables (and adapt routing accordingly).
- Improve downlink performance.

### Fixed

- Fix issues with device bulk creation in Join Server.
- Fix device import not setting component hosts automatically.
- Fix NewChannelReq scheduling condition.
- Fix publishing events for generated MAC commands.
- Fix saving changes to device general settings in the Console.

## [3.2.2] - 2019-10-14

### Added

- Initial API and CLI support for LoRaWAN application packages and application package associations.
- New documentation design.
- Support for ACME v2.

### Deprecated

- Deprecate the `tls.acme.enable` setting. To use ACME, set `tls.source` to `acme`.

### Fixed

- Fix giving priority to ACME settings to remain backward compatible with configuration for `v3.2.0` and older.

## [3.2.1] - 2019-10-11

### Added

- `support-link` URI config to the Console to show a "Get Support" button.
- Option to explicitly enable TLS for linking of an Application Server on an external Network Server.
- Service to list QR code formats and generate QR codes in PNG format.
- Status message forwarding functions to upstream host/s.
- Support for authorizing device claiming on application level through CLI. See `ttn-lw-cli application claim authorize --help` for more information.
- Support for claiming end devices through CLI. See `ttn-lw-cli end-device claim --help` for more information.
- Support for converting Microchip ATECC608A-TNGLORA manifest files to device templates.
- Support for Crypto Servers that do not expose device root keys.
- Support for generating QR codes for claiming. See `ttn-lw-cli end-device generate-qr --help` for more information.
- Support for storage of frequency plans, device repository and interoperability configurations in AWS S3 buckets or GCP blobs.

### Changed

- Enable the V2 MQTT gateway listener by default on ports 1881/8881.
- Improve handling of API-Key and Collaborator rights in the console.

### Fixed

- Fix bug with logout sometimes not working in the console.
- Fix not respecting `RootCA` and `InsecureSkipVerify` TLS settings when ACME was configured for requesting TLS certificates.
- Fix reading configuration from current, home and XDG directories.

## [3.2.0] - 2019-09-30

### Added

- A map to the overview pages of end devices and gateways.
- API to retrieve MQTT configurations for applications and gateways.
- Application Server PubSub integrations events.
- `mac_settings.desired_max_duty_cycle`, `mac_settings.desired_adr_ack_delay_exponent` and `mac_settings.desired_adr_ack_limit_exponent` device flags.
- PubSub integrations to the console.
- PubSub service to JavaScript SDK.
- Support for updating `mac_state.desired_parameters`.
- `--tls.insecure-skip-verify` to skip certificate chain verification (insecure; for development only).

### Changed

- Change the way API key rights are handled in the `UpdateAPIKey` rpc for Applications, Gateways, Users and Organizations. Users can revoke or add rights to api keys as long as they have these rights.
- Change the way collaborator rights are handled in the `SetCollaborator` rpc for Applications, Gateways, Clients and Organizations. Collaborators can revoke or add rights to other collaborators as long as they have these rights.
- Extend device form in the Console to allow creating OTAA devices without root keys.
- Improve confirmed downlink operation.
- Improve gateway connection status indicators in Console.
- Upgrade Gateway Configuration Server to a first-class cluster role.

### Fixed

- Fix downlink length computation in the Network Server.
- Fix implementation of CUPS update-info endpoint.
- Fix missing CLI in `deb`, `rpm` and Snapcraft packages.

## [3.1.2] - 2019-09-05

### Added

- `http.redirect-to-host` config to redirect all HTTP(S) requests to the same host.
- `http.redirect-to-tls` config to redirect HTTP requests to HTTPS.
- Organization Create page in the Console.
- Organization Data page to the console.
- Organization General Settings page to the console.
- Organization List page.
- Organization Overview page to the console.
- Organizations service to the JS SDK.
- `create` method in the Organization service in the JS SDK.
- `deleteById` method to the Organization service in the JS SDK.
- `getAll` method to the Organizations service.
- `getAll` method to the Organization service in the JS SDK.
- `getById` method to the Organization service in the JS SDK.
- `openStream` method to the Organization service in the JS SDK.
- `updateById` method to the Organization service in the JS SDK.

### Changed

- Improve compatibility with various Class C devices.

### Fixed

- Fix root-relative OAuth flows for the console.

## [3.1.1] - 2019-08-30

### Added

- `--tls.acme.default-host` flag to set a default (fallback) host for connecting clients that do not use TLS-SNI.
- AS-ID to validate the Application Server with through the Common Name of the X.509 Distinguished Name of the TLS client certificate. If unspecified, the Join Server uses the host name from the address.
- Defaults to `ttn-lw-cli clients create` and `ttn-lw-cli users create`.
- KEK labels for Network Server and Application Server to use to wrap session keys by the Join Server. If unspecified, the Join Server uses a KEK label from the address, if present in the key vault.
- MQTT PubSub support in the Application Server. See `ttn-lw-cli app pubsub set --help` for more details.
- Support for external email templates in the Identity Server.
- Support for Join-Server interoperability via Backend Interfaces specification protocol.
- The `generateDevAddress` method in the `Ns` service.
- The `Js` service to the JS SDK.
- The `listJoinEUIPrefixes` method in the `Js` service.
- The `Ns` service to the JS SDK.
- The new The Things Stack branding.
- Web interface for changing password.
- Web interface for requesting temporary password.

### Changed

- Allow admins to create temporary passwords for users.
- CLI-only brew tap formula is now available as `TheThingsNetwork/lorawan-stack/ttn-lw-cli`.
- Improve error handling in OAuth flow.
- Improve getting started guide for a deployment of The Things Stack.
- Optimize the way the Identity Server determines memberships and rights.

### Deprecated

- `--nats-server-url` in favor of `--nats.server-url` in the PubSub CLI support.

### Removed

- `ids.dev_addr` from allowed field masks for `/ttn.lorawan.v3.NsEndDeviceRegistry/Set`.
- Auth from CLI's `forgot-password` command and made it optional on `update-password` command.
- Breadcrumbs from Overview, Application and Gateway top-level views.

### Fixed

- Fix `grants` and `rights` flags of `ttn-lw-cli clients create`.
- Fix a bug that resulted in events streams crashing in the console.
- Fix a bug where uplinks from some Basic Station gateways resulted in the connection to break.
- Fix a security issue where non-admin users could edit admin-only fields of OAuth clients.
- Fix an issue resulting in errors being unnecessarily logged in the console.
- Fix an issue with the `config` command rendering some flags and environment variables incorrectly.
- Fix API endpoints that allowed HTTP methods that are not part of our API specification.
- Fix console handling of configured mount paths other than `/console`.
- Fix handling of `ns.dev-addr-prefixes`.
- Fix incorrect error message in `ttn-lw-cli users oauth` commands.
- Fix propagation of warning headers in API responses.
- Fix relative time display in the Console.
- Fix relative time display in the Console for IE11, Edge and Safari.
- Fix unable to change LoRaWAN MAC and PHY version.
- Resolve flickering display issue in the overview pages of entities in the console.

## [3.1.0] - 2019-07-26

### Added

- `--headers` flag to `ttn-lw-cli applications webhooks set` allowing users to set HTTP headers to add to webhook requests.
- `getByOrganizationId` and `getByUserId` methods to the JS SDK.
- A new documentation system.
- A newline between list items returned from the CLI when using a custom `--output-format` template.
- An `--api-key` flag to `ttn-lw-cli login` that allows users to configure the CLI with a more restricted (Application, Gateway, ...) API key instead of the usual "all rights" OAuth access token.
- API for getting the rights of a single collaborator on (member of) an entity.
- Application Payload Formatters Page in the console.
- Class C and Multicast guide.
- CLI support for enabling/disabling JS, GS, NS and AS through configuration.
- Components overview in documentation.
- Device Templates to create, convert and map templates and assign EUIs to create large amounts of devices.
- Downlink Queue Operations guide.
- End device level payload formatters to console.
- Event streaming views for end devices.
- Events to device registries in the Network Server, Application Server and Join Server.
- Functionality to delete end devices in the console.
- Gateway General Settings Page to the console.
- Getting Started guide for command-line utility (CLI).
- Initial overview page to console.
- Native support to the Basic Station LNS protocol in the Gateway Server.
- NS-JS and AS-JS Backend Interfaces 1.0 and 1.1 draft 3 support.
- Option to revoke user sessions and access tokens on password change.
- Support for NS-JS and AS-JS Backend Interfaces.
- Support for URL templates inside the Webhook paths ! The currently supported fields are `appID`, `appEUI`, `joinEUI`, `devID`, `devEUI` and `devAddr`. They can be used using RFC 6570.
- The `go-cloud` integration to the Application Server. See `ttn-lw-cli applications pubsubs --help` for more details.
- The `go-cloud` integration to the Application Server. This integration enables downlink and uplink messaging using the cloud pub-sub by setting up the `--as.pubsub.publish-urls` and `--as.pubsub.subscribe-urls` parameters. You can specify multiple publish endpoints or subscribe endpoints by repeating the parameter (i.e. `--as.pubsub.publish-urls url1 --as.pubsub.publish-urls url2 --as.pubsub.subscribe-urls url3`).
- The Gateway Data Page to the console.
- View to update the antenna location information of gateways.
- View to update the location information of end devices.
- Views to handle integrations (webhooks) to the console.
- Working with Events guide.

### Changed

- Change database index names for invitation and OAuth models. Existing databases are migrated automatically.
- Change HTTP API for managing webhooks to avoid conflicts with downlink webhook paths.
- Change interpretation of frequency plan's maximum EIRP from a ceiling to a overriding value of any band (PHY) settings.
- Change the prefix of Prometheus metrics from `ttn_` to `ttn_lw_`.
- Rename the label `server_address` of Prometheus metrics `grpc_client_conns_{opened,closed}_total` to `remote_address`
- Resolve an issue where the stack complained about sending credentials on insecure connections.
- The Events endpoint no longer requires the `_ALL` right on requested entities. All events now have explicit visibility rules.

### Deprecated

- `JsEndDeviceRegistry.Provision()` rpc. Please use `EndDeviceTemplateConverter.Convert()` instead.

### Removed

- Remove the address label from Prometheus metric `grpc_server_conns_{opened,closed}_total`.

### Fixed

- Fix Basic Station CUPS LNS credentials blob.
- Fix a leak of entity information in List RPCs.
- Fix an issue that resulted in some event errors not being shown in the console.
- Fix an issue where incorrect error codes were returned from the console's OAuth flow.
- Fix clearing component addresses on updating end devices through CLI.
- Fix CLI panic for invalid attributes.
- Fix crash when running some `ttn-lw-cli organizations` commands without `--user-id` flag.
- Fix dwell-time issues in AS923 and AU915 bands.
- Fix occasional issues with downlink payload length.
- Fix the `x-total-count` header value for API Keys and collaborators.
- Fix the error that is returned when deleting a collaborator fails.

### Security

- Update node packages to fix known vulnerabilities.

## [3.0.4] - 2019-07-10

### Fixed

- Fix rights caching across multiple request contexts.

## [3.0.3] - 2019-05-10

### Added

- Support for getting automatic Let's Encrypt certificates. Add the new config flags `--tls.acme.enable`, `--tls.acme.dir=/path/to/storage`, `--tls.acme.hosts=example.com`, `--tls.acme.email=you@example.com` flags (or their env/config equivalent) to make it work. The `/path/to/storage` dir needs to be `chown`ed to `886:886`. See also `docker-compose.yml`.
- `GetApplicationAPIKey`, `GetGatewayAPIKey`, `GetOrganizationAPIKey`, `GetUserAPIKey` RPCs and related messages.
- "General Settings" view for end devices.
- `--credentials-id` flag to CLI that allows users to be logged in with mulitple credentials and switch between them.
- A check to the Identity Server that prevents users from deleting applications that still contain end devices.
- Application Collaborators management to the console.
- Checking maximum round-trip time for late-detection in downlink scheduling.
- Configuration service to JS SDK.
- Device list page to applications in console.
- Events to the application management pages.
- Round-trip times to Gateway Server connection statistics.
- Support for the value `cloud` for the `--events.backend` flag. When this flag is set, the `--events.cloud.publish-url` and `--events.cloud.subscribe-url` are used to set up a cloud pub-sub for events.
- Support for uplink retransmissions.
- Using median round-trip time value for absolute time scheduling if the gateway does not have GPS time.

### Changed

- Change encoding of keys to hex in device key generation (JS SDK).
- Change interpretation of absolute time in downlink messages from time of transmission to time of arrival.
- Improve ADR algorithm performance.
- Improve ADR performance.
- Make late scheduling default for gateways connected over UDP to avoid overwriting queued downlink.
- Make sure that non-user definable fields of downlink messages get discarded across all Application Server frontends.
- Prevent rpc calls to JS when the device has `supports_join` set to `false` (JS SDK).
- Update the development tooling. If you are a developer, make sure to check the changes in CONTRIBUTING.md and DEVELOPMENT.md.

### Fixed

- Fix `AppAs` not registered for HTTP interfacing while it is documented in the API.
- Fix absolute time scheduling with UDP connected gateways
- Fix authentication of MQTT and gRPC connected gateways
- Fix connecting MQTT V2 gateways
- Fix faulty composition of default values with provided values during device creation (JS SDK)
- Fix preserving user defined priority for application downlink
- Fix UDP downlink format for older forwarders
- Fix usage of `URL` class in browsers (JS SDK)

## [3.0.2] - 2019-04-12

### Changed

- Upgrade Go to 1.12

### Fixed

- Fix streaming events over HTTP with Gzip enabled.
- Fix resetting downlink channels for US, AU and CN end devices.
- Fix rendering of enums in JSON.
- Fix the permissions of our Snap package.

## [3.0.1] - 2019-04-10

### Added

- `dev_addr` to device fetched from the Network Server.
- `received_at` to `ApplicationUp` messages.
- `ttn-lw-cli users oauth` commands.
- Event payload to `as.up.forward`, `as.up.drop`, `as.down.receive`, `as.down.forward` and `as.down.drop` events.
- Event payload to `gs.status.receive`, `gs.up.receive` and `gs.down.send` events.
- OAuth management in the Identity Server.

### Changed

- Document places in the CLI where users can use arguments instead of flags.
- In JSON, LoRaWAN AES keys are now formatted as Hex instead of Base64.
- Make device's `dev_addr` update when the session's `dev_addr` is updated.

### Removed

- Remove end device identifiers from `DownlinkMessage` sent from the Network Server to the Gateway Server.

### Fixed

- Fix `dev_addr` not being present in upstream messages.

<!--
NOTE: These links should respect backports. See https://github.com/TheThingsNetwork/lorawan-stack/pull/1444/files#r333379706.
-->
[unreleased]: https://github.com/TheThingsNetwork/lorawan-stack/compare/v3.19.1...v3.19
[3.19.1]: https://github.com/TheThingsNetwork/lorawan-stack/compare/v3.19.0...v3.19.1
[3.19.0]: https://github.com/TheThingsNetwork/lorawan-stack/compare/v3.18.2...v3.19.0
[3.18.2]: https://github.com/TheThingsNetwork/lorawan-stack/compare/v3.18.1...v3.18.2
[3.18.1]: https://github.com/TheThingsNetwork/lorawan-stack/compare/v3.18.0...v3.18.1
[3.18.0]: https://github.com/TheThingsNetwork/lorawan-stack/compare/v3.17.1...v3.18.0
[3.17.1]: https://github.com/TheThingsNetwork/lorawan-stack/compare/v3.17.0...v3.17.1
[3.17.0]: https://github.com/TheThingsNetwork/lorawan-stack/compare/v3.16.2...v3.17.0
[3.16.2]: https://github.com/TheThingsNetwork/lorawan-stack/compare/v3.16.1...v3.16.2
[3.16.1]: https://github.com/TheThingsNetwork/lorawan-stack/compare/v3.16.0...v3.16.1
[3.16.0]: https://github.com/TheThingsNetwork/lorawan-stack/compare/v3.15.3...v3.16.0
[3.15.2]: https://github.com/TheThingsNetwork/lorawan-stack/compare/v3.15.2...v3.15.3
[3.15.2]: https://github.com/TheThingsNetwork/lorawan-stack/compare/v3.15.1...v3.15.2
[3.15.1]: https://github.com/TheThingsNetwork/lorawan-stack/compare/v3.15.0...v3.15.1
[3.15.0]: https://github.com/TheThingsNetwork/lorawan-stack/compare/v3.14.2...v3.15.0
[3.14.2]: https://github.com/TheThingsNetwork/lorawan-stack/compare/v3.14.1...v3.14.2
[3.14.1]: https://github.com/TheThingsNetwork/lorawan-stack/compare/v3.14.0...v3.14.1
[3.14.0]: https://github.com/TheThingsNetwork/lorawan-stack/compare/v3.13.3...v3.14.0
[3.13.3]: https://github.com/TheThingsNetwork/lorawan-stack/compare/v3.13.2...v3.13.3
[3.13.2]: https://github.com/TheThingsNetwork/lorawan-stack/compare/v3.13.1...v3.13.2
[3.13.1]: https://github.com/TheThingsNetwork/lorawan-stack/compare/v3.13.0...v3.13.1
[3.13.0]: https://github.com/TheThingsNetwork/lorawan-stack/compare/v3.12.3...v3.13.0
[3.12.3]: https://github.com/TheThingsNetwork/lorawan-stack/compare/v3.12.2...v3.12.3
[3.12.2]: https://github.com/TheThingsNetwork/lorawan-stack/compare/v3.12.1...v3.12.2
[3.12.1]: https://github.com/TheThingsNetwork/lorawan-stack/compare/v3.12.0...v3.12.1
[3.12.0]: https://github.com/TheThingsNetwork/lorawan-stack/compare/v3.11.3...v3.12.0
[3.11.3]: https://github.com/TheThingsNetwork/lorawan-stack/compare/v3.11.2...v3.11.3
[3.11.2]: https://github.com/TheThingsNetwork/lorawan-stack/compare/v3.11.1...v3.11.2
[3.11.1]: https://github.com/TheThingsNetwork/lorawan-stack/compare/v3.11.0...v3.11.1
[3.11.0]: https://github.com/TheThingsNetwork/lorawan-stack/compare/v3.10.6...v3.11.0
[3.10.6]: https://github.com/TheThingsNetwork/lorawan-stack/compare/v3.10.5...v3.10.6
[3.10.5]: https://github.com/TheThingsNetwork/lorawan-stack/compare/v3.10.4...v3.10.5
[3.10.4]: https://github.com/TheThingsNetwork/lorawan-stack/compare/v3.10.3...v3.10.4
[3.10.3]: https://github.com/TheThingsNetwork/lorawan-stack/compare/v3.10.2...v3.10.3
[3.10.2]: https://github.com/TheThingsNetwork/lorawan-stack/compare/v3.10.1...v3.10.2
[3.10.1]: https://github.com/TheThingsNetwork/lorawan-stack/compare/v3.10.0...v3.10.1
[3.10.0]: https://github.com/TheThingsNetwork/lorawan-stack/compare/v3.9.4...v3.10.0
[3.9.4]: https://github.com/TheThingsNetwork/lorawan-stack/compare/v3.9.3...v3.9.4
[3.9.3]: https://github.com/TheThingsNetwork/lorawan-stack/compare/v3.9.1...v3.9.3
[3.9.1]: https://github.com/TheThingsNetwork/lorawan-stack/compare/v3.9.0...v3.9.1
[3.9.0]: https://github.com/TheThingsNetwork/lorawan-stack/compare/v3.8.6...v3.9.0
[3.8.6]: https://github.com/TheThingsNetwork/lorawan-stack/compare/v3.8.5...v3.8.6
[3.8.5]: https://github.com/TheThingsNetwork/lorawan-stack/compare/v3.8.4...v3.8.5
[3.8.4]: https://github.com/TheThingsNetwork/lorawan-stack/compare/v3.8.3...v3.8.4
[3.8.3]: https://github.com/TheThingsNetwork/lorawan-stack/compare/v3.8.2...v3.8.3
[3.8.2]: https://github.com/TheThingsNetwork/lorawan-stack/compare/v3.7.2...v3.8.2
[3.7.2]: https://github.com/TheThingsNetwork/lorawan-stack/compare/v3.7.0...v3.7.2
[3.7.0]: https://github.com/TheThingsNetwork/lorawan-stack/compare/v3.6.0...v3.7.0
[3.6.3]: https://github.com/TheThingsNetwork/lorawan-stack/compare/v3.6.2...v3.6.3
[3.6.2]: https://github.com/TheThingsNetwork/lorawan-stack/compare/v3.6.1...v3.6.2
[3.6.1]: https://github.com/TheThingsNetwork/lorawan-stack/compare/v3.6.0...v3.6.1
[3.6.0]: https://github.com/TheThingsNetwork/lorawan-stack/compare/v3.5.3...v3.6.0
[3.5.3]: https://github.com/TheThingsNetwork/lorawan-stack/compare/v3.5.2...v3.5.3
[3.5.2]: https://github.com/TheThingsNetwork/lorawan-stack/compare/v3.5.1...v3.5.2
[3.5.1]: https://github.com/TheThingsNetwork/lorawan-stack/compare/v3.5.0...v3.5.1
[3.5.0]: https://github.com/TheThingsNetwork/lorawan-stack/compare/v3.4.2...v3.5.0
[3.4.2]: https://github.com/TheThingsNetwork/lorawan-stack/compare/v3.4.1...v3.4.2
[3.4.1]: https://github.com/TheThingsNetwork/lorawan-stack/compare/v3.4.0...v3.4.1
[3.4.0]: https://github.com/TheThingsNetwork/lorawan-stack/compare/v3.3.2...v3.4.0
[3.3.2]: https://github.com/TheThingsNetwork/lorawan-stack/compare/v3.3.1...v3.3.2
[3.3.1]: https://github.com/TheThingsNetwork/lorawan-stack/compare/v3.3.0...v3.3.1
[3.3.0]: https://github.com/TheThingsNetwork/lorawan-stack/compare/v3.2.6...v3.3.0
[3.2.6]: https://github.com/TheThingsNetwork/lorawan-stack/compare/v3.2.5...v3.2.6
[3.2.5]: https://github.com/TheThingsNetwork/lorawan-stack/compare/v3.2.4...v3.2.5
[3.2.4]: https://github.com/TheThingsNetwork/lorawan-stack/compare/v3.2.3...v3.2.4
[3.2.3]: https://github.com/TheThingsNetwork/lorawan-stack/compare/v3.2.2...v3.2.3
[3.2.2]: https://github.com/TheThingsNetwork/lorawan-stack/compare/v3.2.1...v3.2.2
[3.2.1]: https://github.com/TheThingsNetwork/lorawan-stack/compare/v3.2.0...v3.2.1
[3.2.0]: https://github.com/TheThingsNetwork/lorawan-stack/compare/v3.1.2...v3.2.0
[3.1.2]: https://github.com/TheThingsNetwork/lorawan-stack/compare/v3.1.1...v3.1.2
[3.1.1]: https://github.com/TheThingsNetwork/lorawan-stack/compare/v3.1.0...v3.1.1
[3.1.0]: https://github.com/TheThingsNetwork/lorawan-stack/compare/v3.0.4...v3.1.0
[3.0.4]: https://github.com/TheThingsNetwork/lorawan-stack/compare/v3.0.3...v3.0.4
[3.0.3]: https://github.com/TheThingsNetwork/lorawan-stack/compare/v3.0.2...v3.0.3
[3.0.2]: https://github.com/TheThingsNetwork/lorawan-stack/compare/v3.0.1...v3.0.2
[3.0.1]: https://github.com/TheThingsNetwork/lorawan-stack/compare/v3.0.0...v3.0.1<|MERGE_RESOLUTION|>--- conflicted
+++ resolved
@@ -31,11 +31,8 @@
   - Automatically updating session info (no refresh necessary to schedule downlinks after a device has joined).
   - Showing session start time.
 - The Things Stack is now built with Go 1.18.
-<<<<<<< HEAD
 - Layout of webhook and Pub/Sub forms to improve UX.
-=======
 - The Network Server Address used for End Device Claiming is fetched from the configuration instead of client input.
->>>>>>> 40855802
 
 ### Deprecated
 
