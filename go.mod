module go.thethings.network/lorawan-stack/v3

go 1.19

// Use our fork of throttled/throttled/v2.
replace github.com/throttled/throttled/v2 => github.com/TheThingsIndustries/throttled/v2 v2.7.1-noredis

// See https://github.com/mitchellh/mapstructure/pull/278
replace github.com/mitchellh/mapstructure v1.4.3 => github.com/TheThingsIndustries/mapstructure v0.0.0-20220329135826-c42f9f170b2a

require (
	contrib.go.opencensus.io/exporter/prometheus v0.4.2
	github.com/Masterminds/sprig/v3 v3.2.3
	github.com/TheThingsIndustries/mystique v0.0.0-20221125120501-80ab21781b6d
	github.com/TheThingsIndustries/protoc-gen-go-flags v1.0.6
	github.com/TheThingsIndustries/protoc-gen-go-json v1.4.2
	github.com/TheThingsNetwork/go-cayenne-lib v1.1.0
	github.com/aws/aws-sdk-go v1.44.186
	github.com/blang/semver v3.5.1+incompatible
	github.com/blevesearch/bleve v1.0.14
	github.com/bluele/gcache v0.0.2
	github.com/disintegration/imaging v1.6.2
	github.com/dop251/goja v0.0.0-20230122160437-8f6e415ca41e
	github.com/dustin/go-humanize v1.0.1
	github.com/eclipse/paho.mqtt.golang v1.4.2
	github.com/emersion/go-smtp v0.16.0
	github.com/envoyproxy/protoc-gen-validate v0.9.1
	github.com/felixge/httpsnoop v1.0.3
	github.com/getsentry/sentry-go v0.17.0
	github.com/golang/gddo v0.0.0-20210115222349-20d68f94ee1f
	github.com/golang/protobuf v1.5.2
	github.com/google/go-cmp v0.5.9
	github.com/google/uuid v1.3.0
	github.com/gorilla/csrf v1.7.1
	github.com/gorilla/handlers v1.5.1
	github.com/gorilla/mux v1.8.0
	github.com/gorilla/schema v1.2.0
	github.com/gorilla/securecookie v1.1.1
	github.com/gorilla/websocket v1.5.0
	github.com/gotnospirit/messageformat v0.0.0-20221001023931-dfe49f1eb092
	github.com/gregjones/httpcache v0.0.0-20190611155906-901d90724c79
	github.com/grpc-ecosystem/go-grpc-middleware v1.3.0
	github.com/grpc-ecosystem/go-grpc-prometheus v1.2.0
	github.com/grpc-ecosystem/grpc-gateway/v2 v2.15.0
	github.com/hellofresh/health-go/v5 v5.0.0
	github.com/howeyc/gopass v0.0.0-20210920133722-c8aef6fb66ef
	github.com/iancoleman/strcase v0.2.0
	github.com/jackc/pgerrcode v0.0.0-20220416144525-469b46aa5efa
	github.com/jackc/pgx/v5 v5.2.0
	github.com/jacobsa/crypto v0.0.0-20190317225127-9f44e2d11115
	github.com/jarcoal/httpmock v1.2.0
	github.com/jaytaylor/html2text v0.0.0-20211105163654-bc68cce691ba
	github.com/json-iterator/go v1.1.12
	github.com/jtacoma/uritemplates v1.0.0
	github.com/kr/pretty v0.3.1
	github.com/lib/pq v1.10.7
	github.com/mitchellh/mapstructure v1.5.0
	github.com/mohae/deepcopy v0.0.0-20170929034955-c48cc78d4826
	github.com/nats-io/nats-server/v2 v2.9.11
	github.com/nats-io/nats.go v1.23.0
	github.com/oklog/ulid/v2 v2.1.0
	github.com/openshift/osin v1.0.1
	github.com/pkg/browser v0.0.0-20210911075715-681adbf594b8
	github.com/pkg/errors v0.9.1
	github.com/prometheus/client_golang v1.14.0
	github.com/redis/go-redis/v9 v9.0.2
	github.com/satori/go.uuid v1.2.0
	github.com/sendgrid/sendgrid-go v3.12.0+incompatible
	github.com/skip2/go-qrcode v0.0.0-20200617195104-da1b6568686e
	github.com/smartystreets/assertions v1.13.0
	github.com/spf13/cast v1.5.0
	github.com/spf13/cobra v1.6.1
	github.com/spf13/pflag v1.0.5
	github.com/spf13/viper v1.15.0
	github.com/throttled/throttled v2.2.5+incompatible
	github.com/throttled/throttled/v2 v2.0.0-00010101000000-000000000000
	github.com/uptrace/bun v1.1.10
	github.com/uptrace/bun/dialect/pgdialect v1.1.10
	github.com/uptrace/bun/driver/pgdriver v1.1.10
	github.com/vmihailenco/msgpack/v5 v5.3.5
	go.opencensus.io v0.24.0
	go.opentelemetry.io/otel v1.11.2
	go.opentelemetry.io/otel/trace v1.11.2
	go.packetbroker.org/api/iam v1.5.27
	go.packetbroker.org/api/iam/v2 v2.7.8
	go.packetbroker.org/api/mapping/v2 v2.1.27
	go.packetbroker.org/api/routing v1.8.18
	go.packetbroker.org/api/v3 v3.12.4
	go.thethings.network/lorawan-application-payload v0.0.0-20220125153912-1198ff1e403e
<<<<<<< HEAD
	go.thethings.network/lorawan-stack-legacy/v2 v2.1.0-rc0
	go.uber.org/zap v1.24.0
	gocloud.dev v0.28.0
	gocloud.dev/pubsub/natspubsub v0.28.0
	golang.org/x/crypto v0.5.0
	golang.org/x/exp v0.0.0-20230124195608-d38c7dcee874
	golang.org/x/net v0.5.0
	golang.org/x/oauth2 v0.4.0
	golang.org/x/sync v0.1.0
	google.golang.org/genproto v0.0.0-20230124163310-31e0e69b6fc2
	google.golang.org/grpc v1.52.1
	google.golang.org/protobuf v1.28.1
=======
	go.thethings.network/lorawan-stack-legacy/v2 v2.0.2
	go.uber.org/zap v1.21.0
	// NOTE: gocloud.dev is actually a different version (see above).
	gocloud.dev v0.20.0
	// NOTE: gocloud.dev/pubsub/natspubsub is actually a different version (see above).
	gocloud.dev/pubsub/natspubsub v0.19.0
	golang.org/x/crypto v0.6.0
	golang.org/x/exp v0.0.0-20230224173230-c95f2b4c22f2
	golang.org/x/net v0.7.0
	golang.org/x/oauth2 v0.5.0
	golang.org/x/sync v0.1.0
	// NOTE: google.golang.org/genproto is actually a different version (see above).
	google.golang.org/genproto v0.0.0-20220519153652-3a47de7e79bd
	// NOTE: google.golang.org/grpc is actually a different version (see above).
	google.golang.org/grpc v1.46.2
>>>>>>> db940773
	gopkg.in/mail.v2 v2.3.1
	gopkg.in/square/go-jose.v2 v2.6.0
	gopkg.in/yaml.v2 v2.4.0
)

require (
	cloud.google.com/go v0.107.0 // indirect
	cloud.google.com/go/compute v1.14.0 // indirect
	cloud.google.com/go/compute/metadata v0.2.3 // indirect
	cloud.google.com/go/iam v0.8.0 // indirect
	cloud.google.com/go/pubsub v1.27.1 // indirect
	cloud.google.com/go/storage v1.28.0 // indirect
	github.com/Azure/azure-sdk-for-go/sdk/azcore v1.2.0 // indirect
	github.com/Azure/azure-sdk-for-go/sdk/azidentity v1.2.0 // indirect
	github.com/Azure/azure-sdk-for-go/sdk/internal v1.1.2 // indirect
	github.com/Azure/azure-sdk-for-go/sdk/storage/azblob v0.6.1 // indirect
	github.com/Azure/go-autorest v14.2.0+incompatible // indirect
	github.com/Azure/go-autorest/autorest/to v0.4.0 // indirect
	github.com/AzureAD/microsoft-authentication-library-for-go v0.7.0 // indirect
	github.com/Masterminds/goutils v1.1.1 // indirect
	github.com/Masterminds/semver/v3 v3.2.0 // indirect
	github.com/RoaringBitmap/roaring v0.4.23 // indirect
	github.com/aws/aws-sdk-go-v2 v1.17.1 // indirect
	github.com/aws/aws-sdk-go-v2/aws/protocol/eventstream v1.4.9 // indirect
	github.com/aws/aws-sdk-go-v2/config v1.18.3 // indirect
	github.com/aws/aws-sdk-go-v2/credentials v1.13.3 // indirect
	github.com/aws/aws-sdk-go-v2/feature/ec2/imds v1.12.19 // indirect
	github.com/aws/aws-sdk-go-v2/feature/s3/manager v1.11.42 // indirect
	github.com/aws/aws-sdk-go-v2/internal/configsources v1.1.25 // indirect
	github.com/aws/aws-sdk-go-v2/internal/endpoints/v2 v2.4.19 // indirect
	github.com/aws/aws-sdk-go-v2/internal/ini v1.3.26 // indirect
	github.com/aws/aws-sdk-go-v2/internal/v4a v1.0.16 // indirect
	github.com/aws/aws-sdk-go-v2/service/internal/accept-encoding v1.9.10 // indirect
	github.com/aws/aws-sdk-go-v2/service/internal/checksum v1.1.20 // indirect
	github.com/aws/aws-sdk-go-v2/service/internal/presigned-url v1.9.19 // indirect
	github.com/aws/aws-sdk-go-v2/service/internal/s3shared v1.13.19 // indirect
	github.com/aws/aws-sdk-go-v2/service/s3 v1.29.4 // indirect
	github.com/aws/aws-sdk-go-v2/service/sns v1.18.6 // indirect
	github.com/aws/aws-sdk-go-v2/service/sqs v1.19.15 // indirect
	github.com/aws/aws-sdk-go-v2/service/sso v1.11.25 // indirect
	github.com/aws/aws-sdk-go-v2/service/ssooidc v1.13.8 // indirect
	github.com/aws/aws-sdk-go-v2/service/sts v1.17.5 // indirect
	github.com/aws/smithy-go v1.13.4 // indirect
	github.com/beorn7/perks v1.0.1 // indirect
	github.com/blevesearch/go-porterstemmer v1.0.3 // indirect
	github.com/blevesearch/mmap-go v1.0.2 // indirect
	github.com/blevesearch/segment v0.9.0 // indirect
	github.com/blevesearch/snowballstem v0.9.0 // indirect
	github.com/blevesearch/zap/v11 v11.0.14 // indirect
	github.com/blevesearch/zap/v12 v12.0.14 // indirect
	github.com/blevesearch/zap/v13 v13.0.6 // indirect
	github.com/blevesearch/zap/v14 v14.0.5 // indirect
	github.com/blevesearch/zap/v15 v15.0.3 // indirect
	github.com/cespare/xxhash/v2 v2.2.0 // indirect
	github.com/couchbase/vellum v1.0.2 // indirect
	github.com/cpuguy83/go-md2man/v2 v2.0.2 // indirect
	github.com/dgryski/go-rendezvous v0.0.0-20200823014737-9f7001d12a5f // indirect
	github.com/dlclark/regexp2 v1.7.0 // indirect
	github.com/emersion/go-sasl v0.0.0-20200509203442-7bfe0ed36a21 // indirect
	github.com/fsnotify/fsnotify v1.6.0 // indirect
	github.com/glycerine/go-unsnap-stream v0.0.0-20181221182339-f9677308dec2 // indirect
	github.com/go-kit/log v0.2.1 // indirect
	github.com/go-logfmt/logfmt v0.5.1 // indirect
	github.com/go-logr/logr v1.2.3 // indirect
	github.com/go-logr/stdr v1.2.2 // indirect
	github.com/go-sourcemap/sourcemap v2.1.3+incompatible // indirect
	github.com/golang-jwt/jwt/v4 v4.4.3 // indirect
	github.com/golang/groupcache v0.0.0-20210331224755-41bb18bfe9da // indirect
	github.com/golang/snappy v0.0.4 // indirect
	github.com/gomodule/redigo v1.8.9 // indirect
	github.com/google/wire v0.5.0 // indirect
	github.com/googleapis/enterprise-certificate-proxy v0.2.1 // indirect
	github.com/googleapis/gax-go/v2 v2.7.0 // indirect
	github.com/gotnospirit/makeplural v0.0.0-20180622080156-a5f48d94d976 // indirect
	github.com/hashicorp/golang-lru v0.5.4 // indirect
	github.com/hashicorp/hcl v1.0.0 // indirect
	github.com/huandu/xstrings v1.3.3 // indirect
	github.com/imdario/mergo v0.3.12 // indirect
	github.com/inconshreveable/mousetrap v1.0.1 // indirect
	github.com/jackc/pgpassfile v1.0.0 // indirect
	github.com/jackc/pgservicefile v0.0.0-20200714003250-2b9c44734f2b // indirect
	github.com/jacobsa/oglematchers v0.0.0-20150720000706-141901ea67cd // indirect
	github.com/jacobsa/oglemock v0.0.0-20150831005832-e94d794d06ff // indirect
	github.com/jacobsa/ogletest v0.0.0-20170503003838-80d50a735a11 // indirect
	github.com/jacobsa/reqtrace v0.0.0-20150505043853-245c9e0234cb // indirect
	github.com/jinzhu/inflection v1.0.0 // indirect
	github.com/jmespath/go-jmespath v0.4.0 // indirect
	github.com/klauspost/compress v1.15.11 // indirect
	github.com/kr/text v0.2.0 // indirect
	github.com/kylelemons/godebug v1.1.0 // indirect
	github.com/magiconair/properties v1.8.7 // indirect
	github.com/mattn/go-runewidth v0.0.14 // indirect
	github.com/matttproud/golang_protobuf_extensions v1.0.2-0.20181231171920-c182affec369 // indirect
	github.com/minio/highwayhash v1.0.2 // indirect
	github.com/mitchellh/copystructure v1.0.0 // indirect
	github.com/mitchellh/reflectwalk v1.0.0 // indirect
	github.com/modern-go/concurrent v0.0.0-20180306012644-bacd9c7ef1dd // indirect
	github.com/modern-go/reflect2 v1.0.2 // indirect
	github.com/mschoch/smat v0.2.0 // indirect
	github.com/nats-io/jwt/v2 v2.3.0 // indirect
	github.com/nats-io/nkeys v0.3.0 // indirect
	github.com/nats-io/nuid v1.0.1 // indirect
	github.com/olekukonko/tablewriter v0.0.5 // indirect
	github.com/opentracing/opentracing-go v1.2.0 // indirect
	github.com/pborman/uuid v1.2.0 // indirect
	github.com/pelletier/go-toml/v2 v2.0.6 // indirect
	github.com/philhofer/fwd v1.0.0 // indirect
	github.com/prometheus/client_model v0.3.0 // indirect
	github.com/prometheus/common v0.37.0 // indirect
	github.com/prometheus/procfs v0.8.0 // indirect
	github.com/prometheus/statsd_exporter v0.22.7 // indirect
	github.com/rivo/uniseg v0.4.3 // indirect
	github.com/rogpeppe/go-internal v1.9.0 // indirect
	github.com/russross/blackfriday/v2 v2.1.0 // indirect
	github.com/sendgrid/rest v2.6.9+incompatible // indirect
	github.com/shopspring/decimal v1.2.0 // indirect
	github.com/spf13/afero v1.9.3 // indirect
	github.com/spf13/jwalterweatherman v1.1.0 // indirect
	github.com/ssor/bom v0.0.0-20170718123548-6386211fdfcf // indirect
	github.com/steveyen/gtreap v0.1.0 // indirect
	github.com/subosito/gotenv v1.4.2 // indirect
	github.com/tinylib/msgp v1.1.0 // indirect
	github.com/tmthrgd/go-hex v0.0.0-20190904060850-447a3041c3bc // indirect
	github.com/vmihailenco/tagparser/v2 v2.0.0 // indirect
	github.com/willf/bitset v1.1.11 // indirect
	go.etcd.io/bbolt v1.3.6 // indirect
	go.uber.org/atomic v1.10.0 // indirect
<<<<<<< HEAD
	go.uber.org/multierr v1.8.0 // indirect
	golang.org/x/image v0.0.0-20191009234506-e7c1f5e7dbb8 // indirect
	golang.org/x/sys v0.4.0 // indirect
	golang.org/x/term v0.4.0 // indirect
	golang.org/x/text v0.6.0 // indirect
	golang.org/x/time v0.2.0 // indirect
	golang.org/x/xerrors v0.0.0-20220907171357-04be3eba64a2 // indirect
	google.golang.org/api v0.107.0 // indirect
=======
	go.uber.org/multierr v1.7.0 // indirect
	golang.org/x/image v0.5.0 // indirect
	golang.org/x/lint v0.0.0-20210508222113-6edffad5e616 // indirect
	golang.org/x/mod v0.6.0 // indirect
	golang.org/x/sys v0.5.0 // indirect
	golang.org/x/term v0.5.0 // indirect
	golang.org/x/text v0.7.0 // indirect
	golang.org/x/time v0.0.0-20220210224613-90d013bbcef8 // indirect
	golang.org/x/tools v0.2.0 // indirect
	golang.org/x/xerrors v0.0.0-20200804184101-5ec99f83aff1 // indirect
	google.golang.org/api v0.61.0 // indirect
>>>>>>> db940773
	google.golang.org/appengine v1.6.7 // indirect
	gopkg.in/alexcesaro/quotedprintable.v3 v3.0.0-20150716171945-2caba252f4dc // indirect
	gopkg.in/ini.v1 v1.67.0 // indirect
	gopkg.in/yaml.v3 v3.0.1 // indirect
	mellium.im/sasl v0.3.1 // indirect
)<|MERGE_RESOLUTION|>--- conflicted
+++ resolved
@@ -87,36 +87,18 @@
 	go.packetbroker.org/api/routing v1.8.18
 	go.packetbroker.org/api/v3 v3.12.4
 	go.thethings.network/lorawan-application-payload v0.0.0-20220125153912-1198ff1e403e
-<<<<<<< HEAD
 	go.thethings.network/lorawan-stack-legacy/v2 v2.1.0-rc0
 	go.uber.org/zap v1.24.0
 	gocloud.dev v0.28.0
 	gocloud.dev/pubsub/natspubsub v0.28.0
-	golang.org/x/crypto v0.5.0
-	golang.org/x/exp v0.0.0-20230124195608-d38c7dcee874
-	golang.org/x/net v0.5.0
-	golang.org/x/oauth2 v0.4.0
-	golang.org/x/sync v0.1.0
-	google.golang.org/genproto v0.0.0-20230124163310-31e0e69b6fc2
-	google.golang.org/grpc v1.52.1
-	google.golang.org/protobuf v1.28.1
-=======
-	go.thethings.network/lorawan-stack-legacy/v2 v2.0.2
-	go.uber.org/zap v1.21.0
-	// NOTE: gocloud.dev is actually a different version (see above).
-	gocloud.dev v0.20.0
-	// NOTE: gocloud.dev/pubsub/natspubsub is actually a different version (see above).
-	gocloud.dev/pubsub/natspubsub v0.19.0
 	golang.org/x/crypto v0.6.0
 	golang.org/x/exp v0.0.0-20230224173230-c95f2b4c22f2
 	golang.org/x/net v0.7.0
 	golang.org/x/oauth2 v0.5.0
 	golang.org/x/sync v0.1.0
-	// NOTE: google.golang.org/genproto is actually a different version (see above).
-	google.golang.org/genproto v0.0.0-20220519153652-3a47de7e79bd
-	// NOTE: google.golang.org/grpc is actually a different version (see above).
-	google.golang.org/grpc v1.46.2
->>>>>>> db940773
+	google.golang.org/genproto v0.0.0-20230124163310-31e0e69b6fc2
+	google.golang.org/grpc v1.52.1
+	google.golang.org/protobuf v1.28.1
 	gopkg.in/mail.v2 v2.3.1
 	gopkg.in/square/go-jose.v2 v2.6.0
 	gopkg.in/yaml.v2 v2.4.0
@@ -244,28 +226,14 @@
 	github.com/willf/bitset v1.1.11 // indirect
 	go.etcd.io/bbolt v1.3.6 // indirect
 	go.uber.org/atomic v1.10.0 // indirect
-<<<<<<< HEAD
 	go.uber.org/multierr v1.8.0 // indirect
 	golang.org/x/image v0.0.0-20191009234506-e7c1f5e7dbb8 // indirect
-	golang.org/x/sys v0.4.0 // indirect
-	golang.org/x/term v0.4.0 // indirect
-	golang.org/x/text v0.6.0 // indirect
+	golang.org/x/sys v0.5.0 // indirect
+	golang.org/x/term v0.5.0 // indirect
+	golang.org/x/text v0.7.0 // indirect
 	golang.org/x/time v0.2.0 // indirect
 	golang.org/x/xerrors v0.0.0-20220907171357-04be3eba64a2 // indirect
 	google.golang.org/api v0.107.0 // indirect
-=======
-	go.uber.org/multierr v1.7.0 // indirect
-	golang.org/x/image v0.5.0 // indirect
-	golang.org/x/lint v0.0.0-20210508222113-6edffad5e616 // indirect
-	golang.org/x/mod v0.6.0 // indirect
-	golang.org/x/sys v0.5.0 // indirect
-	golang.org/x/term v0.5.0 // indirect
-	golang.org/x/text v0.7.0 // indirect
-	golang.org/x/time v0.0.0-20220210224613-90d013bbcef8 // indirect
-	golang.org/x/tools v0.2.0 // indirect
-	golang.org/x/xerrors v0.0.0-20200804184101-5ec99f83aff1 // indirect
-	google.golang.org/api v0.61.0 // indirect
->>>>>>> db940773
 	google.golang.org/appengine v1.6.7 // indirect
 	gopkg.in/alexcesaro/quotedprintable.v3 v3.0.0-20150716171945-2caba252f4dc // indirect
 	gopkg.in/ini.v1 v1.67.0 // indirect
