--- conflicted
+++ resolved
@@ -35,13 +35,10 @@
 ### Fixed
 
 - Console determining gateways as "Other cluster" even though using the same host if server addresses not matching exactly (e.g. due to using different host or scheme).
-<<<<<<< HEAD
-- Inconsistency in setting gateway's LNS Auth key.
-=======
+- Inconsistency in setting gateway's LNS Auth key in the Console.
 - CLI no longer informs the user that is using the default JoinEUI when passing its value via flags.
 - Generating device ID from a DevEUI when importing a CSV file.
 - The `is-db migrate` command that failed when running on databases created by `v3.18`.
->>>>>>> 3eb022e6
 
 ### Security
 
