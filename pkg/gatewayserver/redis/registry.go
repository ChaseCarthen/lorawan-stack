--- conflicted
+++ resolved
@@ -38,67 +38,12 @@
 
 	defer trace.StartRegion(ctx, "set gateway connection stats").End()
 
-<<<<<<< HEAD
-	_, err := r.Redis.Pipelined(func(p redis.Pipeliner) error {
-		for _, part := range []struct {
-			key    string
-			update bool
-			fields func() *ttnpb.GatewayConnectionStats
-		}{
-			{
-				key:    r.key(upKey, uid),
-				update: updateUp,
-				fields: func() *ttnpb.GatewayConnectionStats {
-					return &ttnpb.GatewayConnectionStats{
-						LastUplinkReceivedAt: stats.LastUplinkReceivedAt,
-						UplinkCount:          stats.UplinkCount,
-					}
-				},
-			},
-			{
-				key:    r.key(downKey, uid),
-				update: updateDown,
-				fields: func() *ttnpb.GatewayConnectionStats {
-					return &ttnpb.GatewayConnectionStats{
-						LastDownlinkReceivedAt: stats.LastDownlinkReceivedAt,
-						DownlinkCount:          stats.DownlinkCount,
-						RoundTripTimes:         stats.RoundTripTimes,
-						SubBands:               stats.SubBands,
-					}
-				},
-			},
-			{
-				key:    r.key(statusKey, uid),
-				update: updateStatus,
-				fields: func() *ttnpb.GatewayConnectionStats {
-					return &ttnpb.GatewayConnectionStats{
-						ConnectedAt:          stats.ConnectedAt,
-						Protocol:             stats.Protocol,
-						LastStatus:           stats.LastStatus,
-						LastStatusReceivedAt: stats.LastStatusReceivedAt,
-					}
-				},
-			},
-		} {
-			if !part.update {
-				continue
-			}
-			if stats == nil {
-				p.Del(part.key)
-			} else {
-				ttnredis.SetProto(p, part.key, part.fields(), 0)
-			}
-		}
-		return nil
-	})
-=======
 	var err error
 	if stats == nil {
 		err = r.Redis.Del(r.key(uid)).Err()
 	} else {
 		_, err = ttnredis.SetProto(r.Redis, r.key(uid), stats, 0)
 	}
->>>>>>> 65b4a7f5
 
 	if err != nil {
 		return ttnredis.ConvertError(err)
@@ -113,44 +58,5 @@
 	if err := ttnredis.GetProto(r.Redis, r.key(uid)).ScanProto(result); err != nil {
 		return nil, ttnredis.ConvertError(err)
 	}
-<<<<<<< HEAD
-
-	if retrieved[0] == nil && retrieved[1] == nil && retrieved[2] == nil {
-		return nil, errNotFound
-	}
-
-	// Retrieve uplink stats.
-	if retrieved[0] != nil {
-		if err = ttnredis.UnmarshalProto(retrieved[0].(string), stats); err != nil {
-			return nil, errInvalidStats.WithAttributes("type", "uplink").WithCause(err)
-		}
-		result.LastUplinkReceivedAt = stats.LastUplinkReceivedAt
-		result.UplinkCount = stats.UplinkCount
-	}
-
-	// Retrieve downlink stats.
-	if retrieved[1] != nil {
-		if err = ttnredis.UnmarshalProto(retrieved[1].(string), stats); err != nil {
-			return nil, errInvalidStats.WithAttributes("type", "downlink").WithCause(err)
-		}
-		result.LastDownlinkReceivedAt = stats.LastDownlinkReceivedAt
-		result.DownlinkCount = stats.DownlinkCount
-		result.RoundTripTimes = stats.RoundTripTimes
-		result.SubBands = stats.SubBands
-	}
-
-	// Retrieve gateway status.
-	if retrieved[2] != nil {
-		if err = ttnredis.UnmarshalProto(retrieved[2].(string), stats); err != nil {
-			return nil, errInvalidStats.WithAttributes("type", "status").WithCause(err)
-		}
-		result.ConnectedAt = stats.ConnectedAt
-		result.Protocol = stats.Protocol
-		result.LastStatus = stats.LastStatus
-		result.LastStatusReceivedAt = stats.LastStatusReceivedAt
-	}
-
-=======
->>>>>>> 65b4a7f5
 	return result, nil
 }