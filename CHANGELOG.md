--- conflicted
+++ resolved
@@ -9,7 +9,6 @@
 
 ### Added
 
-<<<<<<< HEAD
 - API Authentication and authorization via session cookie.
   - This requires a database schema migration (`ttn-lw-stack is-db migrate`) because of the added and modified columns.
   - This changes the `AuthInfo` API response.
@@ -19,18 +18,13 @@
 - Application package application-wide associations support.
 - LoRaCloud DAS application package server URL overrides support.
 - Key vault caching mechanism (see `--key-vault.cache.size` and `--key-vault.cache.ttl` options).
-
-### Changed
-
-- Remove version from hosted documentation paths.
-=======
 - Payload formatter documentation.
 - CLI support for setting message payload formatters from a local file. (see `--formatters.down-formatter-parameter-local-file` and `--formatters.up-formatter-parameter-local-file` options).
 
 ### Changed
 
+- Remove version from hosted documentation paths.
 - Gateway connection stats are now stored in a single key.
->>>>>>> 65b4a7f5
 
 ### Deprecated
 
