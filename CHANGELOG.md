# Changelog

All notable changes to this project are documented in this file.

The format is based on [Keep a Changelog](https://keepachangelog.com/en/1.0.0/),
with the exception that this project **does not** follow Semantic Versioning.

For details about compatibility between different releases, see the **Commitments and Releases** section of our README.

## [Unreleased]

### Added

- The `as-db purge` command to purge unused data from the Application Server database.
<<<<<<< HEAD
- Add `UserInput` component to the Console to handle user id input fields by implementing an autosuggest.
=======
- RPCs and CLI command to delete a batch of end devices within an application.
  - Check `ttn-lw-cli end-devices batch-delete` for more details.
>>>>>>> d1fb1502

### Changed

- Instead of retrying application downlinks indefinitely, the Application Server now retries them for a configured number of times. Each `ApplicationDownlink` message contains the `attempt` and `max_attempts` fields to indicate the current and maximum number of attempts for a specific `application downlink`.
- The Application Server configuration has the `as.downlinks.confirmation.default-retry-attempts` and `as.downlinks.confirmation.max-retry-attempts` fields that configure the allowed number of retries for application downlinks. The default values are `8` for the `as.downlinks.confirmation.default-retry-attempts` and `32` for the `as.downlinks.confirmation.max-retry-attempts`.
- The `as.downlinks.confirmation.default-retry-attempts` field is used for all application downlinks that were scheduled before this change and for every application downlink that does not have the `max_attempts` field set. On the other hand, the `as.downlinks.confirmation.max-retry-attempts` field ensures that the `max_attempts` field's upper bound is contained and does not exceed its value.
- The number of historical frames considered for the multi-frame query window size in the LoRa Geolocation Services integration. The window size is now limited between 1 and 16 frames with 16 being the default value.

### Deprecated

- The `as.uplink-storage.limit` configuration option.

### Removed

- Command-line interface support for listing QR code formats and generating QR codes. This is considered the responsibility of a LoRaWAN Join Server.

### Fixed

### Security

## [3.26.2] - unreleased

### Added

- New Admin Panel in the Console.

### Fixed

- Removing user invitations not working in the user management panel for administrators.
- Fix payload formatter page launching malformed requests in the Console.
- Fix end device claiming issues in the Console and improve error messaging.
- HTTP API routes for parsing QR codes for the QR Generator service. We exercise our right to break compatibility with third party HTTP clients since this is a bug.
  - `/qr-code/end-devices/parse` is changed to `/qr-codes/end-devices/parse`.
  - `/qr-code/end-devices/{format_id}/parse` is changed to `/qr-codes/end-devices/{format_id}/parse`.
- Fixed authenticating with Packet Broker when gRPC dialer schemes are used in the address.

## [3.26.1] - 2023-06-20

### Added

- Support claim in device import in the Console.

## [3.26.0] - 2023-06-06

### Added

- Support for scanning a QR code that only contains the hexadecimal encoded DevEUI.
- Experimental flag `ns.adr.auto_narrow_steer`. When enabled, end devices which do not have an explicit channel steering mode will be steered towards the LoRa narrow channels.

### Fixed

- Console not applying webhook field masks when creating a webhook from a template that has field masks set.
- LoRa Basics Station `PONG` messages will now contain the application payload of the associated `PING`, as required by the WebSockets specification.
  - This fix enables `PING`/`PONG` behavior for non reference implementations of the LNS protocol.
- Fix crash of "Edit webhook" view due to invalid Authorization header encoding in the Console.

## [3.25.2] - 2023-05-16

### Added

- Experimental channel steering API, which allows steering end devices from the wide (250kHz or 500kHz) channels towards the narrow (125kHz) channels.
  - This API is mainly relevant for end devices operating in the US915 and AU915 regions, as they may join via a wide channel, but users may want to steer them towards the narrow channels.
  - The new settings can be found under `mac-settings.adr.mode.dynamic.channel-steering`.
  - `mac-settings.adr.mode.dynamic.channel-steering.mode.lora-narrow` steers the end devices towards the LoRa modulated narrow channels.
  - `mac-settings.adr.mode.dynamic.channel-steering.mode.disabled` does not steer the end devices - end devices are left to operate in their currently active channels, wide or narrow.
  - The default behavior is to avoid steering the end devices, but this is subject to change in future versions. Consider explicitly specifying a certain behavior (`lora-narrow` or `disabled`) if you depend on not steering the end devices.

### Changed

- Uplink and downlink message frequencies are now validated and zero values are dropped.
  - Such traffic would have always been dropped by the Network Server, but it is now dropped in the Gateway Server.
  - Simulated uplink traffic now requires a frequency value as well.

### Fixed

- Multiple ADR algorithm bugs:
  - An off-by-one error which caused the ADR algorithm to not take into consideration the signal qualities of the uplink which confirmed a parameter change. In effect, this fix improves the quality of the link budget estimation.
  - A flip-flop condition which caused the algorithm to swap back and forth between a higher and a lower transmission power index every 20 uplinks. In effect, this fix will cause the algorithm to change the transmission power index less often.
  - A condition mistake which caused the algorithm to avoid increasing the transmission power if it would not completely fix the missing link budget. In effect, this will cause the algorithm to increase the transmission power in situations in which the link budget deteriorates rapidly.
- In fixed channel plans such as US915 and AU915, the the associated wide (500kHz) channel is now enabled by default.

## [3.25.1] - 2023-04-18

### Added

- Fallback end device version identifiers to be used while importing end devices using the Console.

### Changed

- The Things Stack is now built with Go 1.20.

### Deprecated

- `--with-claim-authentication-code` flag for the end device `create` command via the CLI. Users must use a valid claim authentication code that is registered on a Join Server instead of generating one during end device creation.

### Fixed

- Attempting to claim an end device with a generated DevEUI will now result in an error.
- Claiming an end device using command line flags.
- 24 hour stack components deadlock when the default clustering mode is used.

## [3.25.0] - 2023-04-05

### Added

- Optional Network Server database migration that removes obsolete last invalidation keys is now available.
- LoRaWAN Application Layer Clock Synchronization support.
  - It is available using the `alcsync-v1` application package.
  - Can be enabled using the Console by visiting the application settings and ticking the **Use Application Layer Clock Synchronization** checkbox. By default, the package will operate on FPort 202.
- Drop uplink frames with CRC failure.

### Deprecated

- Returning special float values, such as `NaN` and `Infinity` as part of the decoded payloads.
  - While the concepts of `NaN` and `Infinity` are part of JavaScript, JSON does not have a dedicated value for such values.
  - Historically we have rendered them in their string form, i.e. `"NaN"` and `"Infinity"`, but this form is not standard nor accepted by the standard libraries of most programming languages (at least by default).
  - Most usages of `NaN` are actually result of operations with the JavaScript concept of `undefined`, and are not intentional. Mathematical operations that interact with `undefined` return `NaN` - for example `undefined * 5` is `NaN`. It is not hard to reach `undefined` in JavaScript, as array access to undefined indices is `undefined`, and payload decoders generally work by consuming the frame payload bytes.
  - Future The Things Stack versions may not render such values, or may discard the decoded payload completely. The deprecation discussion can be tracked [on GitHub](https://github.com/TheThingsNetwork/lorawan-stack/issues/6128).

### Removed

- Automatic migrations of the Network Server database using `ns-db migrate` from versions prior to v3.24 are removed. Migrating from prior versions should be done through v3.24 instead.

## [3.24.2] - 2023-03-09

### Deprecated

- Device claiming that transfer devices between applications is now deprecated and will be removed in a future version of The Things Stack. Device claiming on Join Servers, including The Things Join Server, remains functional. This deprecates the following components:
  - API for managing application claim authorization (`EndDeviceClaimingServer.AuthorizeApplication` and `EndDeviceClaimingServer.UnauthorizeApplication`)
  - CLI commands to manage application claim settings (`ttn-lw-cli application claim [authorize|unauthorize]`)
  - CLI command to claim end devices (`ttn-lw-cli devices claim`)

### Fixed

- The CLI now continues deleting devices when unclaiming from the Join Server fails. This resembles the behavior in the Console. This no longer stops devices from being deleted if the Join Server is unavailable or the claim is not held.
- Organization API Keys' rights no longer are considered invalid during fetch operations. If the proper right is attached to said API key it is possible to fetch all fields of an entity, previous to this fix only public safe fields were fetchable.
- Fix Sentry issue related to the component requests in the Console.

## [3.24.1] - 2023-02-16

### Added

- Network Server ID (NSID) used for Backend Interfaces interoperability via the `ns.interop.id` and `dcs.edcs.ns-id` configuration options.
  - In the Network Server, `ns.interop.id` acts as a fallback value for `sender-ns-id` in Join Server interoperability configuration.

### Changed

- Key vault cache time-to-live for errors configuration option `key-vault.cache.error-ttl`. This defaults to `key-vault.cache.ttl`.

### Deprecated

- Device Claiming Server configuration option `dcs.edcs.network-server.home-ns-id`. Use `dcs.edcs.ns-id` instead.

### Fixed

- Key unwrap caching.
- Desired RX1 delay and desired beacon frequency not being possible to set for OTAA devices.

### Security

- Fix open redirect vulnerability for Console/Account App logins.

## [3.24.0] - 2023-02-02

### Added

- List of end-devices can now be sorted by `last_seen_at` field. Unseen devices will be shown last.
- End devices now contain `lora_alliance_profile_ids` field.
- Add `source` config option for TLS certificates in LoRaWAN Backend Interfaces interop client and The Things Join Server device claiming configuration. This value can be `file` (existing behavior) or `key-vault`.

### Changed

- `serial_number` field is now moved to the root of the end device structure. `vendor_id` and `vendor_profile_id` are now moved to the `lora_alliance_profile_ids`.
  - This requires a database schema migration (`ttn-lw-stack is-db migrate`) because of added columns and views.

### Deprecated

- Configuring certificate authorities per LoRaWAN Backend Interfaces SenderID (`interop.sender-client-ca`) is now deprecated and support will be removed in a future version of The Things Stack.

### Removed

- The device version identifiers no longer have the `serial_number`, `vendor_id` and `vendor_profile_id` fields.

## [3.23.2] - 2023-01-18

### Changed

- Deletion of the last admin user or removal of its admin status via an update operation now returns an error.
- Do not allow to remove the collaborator of an entity if it is the last collaborator (in the Console).

### Fixed

- When searching for end-devices, specifying `last_seen_at` as the field in which the devices will be sorted by no longer returns an error.
- Errors during removal of collaborators the application collaborator form not being forwarded to the user in the Console.
- Importing devices via CSV no longer skips the first header column when BOM bytes are present.

## [3.23.1] - 2022-12-14

### Added

- List of end-devices can now be sorted by `last_seen_at` field. Unseen devices will be shown last.

### Fixed

- It is now allowed to set `0` for ping slot frequency and beacon frequency in the Network Layer Settings of the end device general settings in the Console.
- MAC parameters that have the `desired_` will be hidden from the end device general settings for multicast end devices in the Console.

## [3.23.0] - 2022-11-30

### Added

- The Things Join Server 2.0 (type `ttjsv2`) for claiming with Device Claiming Server.
- All Join Servers with a `/64` JoinEUI prefix are contacted concurrently with LoRaWAN Backend Interfaces interoperability. This should only be used with ambiguous JoinEUIs and when migrating Join Servers.

### Changed

- Gateway EUI is no longer unset when deleting a gateway, meaning it could be recovered if no other gateway claimed it. This requires a schema migration (`ttn-lw-stack is-db migrate`) because of the change in the database's `gateway_eui_index`.
- The new database driver is no longer specific to the Identity Server and is now activated using the `db.pgdriver` feature flag (instead of `is.pgdriver`).

### Removed

- The Things Join Server 1.0 (type `ttjs`) for claiming with Device Claiming Server. Use The Things Join Server 2.0 (type `ttjsv2`) instead.

### Fixed

- Devices with pending session and MAC state may now successfully be imported.
- Client creation with an organization API key will no longer send an email without user information to the admins. Instead, the API key name will be used and if that is empty the API key ID will be the default.
- Allow providing DevEUI for ABP end devices with a LoRaWAN specification lower or equal to 1.0.4 in the end device onboarding screen in the Console.
- Faulty field validation for byte payloads in the uplink payload formatter panel in the Console.
- `serial_number` field is now properly stored.

## [3.22.2] - 2022-11-10

### Added

- The `is.gormstore` experimental flag has been added. Swaps the underlying Identity Server store implementation if set to true.

### Changed

- Class B and C downlinks will no longer be automatically retried indefinitely if none of the gateways are available at the scheduling moment, and the downlink paths come from the last uplink.
  - This was already the behavior for downlinks which had their downlink path provided explicitly using the `class_b_c.gateways` field.
  - The downlinks will be evicted from the downlink queue and a downlink failure event will be generated. The failure event can be observed by the application using the `downlink_failed` message, which is available in all integrations.
- Event history and payload storage TTL has now 1% jitter.
- The underlying store implementation has been changed to be by default based on `bun` instead of `gorm`. The previous store implementation can be reactivated using the `is.gormstore` experimental flag.

### Removed

- The `is.bunstore` experimental flag has been removed.

### Fixed

- Do not require AppKey when skipping Join Server registration in end device onboarding in the Console.
- Fix auto generation of device ID when using DevEUI generator in the Console.
- Fix several device onboarding issues with ABP in the Console.
  - Do not ask for a JoinEUI.
  - Reinitialize form properly when switching between ABP and OTAA.
- Issue with pasting values into byte input at the wrong position in the Console.
- Issue with updating field masks in the webhook edit form in the Console.

## [3.22.1] - 2022-10-19

### Changed

- Option to ignore logs from selected gRPC methods now supports ignoring logs for selected errors on method.
  Examples:
  - `--grpc.log-ignore-methods="/ttn.lorawan.v3.GsNs/HandleUplink"`: log is skipped when no error occurs.
  - `--grpc.log-ignore-methods="/ttn.lorawan.v3.GsNs/HandleUplink:pkg/networkserver:duplicate_uplink;pkg/networkserver:device_not_found"`: log is skipped when either `pkg/networkserver:duplicate_uplink` or `pkg/networkserver:device_not_found` error occurs (but not on success).
  - `--grpc.log-ignore-methods="/ttn.lorawan.v3.GsNs/HandleUplink:;pkg/networkserver:duplicate_uplink"`: log is skipped on success or when `pkg/networkserver:duplicate_uplink` error occurs.
- The Gateway Server now takes into consideration the extra duty cycle checks present in the LoRa Basics Station forwarder. Previously the Gateway Server may accept the scheduling of downlinks which the packet forwarder would silently drop.
  - Note that in some rare cases in which the LoRa Basics Station duty cycle is stricter than the windowed approach used by The Things Stack, the scheduling will fail and this will be visible via `ns.down.data.schedule.fail` events. Note that this is actually a positive outcome - it allows the Network Server to schedule the downlink via another gateway, while previously the downlink would be scheduled but get silently dropped on the gateway.

## [3.22.0] - 2022-10-06

### Added

- Add more specific rights for OAuth clients.

### Changed

- The flow for adding end devices has been updated in the Console.
  - Device QR codes can now be scanned to speed up end device onboarding.
  - Claiming end devices from external Join Servers is now possible seemlessly from the same onboarding flow.
- LoRa coding rate now defined in `DataRate` instead of `Band`.
- The Network Server will now schedule a potentially empty downlink in order to stop end devices from sending sticky MAC commands.
- Factory preset frequencies may now be provided for bands with fixed channel plans, such as US915 or AU915. The factory preset frequencies are interpreted as the only channels which are enabled at boot time.
- `TxParamSetupReq` MAC command priority has been increased.
- `DevStatusReq` MAC command priority has been lowered.

### Removed

- Removed coding rate from `TxSettings` as it is now defined in `DataRate`.

### Fixed

- `--mac-settings.adr.mode.disabled`, `--mac-settings.adr.mode.dynamic` and `--mac-settings.adr.mode.static` flags of the `end-device update` command.
- Pagination in `sessions` and `access tokens` tables in the Console.
- `LinkADRReq` MAC command generation for LoRaWAN 1.0 and 1.0.1 end devices.
- `LinkADRReq` no longer attempts to enable channels which have not yet been negotiated with the end device.
- Downlink path selection for uplinks which are not LoRa modulated.
- Issues with byte inputs in the Console.
  - Pasting values into the input leading to issues in some cases.
  - Values being typed double on android phones.
- Console showing deleted collaborator after successful deletion in application collaborator list.
- Console crashing after deleting an organization.

## [3.21.2] - 2022-09-14

### Added

- New `ListBands` RPC on the `Configuration` service.
  - Added support to CLI. Available via the `end-devices list-bands` command.
- CLI support for listing PHY versions via the `end-devices list-phy-versions` CLI command.
- New `NetID` and `DeviceAddressPrefixes` RPC on the `NS` service.
  - Added support on CLI. Available via the `end-devices get-net-id` and `end-devices get-dev-addr-prefixes` commands.
- Support for loading end device template from Device Repository when importing devices using a CSV file.
- Experimental support for normalized payload.
- Support management of deleted users in the Console.
- Decoded payloads are now visible for downlinks in the Console.
- Support for dynamic ping slot frequencies, as used by the US915 and AU915 bands.
- Support for LoRa Basics Station beaconing.

### Changed

- Deprecated `attributes` from `GatewayAntenna` definition. While it was present in the API it was never stored in the database.
- Absolute time downlinks (such as class B ping slots or class C absolute time downlinks) are now using the native class B downlink API of LoRa Basics Station.
- Only gateways which are guaranteed to be GPS capable may now be used for absolute time downlinks. This ensures that gateways that have an unknown time source are not used for absolute time scheduling.
- The static ADR mode may now steer the end device to use custom data rates such as SF7BW250, FSK and LR-FHSS.
- The Console will try to resolve invalid state errors during login with an automatic refresh.
- Error details are now displayed in a modal instead of within the notification element in the Console.

### Removed

- Experimental support for `LoRa Basics Station` gateway GPS timestamps which use the wrong precision (milliseconds instead of microseconds). Please ensure that your gateway has been updated to the latest firmware.

### Fixed

- The Gateway Server scheduler no longer considers the absolute time of a downlink to be the time of arrival.
- The Network Server now correctly handles the command that may succeed a `LinkADRAns` response.
- LR-FHSS data rate matching.
- Console data rate rendering of non-LoRa modulations.

### Security

- End device network layer form crashing in some situations in the Console device general settings.
- End device overview crashing in some situations in the Console.
- Device import when using Join Server-only deployments.
- QRG can generate QR Codes without the claim authentication code.

## [3.21.1] - 2022-08-24

### Added

- New `SearchAccounts` RPC on the `EntityRegistrySearch` service.
- Prompt user to confirm navigation when changes have not been saved in the payload formatter form to prevent big change-drafts from getting lost.
- Event data pushed by webhooks can now be filtered with field masks.
  - Support for the field mask setup was added for both CLI and Console.

### Changed

- Gateway registration in the Console has been updated to simplify the onboarding experience.

### Fixed

- CLI command `end-device template create` no longer breaks when providing field mask values.
- Device repository services no longer require ApplicationID in its request URL.
- Importing ABP devices via the CSV format now correctly handles the missing session key ID.

## [3.21.0] - 2022-08-11

### Added

- Component selector for Join Server interoperability configuration. This allows administrators to declare separate Network Server and Application Server configuration for the same JoinEUI ranges in the same interoperability configuration. See [documentation](https://www.thethingsindustries.com/docs/reference/interop-repository/).
- `BatchGetGatewayConnectionStats` RPC to fetch Gateway Connection Stats for a batch of gateways.
- The ability to disable the downlink scheduling mechanism for individual end devices (`mac-settings.schedule-downlinks`).
  - This option is useful during a migration procedure in order to force the end device to join the new network. The Network Server will no longer schedule any data downlinks or MAC commands, and will stop answering potential join requests.
- A new implementation of the Identity Server storage layer. In v3.21.0 the new implementation is not yet used by default, but it can be enabled with the `is.bunstore` feature flag. A new database driver can be enabled with the `is.pgdriver` feature flag.
  - This requires a database schema migration (`ttn-lw-stack is-db migrate`) because of added columns and views.
- Support for comma-separated (`,`) values in The Things Stack CSV file format for importing end devices.
- Support for the `RxParamSetup`, `RxTimingSetup`, `TxParamSetup`, and `DlChannel` sticky answer mechanism. The commands were supported previously, but subsequent sticky responses would cause the Network Server to drop the MAC command buffer in certain situations.

### Changed

- Deleted users are no longer included in primary email addresses uniqueness checks. This allows a user to create a new account which uses the email address of a deleted account.
  - This requires a database schema migration (`ttn-lw-stack is-db migrate`) due to updated indices.
- The CLI settings fields `retry-config.enable_metadata` and `retry-config.default_timeout` have been renamed to `retry.enable-metadata` and `retry.default-timeout` for consistency reasons.
- Generated device ID based on a DevEUI from an imported CSV file is now prepended by `eui-`. This is consistent with generated device IDs by the Console.
- The Claim Authentication Code (CAC) field is stored in the Identity Server instead of the Join Server.
  - This requires a database schema migration (`ttn-lw-stack is-db migrate`) because of the added columns.
  - CAC values stored currently in the Join Server should be migrated to the Identity Server. One method is to run the following CLI commands on each device with a CAC.
    - Read the current values using `ttn-lw-cli dev get <application-id> <device-id> --claim-authentication-code`. This will fetch the value stored in the Join Server as a fallback.
    - Write back the value read `ttn-lw-cli dev set <application-id> <device-id> --claim-authentication-code.valid_from [xxx] --claim-authentication-code.valid_to [xxx] --claim-authentication-code.value <xxx>`. This will by default write to the Identity Server.
    - Note that this requires a minimum CLI version of 3.21.0.
- Device Repository no longer uses the `ApplicationID` for validating requests. Authentication is still necessary, but the `ApplicationID` field has been deprecated in the Device Repository API.

### Fixed

- Console showing `404 Not Found` errors for pages containing user IDs in the path, when the user ID has a length of two.
- CLI no longer panics when deleting a device without JoinEUI, this scenario only occurred when deleting a device that uses ABP.
- Console crashing when navigating to certain Packet Broker network configuration pages.
- Packet Broker network pages becoming inaccessible until refreshing after a user navigates to a non-existing network.
- The batch update query for `EndDevice.LastSeenAt` field now specifies the data type of the placeholders.
  - This resolves an issue in the Console where `Last activity` values were inconsistent.

## [3.20.2] - 2022-07-20

### Added

- More fields were added to the csv end-device migration procedure. The details on which fields were added can be found [here](https://www.thethingsindustries.com/docs/getting-started/migrating/device-csv/).
- Authorization management in the Account app.
- Gateway remote address to gateway connection statistics.

### Fixed

- Encoding of DevAddr, EUI and similar fields in `text/event-stream` responses.
- GPS time leap second calculations taking a new leap second into consideration for 6th of July 2022.

## [3.20.1] - 2022-06-29

### Added

- Support inviting users in the Console.

### Changed

- In AS923 frequency plans, the Network Server will skip the RX1 window if the data rate is ambiguous.
  - This change occurs in old Regional Parameters versions in which the initial downlink dwell time setting of the end device is not specified. The end device may have the downlink dwell time setting either enabled or disabled, and due to this the data rate of the RX1 window is ambiguous.
  - This ambiguity exists until the Network Server is successful in negotiating the dwell time limitations using the TxParamSetupReq MAC command. This will occur automatically and does not require any external input.
  - If you already know the boot dwell time settings of your end device, you may provide them via the `--mac-settings.downlink-dwell-time` and `--mac-settings.uplink-dwell-time` MAC settings. This will ensure that RX1 transmissions are available from the first uplink of the session.

### Removed

- Sorting on associated rights in the API keys table.

### Fixed

- `last activity` not updating when an end device joins for the first time in the Console.
- A bug that would show the "Status count periodicity"-field in the Console as `200` when actually set to `0`.
- A bug causing map viewports to be set in odd locations when setting end device/gateway locations.
- Console crashing when sorting by associated rights in the API keys table.

## [3.20.0] - 2022-06-15

### Added

- OAuth client management in the account app.
- Support claim protection when claiming end devices on The Things Join Server.
- CLI commands `notifications list` and `notifications set-status` to manage user notifications.
- Support for class B and C downlink transmissions through multiple gateways simultaneously.

### Changed

- Entities are now fully validated when updated in the stores.
  - Previously only the updated paths where validated. This lead to situations in which a partial update could cause the entity as a whole to reach an invalid state.
- Application, gateway, end device and organization-tables in the Console are now sorted by creation time by default (newest first).
- Collaborator and API Key tables can now be sorted in the Console.
- The application table in the Console now shows the amount of end devices.
- The organizations table in the Console now shows the amount of collaborators.
- Table layouts for several entities have been improved on the Console.

### Fixed

- End devices running on MAC versions higher or equal to 1.1 showing network downlink frame counters instead of application downlink frame counters.
- Wrong representation of time values between midnight and 1am (eg. 24:04:11) in the Console in some cases.

## [3.19.2] - 2022-05-25

### Added

- Allow setting an expiry date for API keys in the Console
- New event type `gs.gateway.connection.stats` with connection statistics. A new event is sent at most every `gs.update-connection-stats-debounce-time` time and at least every `gs.update-connection-stats-interval` time.
- Button to export as JSON end device `mac-settings` and `mac-state` in the Console.
- Support for the `FOpts encryption, usage of FCntDwn` LoRaWAN 1.1 erratum.

### Changed

- Event type for `gs.up.receive` event to `GatewayUplinkMessage`.
- Default debounce time for updating connection stats in de Gateway Server (configuration setting `gs.update-connection-stats-debounce-time`) is now 30 seconds.
- Error code when importing CSV file with invalid LoRaWAN or Regional Parameters version.
- Emails sent by the Identity Server now also contain HTML versions.
  - For the images in these emails to work, an absolute `is.email.network.assets-base-url` (and optionally `is.email.network.branding-base-url`) needs to be set in configuration.
- Notification emails are now sent through the Notification Service of the Identity Server.
- "Last activity"-information in the Console is now sourced as a single aggregate from the Identity Server.
- End device overview in the Console.
  - Showing MAC/PHY versions and used frequency plan.
  - Hiding the entity description if not set.
  - Showing information of pending sessions.
  - Automatically updating session info (no refresh necessary to schedule downlinks after a device has joined).
  - Showing session start time.
- The Things Stack is now built with Go 1.18.
- Layout of webhook and Pub/Sub forms to improve UX.
- The Network Server Address used for End Device Claiming is fetched from the configuration instead of client input.

### Removed

- The ability to create custom email templates.

### Fixed

- Support `app_eui` as alias for `join_eui` in CSV file import, per documentation.
- End devices frame counts being displayed as `n/a` when event stream contained historical data message events.
- Gateway general settings (Basic settings) not saving changes in some cases.
- Contact info validation not possible when user is already logged in.
- CLI not allowing devices to be created or updated.
- End device creation no longer errors on missing application info rights.
- Missing success notification when successfully deleting an application in the Console.
- CLI create commands for applications, gateways and clients no longer have their decoded ID emptied when using the `--user-id` flag.
- Metric `ttn_lw_events_channel_dropped_total` not getting updated.
- Dropped events when calling the Stream RPC with a long tail.

### Security

- Security fix for an issue where the description and list of rights of arbitrary API keys could be retrieved by any logged-in user if the 24-bit random API key ID was known.

## [3.19.1] - 2022-05-04

### Changed

- Application Server now decodes downlink if a downlink decoder is present and binary payload is scheduled.

### Fixed

- End devices frame counts being displayed as `n/a` when event stream contained historical data message events.
- Gateway general settings (Basic settings) not saving changes in some cases.

## [3.19.0] - 2022-04-21

### Added

- Session management page in Account App.
- Status page references in the Console.
- Notification Service API that will allow users to receive notifications about their registered entities.
  - This requires a database schema migration (`ttn-lw-stack is-db migrate`) because of the added tables.
- Add `network_server_address`, `application_server_address` and `join_server_address` to applications.
  - This requires a database schema migration (`ttn-lw-stack is-db migrate`) because of the added columns.
- New ADR settings API, which allows stronger control over the ADR algorithm.
  - The new settings fields can be found under `mac-settings.adr`, and are mutually exclusive with `use-adr` and `adr-margin`. The legacy settings need to be unset before the new API options may be used.
  - `mac-settings.adr.mode.disabled` completely disables the ADR algorithm.
  - `mac-settings.adr.mode.static.data-rate-index`, `mac-settings.adr.mode.static.nb-trans`, `mac-settings.adr.mode.static.tx-power-index` allow the user to provide static ADR parameters to be negotiated with the end device. These options persist over multiple sessions and do not require a session reset in order to be propagated to the current session.
  - `mac-settings.adr.mode.dynamic.min-data-rate-index` and `mac-settings.adr.mode.dynamic.max-data-rate-index` control the data rate index range which the Network Server will attempt to negotiate with the end device. Note that if the provided interval is disjoint with the available data rate indices, no negotiation will take place.
  - `mac-settings.adr.mode.dynamic.min-tx-power-index` and `mac-settings.adr.mode.dynamic.max-tx-power-index` have similar behavior, but for transmission power indices.
  - `mac-settings.adr.mode.dynamic.min-nb-trans` and `mac-settings.adr.mode.dynamic.max-nb-trans` have similar behavior, but for NbTrans.
  - `mac-settings.adr.mode.dynamic.margin` may be used to provide the margin of the ADR algorithm. It replaces the old `adr-margin` setting.
  - `use-adr` and `adr-margin` are still supported, but deprecated. Any future API usage should instead use the `mac-settings.adr` settings.
- Service to parse QR codes and return the data within.

### Changed

- Sortable tables are now sorted by default in the Console

### Fixed

- Console determining gateways as "Other cluster" even though using the same host if server addresses not matching exactly (e.g. due to using different host or scheme).
- Inconsistency in setting gateway's LNS Auth key in the Console.
- CLI no longer informs the user that is using the default JoinEUI when passing its value via flags.
- Generating device ID from a DevEUI when importing a CSV file.
- The `is-db migrate` command that failed when running on databases created by `v3.18`.
- Some error messages being displayed as `error:undefined:undefined` in the Console, e.g. in the live data view.
- Missing `query` flag on CLI search commands.

## [3.18.2] - 2022-03-29

### Added

- Support for importing end devices using a CSV file. See [documentation](https://www.thethingsindustries.com/docs/reference/data-formats/#csv) for the data format.
- Support claiming end devices in an external Join Server (ex: The Things Join Server).
- Support to fetch LoRaWAN end device profiles using numeric identifiers.

### Changed

- Replace `as.down.data.forward` to `as.down.data.receive` in default event filter, so that decrypted and decoded dowlink payload can be examined in the Console.

### Fixed

- Join-accept scheduling if it took more than ~1.2 seconds to process the device activation with default configuration. These slow device activations can be observed when using external Join Servers.
- Fix issues in the webhook forms causing webhooks to be created with all message types enabled and no way of deactivating message types.
- Fix validation issue in the webhook form not detecting message type paths with more than 64 characters.
- Fix "reactivate"-webhook button in the Console.
- Port returned by the LBS LNS discovery message if standard 80/443 ports are used.

## [3.18.1] - 2022-03-09

### Added

- Add HTTP basic authentication configuration to the webhooks form in the Console.
- Show repository formatter code in the payload formatter form in the Console and allow pasting the application and payload formatter code when using the JavaScript option.
- gRPC service to Gateway Configuration Server so that gateway configurations can be obtained via gRPC requests.
- The option to configure the Redis idle connection pool timeout, using the `redis.idle-timeout` setting.
- New RP002 regional parameters as options during device registration in the Console.
- Default gateway visibility configuration in Packet Broker agent in the Console.

### Changed

- The custom webhook option is now shown at the top of the list in the Console when adding new webhooks.
- Wording around webhook statuses to `Healthy`, `Requests failing` and `Pending`.
- The uplink event preview in the Console now shows the highest SNR.
- When scheduling downlink messages with decoded payload, the downlink queued event now contains the encoded, plain binary payload.
- When Application Server forwards downlink messages to Network Server, the event payload now contains the encrypted LoRaWAN `FRMPayload`.
- The Network Server will now match downlink acknowledgements on the `cache` redis cluster (previously the `general` cluster was used).
- Gateway Connection statistics updates are now debounced. The debounce period occurs before the statistics are stored, and can be configured using the `gs.update-connection-stats-debounce-time` setting (default 5 seconds).
- Payload formatter form layout in the Console.
- Event publication when the Redis backend is used may no longer block the hot path. Instead, the events are now asynchronously published, which may render their ordering to change.
  - The events are queued and published using the worker pool mechanism, under the `redis_events_transactions` pool.
  - The length of the queue used by the pool may be configured using the `events.redis.publish.queue-size` setting.
  - The maximum worker count used by the pool may be configured using the `events.redis.publish.max-workers` setting.

### Removed

- Ability to select the `Repository` payload formatter type for end devices that have no Device Repository association or have no associated repository payload formatter.

### Fixed

- Consistent ordering of entities with equal values for the sort field.
- Fix `xtime` sent to LBS gateways for Class C downlinks.

## [3.18.0] - 2022-02-23

### Added

- Retain at most 10 recent session keys in the Join Server. This avoids a slowly growing number of session keys in the Join Server's database.
  - This requires a database migration (`ttn-lw-stack js-db migrate`).
- Add TTL for gateway connection stats. Can be configured with the option `gs.connection-stats-ttl`.
- Add `query` field to search requests, allowing to search for a string in any of ID, Name, Description and EUI (for entities that have EUIs).
- Added fallback values for end device import in the Console.

### Changed

- The minimum required Redis version is now 6.2.
- Applications on other cluster will be hidden in Applications list in the Console.

### Deprecated

- Gateway Server setting `gs.update-connection-stats-debounce-time` is no longer valid.

### Fixed

- Webhook statuses being shown as pending regardless of their actual condition.
- Device activation flow with a LoRaWAN Backend Interfaces 1.1 capable Join Server.
  - Join Servers using Backend Interfaces 1.1 (protocol `BI1.1`) must be configured with a `sender-ns-id` containing the EUI of the Network Server.
- Fix `time.Duration` flags in CLI.
- Gateway Server will no longer leave permanent gateway connection stats data on the registry when crashing.

## [3.17.2] - 2022-01-30

### Added

- Add configurable storage limit to device's DevNonce in the JoinServer. Can be configured using the option `js.dev-nonce-limit`.
- Fix copy button in API key modal in the Console.
- Enable copying and format transformations of byte values in the event previews in the Console.
- Attribute `administrative_contact` on "gateway eui taken" error to help users resolve gateway EUI conflicts.
- Add retry capability for cli requests. Can be configured with the options found in `retry-config`, some of the configuration options are `retry-config.max` and `retry-config.default-timeout`.

### Changed

- Webhook maximum header value length extended to 4096 characters.
- Limited the end device event types that are included in application event streams to only application layer events, errors and warnings. Other end device events can still be received when subscribing to end device device events.
- Several small improvements to the styling, structuring and input logic of forms in the Console.

### Fixed

- CLI Completion and Documentation commands no longer try to make a server connection.
- When an end device has both `NwkKey` and `AppKey` provisioned in the Join Server, `NwkKey` is used for MIC and session key derivation when activating the device in LoRaWAN 1.0.x. This is per LoRaWAN 1.1 specification.
- Gateway Server will no longer report the gateways as being both connected and disconnected at the same time.

## [3.17.1] - 2022-01-12

### Changed

- Gateways are removed from the Packet Broker Mapper API when unsetting the location public setting. This is to remove gateways from the map. Previously, the location was still set, but it did not get updated.

### Fixed

- Rate limiting of cluster authenticated RPCs.
- CLI panic when setting end devices.

## [3.17.0] - 2022-01-07

### Added

- Support reading the Join Server's default JoinEUI and using this in the CLI for end device creation.
  - The Join Server has a new API `GetDefaultJoinEUI`.
  - The default JoinEUI can be configured on the Join Server using the option `--js.default-join-eui`.
- Filtering of end device frequency plans in end device forms based on band id in the Console.
- Showing automatically set entity locations in the Console.
- Applications, OAuth clients, gateways and organizations now have an `administrative_contact` and `technical_contact`.
  - This requires a database schema migration (`ttn-lw-stack is-db migrate`) because of the added columns.

### Deprecated

- The `contact_info` fields of applications, OAuth clients, gateways, organizations and users.

### Fixed

- CLI panic when getting devices.
- Application uplink processing serialization behavior in the Application Server.

## [3.16.2] - 2021-12-17

### Added

- User defined antenna gain for LBS gateways.
- Webhooks now have a health status associated with them. Webhooks that fail successively are now disabled for a period of time.
  - Failure in this context means that the HTTP endpoint returned a non-2xx status code.
  - A successful HTTP request will reset the failure counter.
  - The number of allowed successive failures and cooldown period can be configured using the `--as.webhooks.unhealthy-attempts-threshold` and `--as.webhooks.unhealthy-retry-interval` configuration options.
- Webhook enabled path validation in the Console.

### Changed

- Increased the maximum gRPC message size to 16MB.
- Gateways which have been deleted are now automatically disconnected by the Gateway Server.
- Mark off and hide and restrict access to end devices that are registered on a different cluster in the Console.
- Show more detailed last activity information inside tooltip info in the Console.
- Add a button to allow exporting the event log in the Console.

### Fixed

- Access to application payload formatters for users with `RIGHT_APPLICATION_SETTINGS_BASIC` right.
- End device mac settings handling in the Console.
- Uplink and downlink counters display on end device activity in the Console.
- Join settings handling in JS-only deployments in the Console.
- Configuring Packet Broker listed option when Packet Broker Agent is configured with a Packet Broker tenant API key.
- Contact info validation through the Account app.

## [3.16.1] - 2021-11-26

### Added

- Support for fine timestamps and frequency offsets sent by gateways with SX1303 concentrator using the legacy UDP protocol.
- Support for resetting end device session context and MAC state in the Console.
- The Content-Security-Policy header (that was previously behind the `webui.csp` feature flag) is now enabled by default.
- Default `Cache-Control: no-store` headers.
- `Cache-Control: public, max-age=604800, immutable` headers for hashed static files.
- Experimental support for BasicStation GPS timestamps which use the wrong precision (milliseconds instead of microseconds).
  - The Gateway Server will attempt to determine the correct GPS timestamp from the provided `gpstime` based on the time at which the upstream message has been received.
  - This workaround will be available until the related gateway vendors will release patches for this issue.
- Firmware version of The Things Kickstarter Gateway are written to the gateway attributes upon receiving a valid status message.
- Desired mac settings to end device general settings in the Console.
- Experimental support for Azure Blob Storage. Only authentication via Managed Identity is supported.

### Changed

- Gateway server disconnects LoRa Basics Station gateways that stop sending pongs to server pings. This does not apply to gateways that don't support pongs.
- The new plugin for reading/writing JSON in our API (that was previously behind the `jsonpb.jsonplugin` feature flag) is now enabled by default. All API responses should be equivalent, but in some cases object fields may be in a different order.

### Fixed

- The reported sub-band's `downlink_utilization` in gateway connection stats now represents the utilization of the available duty-cycle time.
- Missing fields when admins list non-owned entities.
- Using the correct timestamp when retreiving the "Last activity" data point for Gateways on initial page loads in the Console.
- Events reappearing in the end device data view after clearing them when navigating back and forth.

## [3.16.0] - 2021-11-12

### Added

- `ttn_lw_as_subscription_sets_publish_success_total` and `ttn_lw_as_subscription_sets_publish_failed_total` metrics to track the number of subscription set publish attempts.
- Application Server advanced distribution settings:
  - `as.distribution.global.individual.subscription-blocks` controls if the Application Server should block while publishing traffic to individual global subscribers (such as MQTT clients).
  - `as.distribution.global.individual.subscription-queue-size` controls how many uplinks the Application Server should buffer for an individual global subscriber. Note that when the buffer is full, the Application Server will drop the uplinks if `--as.distribution.global.individual.subscription-blocks` is not enabled. Use a negative value in order to disable the queue.
  - `as.distribution.local.broadcast.subscription-blocks` controls if the Application Server should block while publishing traffic to broadcast local subscribers (such as webhooks and application packages matching).
  - `as.distribution.local.broadcast.subscription-queue-size` controls how many uplinks the Application Server should buffer for an broadcast local subscriber. Has the same semantics as `--as.distribution.global.individual.subscription-queue-size`.
  - `as.distribution.local.individual.subscription-blocks` controls if the Application Server should block while publishing traffic to individual local subscribers (such as PubSub integrations).
  - `as.distribution.local.individual.subscription-queue-size` controls how many uplinks the Application Server should buffer for an individual local subscriber. Has the same semantics as `--as.distribution.global.individual.subscription-queue-size`.
- `ttn_lw_gs_txack_received_total`, `ttn_lw_gs_txack_forwarded_total` and `ttn_lw_gs_txack_dropped_total` metrics, which track the transmission acknowledgements from gateways.
- `gs.txack.receive`, `gs.txack.drop` and `gs.txack.forward` events, which track the transmission acknowledgements from gateways.
- `ttn-lw-stack as-db migrate` command to migrate the Application Server database. This command records the schema version and only performs migrations if on a newer version.
  - Use the `--force` flag to force perform migrations.
- Server-side event filtering with the `names` field.

### Changed

- Gateway Server default UDP worker count has been increased to 1024, from 16.
- Application Server webhooks and application packages default worker count has been increased to 1024, from 16.
- Application Server no longer sets the end device's `session.started_at` and `pending_session.started_at`. The session start time should be retrieved from the Network Server, per API specification.
  - This requires an Application Server database migration (`ttn-lw-stack as-db migrate`) to clear the `started_at` field in existing (pending) sessions.
- Console changing to server-side event filtering (used to be client-side).

### Removed

- The `ttn_lw_gs_status_failed_total`, `ttn_lw_gs_uplink_failed_total` metrics. `ttn_lw_gs_status_dropped_total` and `ttn_lw_gs_uplink_dropped_total` should be used instead, as they contain the failure cause.
- The `gs.status.fail` and `gs.up.fail` events. `gs.status.drop` and `gs.up.drop` should be used instead, as they contain the failure cause.
- The `data_rate_index` field in uplink message metadata. Observe the fully described data rate in the `data_rate` field instead.
- LoRaWAN data rate index reported to LoRa Cloud DMS.
- Dockerfile doesn't define environmental variables `TTN_LW_BLOB_LOCAL_DIRECTORY`, `TTN_LW_IS_DATABASE_URI` and `TTN_LW_REDIS_ADDRESS` anymore. They need to be set when running the container: please refer to `docker-compose.yml` for example values.
- `CockroachDB` from development tooling as well as config option within `docker-compose.yml`.
  - This also changes the default value of the `--is.database-uri` option, so it can connect to the development Postgres database by default.

### Fixed

- Handling of NaN values in our JSON API.
- Receiver metadata from more than one antenna is now available in messages received from Packet Broker.
- Unhelpful error message when aborting the OIDC Login in the Console.
- Parsing of multi-word description search queries.

## [3.15.3] - 2021-10-26

### Fixed

- Gateway disconnection when location updates from status messages are enabled.
- Table entries not allowing to be opened in new tabs in the Console.
- Right clicking on table entries navigating to respective entity in the Console.

## [3.15.2] - 2021-10-22

### Added

- `tls.cipher-suites` config option to specify used cipher suites.
- Support for enhanced security policies of Packet Broker services.
- Handling of MAC and PHY versions in end device forms based on selected frequency plan in the Console.
- Support for scheduling downlink messages as JSON in the Console.
- Support for Packet Broker authentication through LoRaWAN Backend Interfaces. This adds the following configuration options:
  - `interop.public-tls-address`: public address of the interop server. The audience in the incoming OAuth 2.0 token from Packet Broker is verified against this address to ensure that other networks cannot impersonate as Packet Broker;
  - `interop.packet-broker.enabled`: enable Packet Broker to authenticate;
  - `interop.packet-broker.token-issuer`: the issuer of the incoming OAuth 2.0 token from Packet Broker is verified against this value.
- Support for LoRaWAN Backend Interfaces in Identity Server to obtain an end device's NetID, tenant ID and Network Server address with the use of a vendor-specifc extension (`VSExtension`). This adds the following configuration options:
  - `is.network.net-id`: the NetID of the network. When running a Network Server, make sure that this is the same value as `ns.net-id`.
  - `is.network.tenant-id`: the Tenant ID in the host NetID. Leave blank if the NetID that you use is dedicated for this Identity Server.
- Configuration option `experimental.features` to enable experimental features.
- Tooltip descriptions for "Last activity" values (formerly "Last seen") and uplink/downlink counts in the Console.
- Status pulses being triggered by incoming data in the Console.
- Packet broker page crashing when networks with a NetID of `0` are present.
- Allowing to toggle visibility of sensitive values in text inputs in the Console.
- Webhook failed event.

### Changed

- Searching for entity IDs is now case insensitive.
- Renamed entitie's "Last seen" to "Last activity" in the Console.
- The database queries for determining the rights of users on entities have been rewritten to reduce the number of round-trips to the database.
- The default downlink path expiration timeout for UDP gateway connections has been increased to 90 seconds, and the default connection timeout has been increased to 3 minutes.
  - The original downlink path expiration timeout was based on the fact that the default `PULL_DATA` interval is 5 seconds. In practice we have observed that most gateways actually send a `PULL_DATA` message every 30 seconds instead in order to preserve data transfer costs.
- The default duration for storing (sparse) entity events has been increased to 24 hours.

### Removed

- Option to select targeted stack components during end device import in the Console.

### Fixed

- LoRaWAN Backend Interfaces 1.1 fields that were used in 1.0 (most notably `SenderNSID` and `ReceiverNSID`). Usage of `NSID` is now only supported with LoRaWAN Backend Interfaces 1.1 as specified.
- Connection status not being shown as toast notification.
- Registering and logging in users with 2 character user IDs in the Account App.
- Frequency plan display for the gateway overview page in the Console.
- Profile settings link not being present in the mobile menu in the Console.
- Calculation of "Last activity" values not using all available data in the Console.
- Layout jumps due to length of "Last activity" text.
- Invalid `session` handling in Network Layer settings form in the Console.

### Security

- Network Servers using LoRaWAN Backend Interfaces to interact with the Join Server can now provide a single Network Server address in the X.509 Common Name of the TLS client certificate (the old behavior) or multiple Network Server addresses in the X.509 DNS Subject Alternative Names (SANs). DNS names have precedence over an address in the Common Name.

## [3.15.1] - 2021-10-01

### Added

- Packet Broker gateway visibility management (default settings only). See `ttn-lw-cli packetbroker home-networks gateway-visibilities --help` for more information.

### Changed

- The Gateway Server worker pools may now drop workers if they are idle for too long.
- FPort = 0 uplinks are no longer decoded by the Application Server, and the Network Server no longer provides the frame payload to the Application Server for these messages.

### Fixed

- Emails to admins about requested OAuth clients.
- `session` handling for joined OTAA end devices in the Console.
- Empty Join Server address handling in end device creation form in the Console.
- Data Rate to data rate index matching for uplinks and downlinks.

## [3.15.0] - 2021-09-17

### Added

- RPC to query supported PHY versions for a given Band ID.
- Non-TLS LNS endpoint support.

### Changed

- Update to Go 1.17.
- LBS timestamp rollover threshold.
- Layout of error pages.
- The Application Server worker pools may now drop workers if they are idle for too long.
- Improved error page UX in the Console.

### Fixed

- Entity purge handling for non-admin users in the Console.
- URL field validation in webhook forms in the Console when value is not trimmed.
- Not rendering site header and footer for error pages in some situations.
- Not providing a copy button for error pages in some situations.
- Improved errors for invalid URLs.
- Limit length of search queries within tables in the Console to 50 to comply with API validation.
- External Join Server address handling in end device creation form in the Console.
- Updating `supports_class_b` field in the end device general settings page in the Console.

## [3.14.2] - 2021-08-27

### Added

- CLI warnings about insecure connections.
- CLI warnings about using the `--all` flag.
- Packet Broker network listed switch in the Console.
- Improved errors for invalid command-line flags.
- Validation of entity attributes in the Console, with regards to maximum length for keys and values.
- CLI command to decode raw LoRaWAN frames (`ttn-lw-cli lorawan decode`), useful for debugging purposes.
- Options to restore or purge deleted applications, gateways and organizations in the Console.
- Handling of default mac settings values when manually registering end devices in the Console.
- Add a new `class_b_c_downlink_interval` field that can be configured to set the minimum interval between a network initiated downlink (Class B & Class C) and an arbitrary downlink per device.
- Retrieve count of upstream messages from the Storage Integration by end device.
  - See the new `GetStoredApplicationUpCount` RPC.
  - See the new `ttn-lw-cli applications storage count` and `ttn-lw-cli end-devices storage count` CLI commands.

### Changed

- The Identity Server now returns a validation error when trying to update the EUIs of an end device.
- Network Server no longer accepts RX metadata from Packet Broker if the originating forwarder network equals the current Network Server (by NetID and cluster ID, based on`ns.net-id` and `ns.cluster-id` configuration). This avoids duplicate RX metadata as well as redundant downlink scheduling attempts through Packet Broker after the cluster's Gateway Server already failed to schedule.
- Usability of the end device import function in the Console.
  - Show a per-device report when errors occur.
  - More structural changes to the process to improve UX.

### Removed

- Packet Broker mutual TLS authentication; only OAuth 2.0 is supported now.
- `request_details` from errors in the Console.

### Fixed

- Generated CLI configuration for The Things Stack Community Edition.
- End device access with limited rights in the Console.
- Parsing of ID6 encoded EUIs from Basic Station gateways.
- Warnings about unknown fields when getting or searching for gateways.
- Internal Server Errors from `pkg/identityserver/store`.
- Console rendering blank pages in outdated browsers due to missing or incomplete internationalization API.
- Error in edit user form (Console) when submitting without making any changes.
- `description` field not being fetched in edit user form (admin only) in the Console.
- Ignore invalid configuration when printing configuration with `ttn-lw-cli config` or `ttn-lw-stack config`.
- Emails about API key changes.
- Avoid rendering blank pages in the Console for certain errors.
- Blank page crashes in the Console for certain browsers that do not fully support `Intl` API.
- End device session keys handling in the Console.
- Byte input width in Safari in the Console.

## [3.14.1] - 2021-08-06

### Added

- New config option `--as.packages.timeout` to control the message processing timeout of application packages.
- Option to view and copy error details in full view errors in the Console.
- Metrics for CUPS requests.
- Language chooser in the footer in the Console.
- Japanese language support in the Console.

### Changed

- Cache Root CA for client TLS configuration.
- Identity Server no longer allows removing the `_ALL` right from entity collaborators if that leaves the entity without any collaborator that has the `_ALL` right.
- The Network Server application uplink queue may now be skipped if the Application Server peer is available at enqueue time.
- The interval for updating gateways in Packet Broker is now 10 minutes (was 5 minutes) and the timeout is 5 seconds (was 2 seconds).

### Fixed

- Improved errors when ordering search requests by non-existent fields.
- LNS authentication key handling for gateways in the Console.

## [3.14.0] - 2021-07-23

### Added

- Gateway antenna placement; unknown, indoor or outdoor. This can now be specified with CLI, e.g. for the first antenna: `ttn-lw-cli gateways set <gateway-id> --antenna.index 0 --antenna.placement OUTDOOR`. The antenna placement will be reported to Packet Broker Mapper.
  - This requires a database schema migration (`ttn-lw-stack is-db migrate`) because of the added columns.
- Payload formatter length validation in the Console.
- User session management (listing and deleting) in the Identity Server and the CLI.
- Improved logging for the OAuth server.
- LR-FHSS modulation
  - Additional fields for the Gateway and Rx Metadata API. This requires a database schema migration (`ttn-lw-stack is-db migrate`) because of the added columns.
  - Support for LR-FHSS fields when translating uplink messages with the UDP protocol.
- Network Server now appends network identifiers in forwarded uplink messages. These are populated from the `ns.net-id` and the new `ns.cluster-id` configuration option.
  - See the new `uplink_message.network_identifiers.net_id`, `uplink_message.network_identifiers.cluster_id` and `uplink_message.network_identifiers.tenant_id` fields.
  - This can be useful for HTTP webhooks to determine the Network Server that received and forwarded an uplink message.
- `GetDefaultMACSettings` RPC for requesting the default and desired MAC settings for a Band (Frequency Plan) and LoRaWAN regional parameters version.
- Error handling for missing templates in device repository form in the Console.
- Opt out of Packet Broker for individual gateways, see the new `disable_packet_broker_forwarding` gateway option.
  - This requires a database schema migration (`ttn-lw-stack is-db migrate`) because of the added columns.
  - This is only relevant when Packet Broker is enabled and configured by the network operator.
- Gateways are now disconnected when settings affecting the connection with Gateway Server change. Use the `gs.fetch-gateway-interval` and `gs.fetch-interval-jitter` to configure how often the gateway is fetched from the entity registry.
- Small UX improvements to the LoRaCloud DAS forms in the Console.
- End device first activation timestamp in the Identity Server end device store.
  - This requires a database schema migration (`ttn-lw-stack is-db migrate`) because of the added columns.
- `AppJs` interface for applications to get the LoRaWAN AppSKey directly from the Join Server.
- Console support for DevEUI generation from the configured DevEUI address block.
  - This requires `console.ui.dev-eui-issuing-enabled` and `console.ui.dev-eui-app-limit` to be set with the same values as in the Identity Server configuration.
- Gateway antenna placement selection in the Console.

### Changed

- When a gateway uplink message contains duplicate data uplinks, only the one with the highest RSSI are forwarded.
- The HTTP port now allows HTTP/2 connections over cleartext (h2c).
- `ttn-lw-stack ns-db migrate` command records the schema version and only performs migrations if on a newer version.
  - Use the `--force` flag to force perform migrations.
- Any authenticated user in the network can now list the collaborators of entities in the network.
- The search RPCs no longer require fields to be specified in the field mask when those fields are already specified as filters.
- When generating client configuration with the CLI `use` command, automatically set the correct Identity Server and OAuth Server addresses for The Things Stack Cloud and The Things Stack Community Edition.

### Removed

- The `old` log format.

### Fixed

- Network Server ADR algorithm data rate adjustment behavior on negative margin.
- CLI `gateway set --antenna.remove` command failing to remove gateway antennas in some cases.
- CLI `gateway set --antenna.gain <gain>` command crashing when no gateway antennas are present.
- Webhook template path variable expansion of query parameters.
- LBS LNS Auth Secret displays garbage value when updated.
- Transmit confirmation messages for LoRa Basics Station gateways.
- Instability and frequent crashes when internet connection is lost in the Console.
- Panic in GCS when CUPS rotation is set without a key.
- Rate limiting for `GatewayRegistry.GetGatewayIdentifiersForEUI` is now applied per gateway EUI.
- Network Server ensures that the Band ID in the end device version identifiers match the configured Frequency Plan of the device.

## [3.13.3] - 2021-07-02

### Added

- Email sent to admins when an OAuth client is requested by a non-admin user.
- Packet Broker UI in the Console (admin only).
- New config option `--console.oauth.cross-site-cookie` to control access to OAuth state cookie between origins.
  - This option needs to be set to `true` (default is `false`) in multi-cluster deployments in order to support OAuth clients that use POST callbacks.
- Application Server forwards upstream messages of type `ApplicationDownlinkSent` for application downlink messages that were acknowledged with a TxAck message from the gateway.
  - MQTT clients can subscribe to the topic `v3/{application-id}/devices/{device-id}/down/sent`.
  - For HTTP webhooks, make sure that the **Downlink Sent** messages are enabled.
- Query for the most recent application messages from the Storage Integration API with the new `last` parameter (for example, `?last=10m` or `?last=2h`). See also `--last` argument for the `ttn-lw-cli applications storage get` and `ttn-lw-cli end-devices storage get` commands.
- A location solved message is published automatically by Application Server when the decoded payload contains coordinates (e.g. `latitude` and `longitude`, among other combinations, as well as support for accuracy and altitude).
- Configuration option to include Packet Broker metadata in uplink messages: `pba.home-network.include-hops`. By default, this is now disabled.
- Update gateway identity, status, antennas, frequency plan, location and receive and transmit rates to Packet Broker Mapper. Mapping is enabled when the Forwarder role is enabled. The following new configuration options are introduced to change the default behavior:
  - `gs.packetbroker.update-gateway-interval`: Update gateway interval
  - `gs.packetbroker.update-gateway-jitter`: Jitter (fraction) to apply to the update interval to randomize intervals
  - `gs.packetbroker.online-ttl-margin`: Time to extend the online status before it expires
  - `pba.mapper-address`: Address of Packet Broker Mapper
  - `pba.forwarder.gateway-online-ttl`: Time-to-live of online status reported to Packet Broker

### Changed

- Low-level log messages from the `go-redis` library are printed only when the log level is set to `DEBUG`.
- GS will discard repeated gateway uplink messages (often received due to buggy gateway forwarder implementations). A gateway uplink is considered to be repeated when it has the same payload, frequency and antenna index as the last one.
  - The new `gs_uplink_repeated_total` metric counts how many repeated uplinks have been discarded.
  - A `gs.up.repeat` event is emitted (once per minute maximum) for gateways that are stuck in a loop and forward the same uplink message.
- For ABP sessions, the CLI now requests a DevAddr from the Network Server instead of generating one from the testing NetID.
- Descriptions, tooltips and defaults for checkboxes for public gateway status and location in the Console.
- All HTTP requests made by The Things Stack now contain a `User-Agent` header in the form of `TheThingsStack/{version}`.
- No connection to Packet Broker is being made when neither the Forwarder nor the Home Network role is enabled.
- Increase the default size limit for payload formatter scripts to 40KB (up from 4KB). The maximum size enforced at API level is 40KB (up from 16KB).
  - For more context see [issue #4053](https://github.com/TheThingsNetwork/lorawan-stack/issues/4053) and [issue #4278](https://github.com/TheThingsNetwork/lorawan-stack/issues/4278).

### Fixed

- Parse error in Webhook Templates.
- Application deletion handling in the Console.
- Error when logging into the Console when using connections without TLS.
- Account for antenna gain when the gateway is not authenticated (i.e. UDP gateway).
- Preserve antenna gain when the gateway status message contains GPS coordinates.
- Location map coordinate selection in the Console.
- Rights required for reading scheduled downlinks.

## [3.13.2] - 2021-06-17

### Added

- Configurable log formats with the `log.format` configuration option.
  - The `console` format that prints logs as more human-friendly text. This is the new default.
  - The `json` format that prints logs as JSON. This is the recommended format for production deployments.
  - The `old` format (deprecated). This can be used if you need to adapt your log analysis tooling before v3.14.
- `ttn_lw_gs_ns_uplink_latency_seconds`, `ttn_lw_ns_as_uplink_latency_seconds` and `ttn_lw_gtw_as_uplink_latency_seconds` metrics to track latency of uplink processing.
- Signing of releases.
- Hard delete option to delete applications, gateways and organizations in the Console.

### Changed

- Relaxed the cookie policy for cross-origin requests from Strict to Lax.
- Changed the cookie policy for OAuth state to None.

### Deprecated

- The `old` log format is deprecated and will be removed in v3.14.

### Fixed

- Permissions issue for reading and writing gateway secrets in the Console.
- Current and future rights selection for organization collaborators in the Console.
- Current and future rights selection for user api keys in the Console.
- Low or no throughput of message handling from Packet Broker when the ingress is high when Packet Broker Agent starts.
- Unset ADR bit in downlink messages to multicast devices.

## [3.13.1] - 2021-06-04

### Added

- More contextual tooltips to end device and gateway form fields in the Console.
- Warnings in the Console when changing or revoking your own access to an entity.

### Changed

- Do not print error line logs for rate limited gRPC and HTTP API requests.
- The `ttn_lw_log_log_messages_total` metric was renamed to `ttn_lw_log_messages_total` and has an additional `error_name` label.
- Authenticated users now have access to gateway status and location when those are set to public.
- Cookies are no longer allowed in cross-origin requests to the HTTP API. Applications must instead use Bearer tokens in the Authorization header.

### Fixed

- Downlink queue eviction on FCnt mismatch.
- End device payload formatter view crashing in the Console.
- End device overview frequently crashing in the Console.
- Panic on empty downlink in zero indexed downlink token.

## [3.13.0] - 2021-05-20

### Added

- Searching Packet Broker networks with `--tenant-id-contains` and `--name-contains` flags.
- Listing all listed Packet Broker networks with `ttn-lw-cli packetbroker networks list`.
- Include end device version identifiers in upstream messages (see `uplink_message.version_ids.brand_id`, `uplink_message.version_ids.model_id`, `uplink_message.version_ids.firmware_version`, `uplink_message.version_ids.hardware_version` and `uplink_message.version_ids.band_id` fields).
- Reporting uplink and downlink message delivery state changes to Packet Broker. This will be used for statistical purposes (e.g. which message is processed successfully or why it errored) as well as LoRaWAN roaming (the `XmitDataAns` result code).
- Setting API key expiry via `--api-key-expiry` flag using RFC3339 format.
  - This requires a database schema migration (`ttn-lw-stack is-db migrate`) because of the added columns.
- Events storage in the Redis events backend. This can be enabled with the new `events.redis.store.enable` option. The new options `events.redis.store.ttl`, `events.redis.store.entity-ttl`, `events.redis.store.entity-count` and `events.redis.store.correlation-id-count` can be used to configure retention.
- RPC to find related events by correlation ID.
- CLI command `events find-related`.
- Support for loading Device Repository profiles from different vendors if specified. This allows reusing standard end device profiles from module makers and LoRaWAN end device stack vendors.
- Filtering out verbose events in the event views in the Console.
- The `gs.up.forward` event now includes the host an uplink was forwarded to.
- Previews for `*.update` events in the Console.
- The Console can now show recent historical events in networks that have events storage enabled.
- Add a new `mac_settings.desired_max_eirp` field that can be configured to set the desired MaxEIRP value per device.
- Support loading rate limiting profile configuration from external sources. When set, they will override embedded configuration. See `rate-limiting.config-source`, `rate-limiting.directory`, `rate-limiting.url` and `rate-limiting.blob.*` configuration options.
- `IssueDevEUI` RPC for requesting a DevEUI from a configured IEEE MAC block for devices per application.
  - This requires a database schema migration (`ttn-lw-stack is-db migrate`) because of the added `eui_blocks` table and `dev_eui_counter`
    column in applications table.
  - This requires a new `dev-eui-block` configuration setting.

### Changed

- User IDs now have a minimum length of 2 instead of 3, so that more users coming from v2 can keep their username.
- Disabled device uplink simulation and downlink message sending when skipping payload crypto.
- The UpdateAPIKey RPCs now take a fieldmask.
- The Gateway Server no longer sends `gs.up.drop` event if the Network Server does not handle an uplink message, or if the uplink does not match the DevAddr prefix of an upstream.
- Maximum size for user-defined payload formatter scripts.
  - The default cap is at 4KB, see the new `as.formatters.max-parameter-length` config option.
  - A maximum cap of 16KB per script is set at the API level.
  - This only prevents setting large payload formatter scripts for new devices and applications; it does not remove payload formatters from existing applications and devices. Scripts sourced from the Device Repository are not affected. See [issue #4053](https://github.com/TheThingsNetwork/lorawan-stack/issues/4053) for more context on this change.
- LoRa Basics Station `router_config` message omits hardware specific fields.
- Showing "Last seen" information in end device tables (replacing "Created").

### Removed

- The `gs.status.forward` event.

### Fixed

- OAuth token exchange for OAuth clients that use Basic auth.
- The CLI now properly returns a non-zero exit status code on invalid commands.
- Gateway connection requests with zero EUI are rejected.
- End device payload formatter reset to `FORMATTER_NONE` in the Console.
- Memory issues when importing end devices in the Console.

## [3.12.3] - 2021-05-06

### Changed

- Optimized storage of recent application uplinks in Application Server.

### Fixed

- Validation of OAuth token exchange requests from the CLI.
- Validation of join-request types when using the Crypto Server backend.
- Application Server session recovery functionality for imported devices.
- Fetching AppSKey when the session is rebuilt but the identifier did not change.

## [3.12.2] - 2021-04-30

### Added

- Contextual tooltips to form fields in the Console.
- C-Style uint32_t representation for end device address field.
- Gateway Configuration Server to the cluster package.
  - This introduces a new config option `cluster.gateway-configuration-server` that needs to be set in multi-instance deployments.
- Uplink storage for integrations in the Application Server. The number of uplinks stored per end device may be configured via the config option `as.uplink-storage.limit`.
- LoRaCloud GLS multi frame request support.
- LoRaCloud GNSS request support.
- LoRaCloud WiFi request support.

### Changed

- Allow the LinkADRReq commands to lower the data rate used by the end devices.

### Fixed

- Occasional crashes in the ratelimit middleware.
- Handling of zero EUI CUPS update-info requests.
- Backend validation messages for some forms.
- Gateway downlink message previews not displaying correctly in the event view of the Console.
- Importing end devices from the Console would occasionally ignore some device MAC settings fields.

## [3.12.1] - 2021-04-15

### Added

- Payload formatter testing functionality in the Console.
- Options in the Identity Server to reject passwords that contain the user ID (`is.user-registration.password-requirements.reject-user-id`) or common passwords (`is.user-registration.password-requirements.reject-common`).

### Changed

- Network Server now takes uplink data rate index for ADR.
- Event streams are now closed when the callers rights are revoked.

### Fixed

- It is no longer possible to accidentally create API keys without any rights.
- Application overview page crashing for collaborators without certain rights.
- `mac_settings.factory_preset_frequencies` handling in US-like bands.

### Security

- This release fixes an issue that prevented some request messages from being validated correctly, allowing invalid values in certain fields.

## [3.12.0] - 2021-04-06

### Added

- API and CLI commands for listing, searching for and restoring recently deleted applications, OAuth clients, gateways, organizations and users.
- State Description fields for adding context to the (rejected, flagged, suspended) state of Users and OAuth clients.
  - This requires a database schema migration (`ttn-lw-stack is-db migrate`) because of the added columns.
- Searching for gateways by EUI.
- Searching for users and OAuth clients by state.
- Gateway Server forwards Tx Acknowlegdment packets to the Network Server for scheduled downlinks. These can be used by the Network Server to forward `downlink_ack` upstream messages to the Application Server.
- UDP connection error caching. The duration can be configured via the `gs.udp.connection-error-expires` configuration entry.
- Option to require individual gateways to use authenticated connections.
  - This requires a database schema migration (`ttn-lw-stack is-db migrate`) because of the added columns.
- Login Tokens (magic login links) that can be used for password-less login.
  - This requires a database schema migration (`ttn-lw-stack is-db migrate`) because of the added columns.
  - This feature is disabled by default; use the new `is.login-tokens.enabled` option to enable it.
- Packet Broker registration, configuration of routing policies, listing home networks and viewing routing policies set by forwarding networks. See `ttn-lw-cli packetbroker --help` for more information.
- Support LoRa 2.4 GHz with Packet Broker.
- Include gateway identifiers from Packet Broker in metadata.
- Session and MAC state import functionality. This means that devices can be migrated without rejoin.
- Rate limiting for HTTP endpoints, gRPC endpoints, MQTT, UDP and WebSockets connections.
  - Rate limiting is disabled by default. Refer to the `rate-limiting` configuration entry to enable.
- Profile settings link to header dropdown menu.

### Changed

- Changed the pub/sub channels that the Redis backend of the Events system uses.
- Changed the encoding of events transported by the Redis backend of the Events system.
- All external HTTP calls are now using TLS client configuration. This fixes issues where HTTP calls would fail if custom (e.g. self-signed) CAs were used.
- All external HTTP calls are now using a default timeout. This fixes issues where HTTP calls would stall for a long time.
- All value wrappers now are encoded and decoded as the value being wrapped in JSON. That means, that, e.g. format of `mac_settings.rx1_delay` is changed from `{"value": 2}` to just `2`.
- Changed the error that is returned when attempting to validate already validated contact info.
  - This requires a database schema migration (`ttn-lw-stack is-db migrate`) because of the added column.
- Update Go to 1.16
- Network Server now performs more strict validation and will disallow creation and updates of invalid devices.
- DevEUI is not required for multicast devices anymore, regarding of LoRaWAN version.

### Fixed

- Incorrect documentation url for event details data formats.
- Search functionality for applications, gateways and organizations in the Console.
- Error handling of end device template formats for the application overview page in the Console.
- Payload size limits for AU915 data rates 8 and 9, which are now consistent with Regional Parameters RP002-1.0.2.
- Payload size limit calculation in Network Server.
- Occasional panic in Network Server on downlink with corrupted device states.
- Occasional panic in Identity Server on extracting log fields from invalid requests.
- Print an error message stating that the Storage Integration is not available in the open source edition of The Things Stack when trying to execute `ttn-lw-stack storage-db` commands.

## [3.11.3] - 2021-03-19

### Added

- `sentry.environment` configuration option to set the `environment` tag on Sentry reports.
- TR005 QR code format, with ID `tr005`.
- LoRa Cloud Geolocation Services support for TOA/RSSI end device geolocation.

### Changed

- Default value of `gs.udp.addr-change-block` is now 0, which disables the IP firewall for UDP traffic. Deployments that need to enforce the IP check should set a value greater than 0. Note that the new default value makes UDP connections less secure.
- Prevent flooding logs with "Packet Filtered" messages when UDP gateways exceed the maximum rate limit. Only one message per minute will be printed for each gateway.

### Deprecated

- TR005 Draft 2 and 3 QR code formats. Use the final version of the technical recommendation, with ID `tr005`.

### Fixed

- Downlink queue operations on ABP devices not working under specific circumstances.
- NwkKey handling for end devices in the Console.

## [3.11.2] - 2021-03-05

### Added

- Pagination flags for the `users oauth authorizations list` and `users oauth access-tokens list` CLI commands.
- End device ID generation based on DevEUI in The LoRaWAN Device Repository creation form in the Console.
- `remote_ip` and `user_agent` metadata on OAuth events.
- `created_at` and `updated_at` fields to API Keys.
- Telemetry for Packet Broker Agent.
- User rights check for managing API keys in the Console.

### Changed

- `temp` field of the UDP stats message is now type `float32` (pointer).

### Fixed

- Ocassional race condition in uplink matching with replicated Network Server instances.
- Ocassional race condition when matching pending sessions.
- Conflict error when registering an end device via the wizard in the Console.
- Pagination in the `List` and `ListTokens` RPCs of the `OAuthAuthorizationRegistry`.
- Event name on user login.
- Application uplink queue handling in Network Server.
- Application Server session desynchronization with the Network Server. The Application Server will now attempt to synchronize the end device session view on downlink queue operational errors. This fixes the `f_cnt_too_low` and `unknown_session` errors reported on downlink queue push and replace.
- Panic while generating SX1301 config for frequency plans without radio configuration.

## [3.11.1] - 2021-02-18

### Added

- Profile settings view to the Account App.
  - Functionality to change basic profile information, such as name, email address and profile picture.
  - Functionality to update the account password.
  - Functionality to delete the account.

### Changed

- Improved logging.

### Fixed

- Synchronization in Gateway Server scheduler that caused race conditions in scheduling downlink traffic.

## [3.11.0] - 2021-02-10

### Added

- Reset functionality in Network Server, which resets session context and MAC state (see `ttn-lw-cli end-devices reset` command). For OTAA all data is wiped and device must rejoin, for ABP session keys, device address and downlink queue are preserved, while MAC state is reset.
- Store and retrieve Gateway Claim Authentication Code from database.
  - This requires a database schema migration (`ttn-lw-stack is-db migrate`) because of the added column.
  - This uses the same encryption key set using the `is.gateways.encryption-key-id` configuration option.
- Improved handling of connection issues in the Console, as well as automatic reconnects.
- Helpful details for synthetic meta events in the data view of the Console.
- Support field mask paths in Storage Integration API requests.
- CUPS redirection.
  - This requires a database schema migration (`ttn-lw-stack is-db migrate`) because of the added columns.
- Configuration option (`is.user-registration.enabled`) to enable or disable user registrations.
- Missing CLI commands for getting single API keys or collaborators for entities.
- New Account App for authentication, authorization and account related functionality.
  - This introduces various UX improvements and new designs around e.g. user login, registration and the "forgot password" flow.
- Integrate Device Repository.
- Device Repository component to integrate [Device Repository](https://github.com/TheThingsNetwork/lorawan-devices) with The Things Stack. See the `dr` configuration section.
  - The Device Repository database is bundled automatically into Docker release images. See the `ttn-lw-stack dr-db init` command to manually fetch the latest changes.
- Device repository service to the JavaScript SDK.
- Choosing array representation for end device session keys as well as gateway EUI.

### Changed

- Network Server does not store `recent_uplinks`, `recent_adr_uplinks` and `recent_downlinks` anymore.
- Improved Network Server downlink task performance.
- Improved Network Server matching performance.
- Network Server matching mapping in the database.
  - This requires a database migration (`ttn-lw-stack ns-db migrate`).
- Sending a non-empty implicitly specified field disallowed field will now cause RPCs to fail. E.g. if RPC supports paths `A` and `A.B`, sending value with `A.C` non-empty and field mask `A` would result in an error.
- Improved content of emails sent by the Identity Server.
- Stricter validation of the maximum length of string fields, binary fields, lists and maps.
- Frequency plans and webhook templates are now included in Docker images, and used by default, instead of fetching directly from GitHub.
- JavaScript entrypoints changed from `oauth.css` and `oauth.js` to `account.css` and `account.css`. Note: For deployments using custom frontend bundles (e.g. via `--is.oauth.ui.js-file`), the filenames have to be updated accordingly as well.

### Removed

- Application Server linking. The Network Server now pushes data to the cluster Application Server instead.
  - Applications which desire to handle payload decryption within their own domains should disable payload decryption at application or device level and decrypt the payload on their own end.
  - While not backwards compatible, the decision to remove linking was heavily motivated by scalability concerns - the previous linking model scales poorly when taking high availability and load balancing concerns into account.
- The option to disable CUPS per gateway `gcs.basic-station.require-explicit-enable`.

### Fixed

- Network Server DevStatusReq scheduling conditions in relation to frame counter value.
- Missing `authentication`, `remote_ip` and `user_agent` fields in events when using event backends other than `internal`.
- Handling of `DLChannelReq` if dependent `NewChannelReq` was previously rejected.
- Login after user registration leading to dead-end when originally coming from the Console.
- Frame counter display of end devices on initial page load in the Console.
- AU915-928 data rate indexes in Regional Parameter specification versions below 1.0.2b.

## [3.10.6] - 2021-01-12

### Added

- Configuration option `is.admin-rights.all` to grant admins all rights, including `_KEYS` and `_ALL`.
- Configuration option `is.user-registration.contact-info-validation.token-ttl` to customize the validity of contact information validation tokens.
- `ttn-lw-stack` CLI command for creating an API Key with full rights on a user.

### Changed

- Packet Broker API version to `v3.2.0-tts` and routing API to `v1.0.2-tts`.
- Emails with temporary tokens now also show when these tokens expire. Custom email templates can use `{{ .TTL }}` and `{{ .FormatTTL }}` to render the expiry durations.

### Deprecated

- Packet Broker mutual TLS authentication: use OAuth 2.0 client credentials instead; set `pba.authentication-mode` to `oauth2` and configure `pba.oauth2`.
- Packet Broker forwarder blacklist setting `pba.home-network.blacklist-forwarder` has become ineffective.

### Fixed

- Do not initiate new contact info validations when old validations are still pending.

## [3.10.5] - 2020-12-23

### Added

- Support for sending end device uplinks using the CLI (see `ttn-lw-cli simulate application-uplink` command).
- Clients can now perform custom ADR by modifying ADR parameters in `mac-state.desired-parameters` of the device.

### Changed

- Form field layouts in the Console (field labels are now dispayed above the field).
- Small structural changes to the custom webhook form in the Console.
- Renamed experimental command `ttn-lw-cli simulate uplink` to `ttn-lw-cli simulate gateway-uplink`.
- Renamed experimental command `ttn-lw-cli simulate join-request` to `ttn-lw-cli simulate gateway-join-request`.

### Fixed

- Removed misleading warning message for missing package data when setting up the storage integration package association.

## [3.10.4] - 2020-12-08

### Added

- Configure application activation settings from the CLI (see `ttn-lw-cli application activation-settings` commands).
- User API keys management to the Console.
- `Purge` RPC and cli command for entity purge (hard-delete) from the database.
- More password validation rules in the user management form in the Console.
- Support for class B end devices in the Console.
- MAC settings configuration when creating and editing end devices in the Console.
- Support for the LR1110 LTV stream protocol.

### Changed

- Branding (updated TTS Open Source logo, colors, etc).

### Fixed

- Simulated uplinks visibility in webhook messages.
- Retransmission handling.
- RTT recording for LBS gateways. The maximum round trip delay for RTT calculation is configurable via `--gs.basic-station.max-valid-round-trip-delay`.
- Memory leak in GS scheduler.

## [3.10.3] - 2020-12-02

### Added

- Configure application activation settings from the CLI (see `ttn-lw-cli application activation-settings` commands).

### Security

- Fixed an issue with authentication on the `/debug/pprof`, `/healthz` and `/metrics` endpoints.

## [3.10.2] - 2020-11-27

### Added

- gRPC middleware to extract proxy headers from trusted proxies. This adds a configuration `grpc.trusted-proxies` that is similar to the existing `http.trusted-proxies` option.

### Changed

- Log field consistency for HTTP and gRPC request logs.

### Fixed

- Uplink frame counter reset handling.
- Uplink retransmission handling in Network Server.
- DevAddr generation for NetID Type 3 and 4, according to errata.
- HTTP header propagation (such as Request ID) to gRPC services.

## [3.10.1] - 2020-11-19

### Added

- More password validation rules in the user management form in the Console.

### Changed

- Limitation of displayed and stored events in the Console to 2000.
- Application Server will unwrap the AppSKey if it can, even if skipping payload crypto is enabled. This is to avoid upstream applications to receive wrapped keys they cannot unwrap. For end-to-end encryption, configure Join Servers with wrap keys unknown to the Application Server.
- More precise payload labels for event previews in the Console.

### Fixed

- Next button title in the end device wizard in the Console.
- Navigation to the user edit page after creation in the Console.
- The port number of the `http.redirect-to-host` option was ignored when `http.redirect-to-tls` was used. This could lead to situations where the HTTPS server would always redirect to port 443, even if a different one was specified.
  - If the HTTPS server is available on `https://thethings.example.com:8443`, the following flags (or equivalent environment variables or configuration options) are required: `--http.redirect-to-tls --http.redirect-to-host=thethings.example.com:8443`.
- Status display on the error view in the Console.
- Event views in the Console freezing after receiving thousands of events.
- Wrong FPort value displayed for downlink attempt events in the Console.
- Network Server sending duplicate application downlink NACKs.
- Network Server now sends downlink NACK when it assumes confirmed downlink is lost.
- Network Server application uplink drainage.

## [3.10.0] - 2020-11-02

### Added

- Gateway Configuration Server endpoint to download UDP gateway configuration file.
  - In the Console this requires a new `console.ui.gcs.base-url` configuration option to be set.
- Support for sending end device uplinks in the Console.
- PHY version filtering based on LoRaWAN MAC in the Console.
- Meta information and status events in the event views in the Console.
- Support for setting the frame counter width of an end device in the Console.
- Include consumed airtime metadata in uplink messages and join requests (see `uplink_message.consumed_airtime` field).
- Add end device location metadata on forwarded uplink messages (see `uplink_message.locations` field).
- Store and retrieve LBS LNS Secrets from database.
  - This requires a database schema migration (`ttn-lw-stack is-db migrate`) because of the added column.
  - To encrypt the secrets, set the new `is.gateways.encryption-key-id` configuration option.
- Storage Integration API.
- CLI support for Storage Integration (see `ttn-lw-cli end-devices storage` and `ttn-lw-cli applications storage` commands).
- Network Server does not retry rejected `NewChannelReq` data rate ranges or rejected `DLChannelReq` frequencies anymore.
- Functionality to allow admin users to list all organizations in the Console.
- Downlink count for end devices in the Console.
- Support for Application Activation Settings in the Join Server to configure Application Server KEK, ID and Home NetID.
- Downlink queue invalidated message sent upstream by Application Server to support applications to re-encrypt the downlink queue when Application Server skips FRMPayload crypto.
- Navigation to errored step in the end device wizard in the Console.
- Reference available glossary entries for form fields in the Console.

### Changed

- Decoded downlink payloads are now published as part of downlink attempt events.
- Decoded downlink payloads are stored now by Network Server.
- Raw downlink PHY payloads are not stored anymore by Network Server.
- Move documentation to [lorawan-stack-docs](https://github.com/TheThingsIndustries/lorawan-stack-docs).
- Improve LinkADRReq scheduling condition computation and, as a consequence, downlink task efficiency.
- CUPS Server only accepts The Things Stack API Key for token auth.
- Improve MQTT Pub/Sub task restart conditions and error propagation.
- Pausing event streams is not saving up arriving events during the pause anymore.
- Gateway server can now update the gateway location only if the gateway is authenticated.
- Right to manage links on Application Server is now `RIGHT_APPLICATION_SETTINGS_BASIC`.

### Removed

- Join EUI prefixes select on empty prefixes configuration in Join Server.

### Fixed

- Broken link to setting device location in the device map widget.
- Error events causing Console becoming unresponsive and crashing.
- Incorrect entity count in title sections in the Console.
- Incorrect event detail panel open/close behavior for some events in the Console.
- Improved error resilience and stability of the event views in the Console.
- RSSI metadata for MQTT gateways connected with The Things Network Stack V2 protocol.
- Gateway ID usage in upstream connection.
- Last seen counter for applications, end devices and gateways in the Console.
- `Use credentials` option being always checked in Pub/Sub edit form in the Console.
- FPending being set on downlinks, when LinkADRReq is required, but all available TxPower and data rate index combinations are rejected by the device.
- Coding rate for LoRa 2.4 GHz: it's now `4/8LI`.
- End device import in the Console crashing in Firefox.
- Creation of multicast end devices in the Console.
- Overwriting values in the end device wizard in the Console.
- Redirect loops when logging out of the Console if the Console OAuth client had no logout redirect URI(s) set.
- Event selection not working properly when the event stream is paused in the Console.

## [3.9.4] - 2020-09-23

### Changed

- Detail view of events in the Console moved to the side.
- Display the full event object when expanded in the Console (used to be `event.data` only).

### Fixed

- Performance issues of event views in the Console (freezing after some time).
- Gateway Server panic on upstream message handling.
- Incorrect redirects for restricted routes in the Console.
- Validation of MAC settings in the Network Server.
- Network Server panic when RX2 parameters cannot be computed.

## [3.9.3] - 2020-09-15

### Added

- Add `the-things-stack` device template converter, enabled by default. Effectively, this allows importing end devices from the Console.
- Support for binary decoding downlink messages previously encoded with Javascript or CayenneLPP.
- Common CA certificates available in documentation.
- Service data fields to pub/subs and webhooks in the Console.

### Changed

- MAC commands (both requests and responses) are now only scheduled in class A downlink slots in accordance to latest revisions to LoRaWAN specification.
- Scheduling failure events are now emitted on unsuccessful scheduling attempts.
- Default Javascript function signatures to `encodeDownlink()`, `decodeUplink()` and `decodeDownlink()`.
- Default Class B timeout is increased from 1 minute to 10 minutes as was originally intended.
- Update Go to 1.15
- Application, gateway, organization and end device title sections in the Console.
- Network Server downlink queues now have a capacity - by default maximum application downlink queue length is 10000 elements.
- Improve ADR algorithm loss rate computation.

### Deprecated

- Previous Javascript function signatures `Decoder()` and `Encoder()`, although they remain functional until further notice.

### Fixed

- ISM2400 RX2, beacon and ping slot frequencies are now consistent with latest LoRaWAN specification draft.
- CLI login issues when OAuth Server Address explicitly includes the `:443` HTTPS port.
- Documentation link for LoRa Cloud Device & Application Services in the Lora Cloud integration view in the Console.
- Webhooks and Pub/Subs forms in the Console will now let users choose whether they want to overwrite an existing record when the ID already exists (as opposed to overwriting by default).
- Pub/Sub integrations not backing off on internal connection failures.
- Network Server ping slot-related field validation.
- Memory usage of Network Server application uplink queues.
- Incorrect uplink FCnt display in end device title section.
- Service Data messages being routed incorrectly.

## [3.9.1] - 2020-08-19

### Added

- LoRaCloud DAS integration page in the Console.
- User Agent metadata on published events (when available).
- Option to override server name used in TLS handshake with cluster peers (`cluster.tls-server-name`).

### Changed

- Network Server now only publishes payload-related downlink events if scheduling succeeds.
- Moved remote IP event metadata outside authentication.
- Admins can now set the expiration time of temporary passwords of users.
- Application Server links are no longer canceled prematurely for special error codes. Longer back off times are used instead.

### Fixed

- Authentication metadata missing from published events.
- Under some circumstances, CLI would mistakenly import ABP devices as OTAA.
- Gateway Server could include the gateway antenna location on messages forwarded to the Network Server even if the gateway location was not public.

## [3.9.0] - 2020-08-06

### Added

- API Authentication and authorization via session cookie.
  - This requires a database schema migration (`ttn-lw-stack is-db migrate`) because of the added and modified columns.
  - This changes the `AuthInfo` API response.
- Skipping payload crypto on application-level via application link's `skip_payload_crypto` field.
- Authentication method, ID and Remote IP in events metadata.
- Service data messages published by integrations. Can be consumed using the bundled MQTT server, Webhooks or Pub/Sub integrations.
- Application package application-wide associations support.
- LoRaCloud DAS application package server URL overrides support.
- Key vault caching mechanism (see `--key-vault.cache.size` and `--key-vault.cache.ttl` options).
- Generic encryption/decryption to KeyVault.
- Option to ignore log messages for selected gRPC method on success (see `grpc.log-ignore-methods` option).
- CLI auto-completion support (automatically enabled for installable packages, also see `ttn-lw-cli complete` command).
- Options to disable profile picture and end device picture uploads (`is.profile-picture.disable-upload` and `is.end-device-picture.disable-upload`).
- Options to allow/deny non-admin users to create applications, gateways, etc. (the the `is.user-rights.*` options).
- Admins now receive emails about requested user accounts that need approval.
- Support for synchronizing gateway clocks via uplink tokens. UDP gateways may not connect to the same Gateway Server instance.
- Consistent command aliases for CLI commands.
- Laird gateway documentation.
- Option to allow unauthenticated Basic Station connections. Unset `gs.basic-station.allow-unauthenticated` to enforce auth check for production clusters. Please note that unauthenticated connections in existing connections will not be allowed unless this is set.
- Option to require TLS on connections to Redis servers (see `redis.tls.require` and related options).
- Documentation for `cache` options.
- Documentation for the Gateway Server MQTT protocol.
- Add user page in console.
- Troubleshooting guide.
- API to get configuration from the Identity Server (including user registration options and password requirements).
- Synchronize gateway time by uplink token on downstream in case the Gateway Server instance is not handling the upstream gateway connection.
- Work-around for Basic Station gateways sending uplink frames with no `xtime`.
- Document Network Server API Key requirement for Basic Station.

### Changed

- Remove version from hosted documentation paths.
- Gateway connection stats are now stored in a single key.
- The example configuration for deployments with custom certificates now also uses a CA certificate.
- Increase Network Server application uplink buffer queue size.
- `ttn-lw-cli use` command no longer adds default HTTP ports (80/443) to the OAuth Server address.
- Suppress the HTTP server logs from the standard library. This is intended to stop the false positive "unexpected EOF" error logs generated by health checks on the HTTPS ports (for API, BasicStation and Interop servers).
- Automatic collapse and expand of the sidebar navigation in the Console based on screen width.
- The header of the sidebar is now clickable in the Console.
- Overall layout and behavior of the sidebar in the Console improved.
- Improved layout and screen space utilization of event data views in the Console.
- Allow setting all default MAC settings of the Network Server. Support setting enum values using strings where applicable.

### Deprecated

- End device `skip_payload_crypto` field: it gets replaced by `skip_payload_crypto_override`.

### Fixed

- Inconsistent error message responses when retrieving connection stats from GS if the gateway is not connected.
- Empty form validation in the Console.
- CLI crash when listing application package default associations without providing an application ID.
- Decoding of uplinks with frame counters exceeding 16 bits in Application Server.
- Validation of keys for gateway metrics and version fields.
- Read only access for the gateway overview page in the Console.
- Fix an issue that frequently caused event data views crashing in the Console.
- Application Server contacting Join Server via interop for fetching the AppSKey.
- Low color contrast situations in the Console.
- Application Server pub/sub integrations race condition during shutdown.
- Console webhook templates empty headers error.
- Console MQTT URL validation.
- AFCntDown from the application-layer is respected when skipping application payload crypto.
- RTT usage for calculating downlink delta.
- Synchronize concentrator timestamp when uplink messages arrive out-of-order.

## [3.8.6] - 2020-07-10

### Added

- Payload formatter documentation.
- CLI support for setting message payload formatters from a local file. (see `--formatters.down-formatter-parameter-local-file` and `--formatters.up-formatter-parameter-local-file` options).

### Changed

- Gateway connection stats are now stored in a single key.

### Fixed

- Uplink frame counters being limited to 16 bits in Network Server.

## [3.8.5] - 2020-07-06

### Added

- Option to reset end device payload formatters in the Console.
- Service discovery using DNS SRV records for external Application Server linking.
- Functionality to set end device attributes in the Console.
- Event description tooltip to events in the Console.
- CLI support for setting and unsetting end device location (see `--location.latitude`, `--location.longitude`, `--location.altitude` and `--location.accuracy` options).
- Functionality to allow admin users to list all applications and gateways in the Console.
- Ursalink UG8X gateway documentation.
- Intercom, Google Analytics, and Emojicom feedback in documentation.
- LORIX One gateway documentation.
- Display own user name instead of ID in Console if possible.
- Option to hide rarely used fields in the Join Settings step (end device wizard) in the Console.

### Changed

- JSON uplink message doc edited for clarity.
- The CLI snap version uses the `$SNAP_USER_COMMON` directory for config by default, so that it is preserved between revisions.
- Defer events subscriptions until there is actual interest for events.
- End device creation form with wizard in the Console.

### Removed

- Requirement to specify `frequency_plan_id` when creating gateways in the Console.

### Fixed

- Endless authentication refresh loop in the Console in some rare situations.
- Logout operation not working properly in the Console in some rare situations.
- Handling API key deletion event for applications, gateways, organizations and users.
- Organization API key deletion in the Console.
- CLI now only sends relevant end device fields to Identity Server on create.
- Maximum ADR data rate index used in 1.0.2a and earlier versions of AU915 band.
- End device events stream restart in the Console.
- CLI was unable to read input from pipes.
- Timezones issue in claim authentication code form, causing time to reverse on submission.
- Errors during submit of the join settings for end devices in the Console.

## [3.8.4] - 2020-06-12

### Added

- Metrics for log messages, counted per level and namespace.
- Allow suppressing logs on HTTP requests for user-defined paths (see `--http.log-ignore-paths` option).
- Redux state and actions reporting to Sentry
- Serving frontend sourcemaps in production
- Frequency plan documentation.
- LoRa Basics Station documentation.

### Changed

- Suppress a few unexpected EOF errors, in order to reduce noise in the logs for health checks.

### Fixed

- Packet Broker Agent cluster ID is used as subscription group.
- LinkADR handling in 72-channel bands.
- Data uplink metrics reported by Application Server.

## [3.8.3] - 2020-06-05

### Added

- Favicon to documentation pages.
- Draft template for documentation.

### Changed

- Late scheduling algorithm; Gateway Server now takes the 90th percentile of at least the last 5 round-trip times of the last 30 minutes into account to determine whether there's enough time to send the downlink to the gateway. This was the highest round-trip time received while the gateway was connected.

### Fixed

- Downlink scheduling to gateways which had one observed round-trip time that was higher than the available time to schedule. In some occassions, this broke downlink at some point while the gateway was connected.

## [3.8.2] - 2020-06-03

### Added

- Console logout is now propagated to the OAuth provider.
  - This requires a database migration (`ttn-lw-stack is-db migrate`) because of the added columns.
  - To set the `logout-redirect-uris` for existing clients, the CLI client can be used, e.g.: `ttn-lw-cli clients update console --logout-redirect-uris "https://localhost:8885/console" --redirect-uris "http://localhost:1885/console"`.
- Packet Broker Agent to act as Forwarder and Home Network. See `pba` configuration section.
- JavaScript style guide to our `DEVELOPMENT.md` documentation.
- Schedule end device downlinks in the Console.
- Support for repeated `RekeyInd`. (happens when e.g. `RekeyConf` is lost)
- Validate the `DevAddr` when switching session as a result of receiving `RekeyInd`.
- Error details for failed events in the Console.
- `Unknown` and `Other cluster` connection statuses to the gateways table in the Console.
- LoRaWAN 2.4 GHz band `ISM2400`.
- Unset end device fields using the CLI (see `--unset` option)
- Join EUI and Dev EUI columns to the end device table in the Console.
- CLI creates user configuration directory if it does not exist when generating configuration file.
- Upgrading guide in docs.
- Glossary.
- Event details in the Console traffic view.
- Gateway Server events for uplink messages now contain end device identifiers.
- Setting custom gateway attributes in the Console.
- Pub/Sub documentation.
- Return informative well-known errors for standard network and context errors.
- Error notification in list views in the Console.
- Latest "last seen" info and uplink frame counts for end devices in the Console.
- Latest "last seen" info for applications in the Console.

### Changed

- Conformed JavaScript to new code style guide.
- Removed login page of the Console (now redirects straight to the OAuth login).
- Network Server now records `LinkADRReq` rejections and will not retry rejected values.
- Improved `NewChannelReq`, `DLChannelReq` and `LinkADRReq` efficiency.
- For frames carrying only MAC commands, Network Server now attempts to fit them in FOpts omitting FPort, if possible, and sends them in FRMPayload with FPort 0 as usual otherwise.
- Submit buttons are now always enabled in the Console, regardless of the form's validation state.
- Disabled ADR for `ISM2400` band.
- Network Server will attempt RX1 for devices with `Rx1Delay` of 1 second, if possible.
- Network Server will not attempt to schedule MAC-only frames in ping slots or RXC windows.
- Network Server will only attempt to schedule in a ping slot or RXC window after RX2 has passed.
- Network Server will schedule all time-bound network-initiated downlinks at most RX1 delay ahead of time.
- Network Server now uses its own internal clock in `DeviceTimeAns`.
- Troubleshooting section of `DEVELOPMENT.md`
- Change console field labels from `MAC version` and `PHY version` to `LoRaWAN version` and `Regional Parameters version` and add descriptions

### Fixed

- Handling of device unsetting the ADR bit in uplink, after ADR has been started.
- Invalid `oauth-server-address` in CLI config generated by `use` command when config file is already present.
- Network Server now properly handles FPort 0 data uplinks carrying FOpts.
- Data rate 4 in version `1.0.2-a` of AU915.
- Incorrect `TxOffset` values used by Network Server in some bands.
- OAuth authorization page crashing.
- Byte input in scheduling downlink view.
- OAuth client token exchange and refresh issues when using TLS with a RootCA.
- Join Server and Application Server device registries now return an error when deleting keys on `SET` operations. The operation was never supported and caused an error on `GET` instead.
- Clearing end device events list in the Console.
- Some views not being accessible in the OAuth app (e.g. update password).
- `LinkADRReq` scheduling.
- Unsetting NwkKey in Join Server.
- CSRF token validation issues preventing login and logout in some circumstances.
- Typo in Application Server configuration documentation (webhook downlink).
- Unset fields via CLI on Join Server, i.e. `--unset root-keys.nwk-key`.
- Reconnecting UDP gateways that were disconnected by a new gateway connection.
- ADR in US915-like bands.

## [3.7.2] - 2020-04-22

### Added

- CLI can now dump JSON encoded `grpc_payload` field for unary requests (see `--dump-requests` flag).
- Template ID column in the webhook table in the Console.
- Select all field mask paths in CLI get, list and search commands (see `--all` option).
- Create webhooks via webhook templates in the Console.
- `ns.up.data.receive` and `ns.up.join.receive` events, which are triggered when respective uplink is received and matched to a device by Network Server.
- `ns.up.data.forward` and `ns.up.join.accept.forward` events, which are triggered when respective message is forwarded from Network Server to Application Server.
- `ns.up.join.cluster.attempt` and `ns.up.join.interop.attempt` events, which are triggered when the join-request is sent to respective Join Server by the Network Server.
- `ns.up.join.cluster.success` and `ns.up.join.interop.success` events, which are triggered when Network Server's join-request is accepted by respective Join Server.
- `ns.up.join.cluster.fail` and `ns.up.join.interop.fail` events, which are triggered when Network Server's join-request to respective Join Server fails.
- `ns.up.data.process` and `ns.up.join.accept.process` events, which are triggered when respective message is successfully processed by Network Server.
- `ns.down.data.schedule.attempt` and `ns.down.join.schedule.attempt` events, which are triggered when Network Server attempts to schedule a respective downlink on Gateway Server.
- `ns.down.data.schedule.success` and `ns.down.join.schedule.success` events, which are triggered when Network Server successfully schedules a respective downlink on Gateway Server.
- `ns.down.data.schedule.fail` and `ns.down.join.schedule.fail` events, which are triggered when Network Server fails to schedule a respective downlink on Gateway Server.
- Specify gRPC port and OAuth server address when generating a CLI config file with `ttn-lw-cli use` (see `--grpc-port` and `--oauth-server-address` options).
- Guide to connect MikroTik Routerboard

### Changed

- Styling improvements to webhook and pubsub table in Console.
- Gateway location is updated even if no antenna locations had been previously set.
- Renamed `ns.application.begin_link` event to `ns.application.link.begin`.
- Renamed `ns.application.end_link` event to `ns.application.link.end`.
- `ns.up.data.drop` and `ns.up.join.drop` events are now triggered when respective uplink duplicate is dropped by Network Server.
- Network Server now drops FPort 0 data uplinks with non-empty FOpts.
- Frontend asset hashes are loaded dynamically from a manifest file instead of being built into the stack binary.
- Removed `Cache-Control` header for static files.
- Sort events by `time` in the Console.
- Restructure doc folder

### Removed

- `ns.up.merge_metadata` event.
- `ns.up.receive_duplicate` event.
- `ns.up.receive` event.

### Fixed

- End device claim display bug when claim dates not set.
- DeviceModeInd handling for LoRaWAN 1.1 devices.
- Do not perform unnecessary gateway location updates.
- Error display on failed end device import in the Console.
- Update password view not being accessible
- FOpts encryption and decryption for LoRaWAN 1.1 devices.
- Application Server returns an error when trying to delete a device that does not exist.
- Network Server returns an error when trying to delete a device that does not exist.
- Retrieve LNS Trust without LNS Credentials attribute.
- Too strict webhook base URL validation in the Console.
- Webhook and PubSub total count in the Console.
- DevEUI is set when creating ABP devices via CLI.
- CLI now shows all supported enum values for LoraWAN fields.
- Application Server does not crash when retrieving a webhook template that does not exist if no template repository has been configured.
- Application Server does not crash when listing webhook templates if no template repository has been configured.
- Error display on failed end device fetching in the Console.
- Various inconsistencies with Regional Parameters specifications.

## [3.7.0] - 2020-04-02

### Added

- Update gateway antenna location from incoming status message (see `update_location_from_status` gateway field and `--gs.update-gateway-location-debounce-time` option).
  - This requires a database migration (`ttn-lw-stack is-db migrate`) because of the added columns.
- Access Tokens are now linked to User Sessions.
  - This requires a database migration (`ttn-lw-stack is-db migrate`) because of the added columns.
- Edit application attributes in Application General Settings in the Console
- New `use` CLI command to automatically generate CLI configuration files.
- View/edit `update_location_from_status` gateway property using the Console.

### Changed

- Default DevStatus periodicity is increased, which means that, by default, DevStatusReq will be scheduled less often.
- Default class B and C timeouts are increased, which means that, by default, if the Network Server expects an uplink from the device after a downlink, it will wait longer before rescheduling the downlink.
- In case downlink frame carries MAC requests, Network Server will not force the downlink to be sent confirmed in class B and C.

### Fixed

- Fix organization collaborator view not being accessible in the Console.
- Error display on Data pages in the Console.
- Fix too restrictive MQTT client validation in PubSub form in the Console.
- Fix faulty display of device event stream data for end devices with the same ID in different applications.
- Trailing slashes handling in webhook paths.
- End device location display bug when deleting the location entry in the Console.
- GS could panic when gateway connection stats were updated while updating the registry.
- Local CLI and stack config files now properly override global config.
- Error display on failed end device deletion in the Console.

## [3.6.3] - 2020-03-30

### Fixed

- Limited throughput in upstream handlers in Gateway Server when one gateway's upstream handler is busy.

## [3.6.2] - 2020-03-19

### Fixed

- Entity events subscription release in the Console (Firefox).
- RekeyInd handling for LoRaWAN 1.1 devices.
- Network server deduplication Redis configuration.
- Change the date format in the Console to be unambiguous (`17 Mar, 2020`).
- Handling of uplink frame counters exceeding 65535.
- Gateway events subscription release in the Console.
- Panic when receiving a UDP `PUSH_DATA` frame from a gateway without payload.

### Security

- Admin users that are suspended can no longer create, view or delete other users.

## [3.6.1] - 2020-03-13

### Added

- New `list` and `request-validation` subcommands for the CLI's `contact-info` commands.
- Device Claim Authentication Code page in the Console.
- Gateway Server rate limiting support for the UDP frontend, see (`--gs.udp.rate-limiting` options).
- Uplink deduplication via Redis in Network Server.

### Changed

- Network and Application Servers now maintain application downlink queue per-session.
- Gateway Server skips setting up an upstream if the DevAddr prefixes to forward are empty.
- Gateway connection stats are now cached in Redis (see `--cache.service` and `--gs.update-connections-stats-debounce-time` options).

### Fixed

- Telemetry and events for gateway statuses.
- Handling of downlink frame counters exceeding 65535.
- Creating 1.0.4 ABP end devices via the Console.
- ADR uplink handling.
- Uplink retransmission handling.
- Synchronizing Basic Station concentrator time after reconnect or initial connect after long inactivity.

### Security

- Changing username and password to be not required in pubsub integration.

## [3.6.0] - 2020-02-27

### Added

- Class B support.
- WebSocket Ping-Pong support for Basic Station frontend in the Gateway Server.
- LoRaWAN 1.0.4 support.

### Changed

- Do not use `personal-files` plugin for Snap package.
- Network Server will never attempt RX1 for devices with `Rx1Delay` of 1 second.
- Improved efficiency of ADR MAC commands.
- Gateway Configuration Server will use the default WebSocket TLS port if none is set.

### Fixed

- End device events subscription release in the Console.
- Blocking UDP packet handling while the gateway was still connecting. Traffic is now dropped while the connection is in progress, so that traffic from already connected gateways keep flowing.
- Join-request transmission parameters.
- ADR in 72-channel regions.
- Payload length limits used by Network Server being too low.
- CLI ignores default config files that cannot be read.
- Device creation rollback potentially deleting existing device with same ID.
- Returned values not representing the effective state of the devices in Network Server when deprecated field paths are used.
- Downlink queue operations in Network Server for LoRaWAN 1.1 devices.

## [3.5.3] - 2020-02-14

### Added

- Display of error payloads in console event log.
- Zero coordinate handling in location form in the Console.

### Fixed

- Updating `supports_class_c` field in the Device General Settings Page in the Console.
- Updating MQTT pubsub configuration in the Console
- Handling multiple consequent updates of MQTT pubsub/webhook integrations in the Console.
- Displaying total device count in application overview section when using device search in the Console
- FQDN used for Backend Interfaces interoperability requests.
- Exposing device sensitive fields to unrelated stack components in the Console.
- CLI trying to read input while none available.
- Reconnections of gateways whose previous connection was not cleaned up properly. New connections from the same gateway now actively disconnects existing connections.
- `ttn-lw-stack` and `ttn-lw-cli` file permission errors when installed using snap.
  - You may need to run `sudo snap connect ttn-lw-stack:personal-files`
- Changing username and password to be not required in pubsub integration

## [3.5.2] - 2020-02-06

### Fixed

- Channel mask encoding in LinkADR MAC command.
- Frequency plan validation in Network Server on device update.
- Authentication of Basic Station gateways.

## [3.5.1] - 2020-01-29

### Added

- Responsive side navigation (inside entity views) to the Console.
- Overall responsiveness of the Console.
- Support for configuring Redis connection pool sizes with `redis.pool-size` options.

### Fixed

- Crashes on Gateway Server start when traffic flow started while The Things Stack was still starting.
- Not detecting session change in Application Server when interop Join Server did not provide a `SessionKeyID`.

## [3.5.0] - 2020-01-24

### Added

- Support for releasing gateway EUI after deletion.
- Support in the Application Server for the `X-Downlink-Apikey`, `X-Downlink-Push` and `X-Downlink-Replace` webhook headers. They allow webhook integrations to determine which endpoints to use for downlink queue operations.
- `as.webhooks.downlinks.public-address` and `as.webhooks.downlinks.public-tls-address` configuration options to the Application Server.
- Support for adjusting the time that the Gateway Server schedules class C messages in advance per gateway.
  - This requires a database migration (`ttn-lw-stack is-db migrate`) because of the added columns.
- `end-devices use-external-join-server` CLI subcommand, which disassociates and deletes the device from Join Server.
- `mac_settings.beacon_frequency` end device field, which defines the default frequency of class B beacon in Hz.
- `mac_settings.desired_beacon_frequency` end device field, which defines the desired frequency of class B beacon in Hz that will be configured via MAC commands.
- `mac_settings.desired_ping_slot_data_rate_index` end device field, which defines the desired data rate index of the class B ping slot that will be configured via MAC commands.
- `mac_settings.desired_ping_slot_frequency` end device field, which defines the desired frequency of the class B ping slot that will be configured via MAC commands.
- Mobile navigation menu to the Console.
- View and edit all Gateway settings from the Console.
- `skip_payload_crypto` end device field, which makes the Application Server skip decryption of uplink payloads and encryption of downlink payloads.
- `app_s_key` and `last_a_f_cnt_down` uplink message fields, which are set if the `skip_payload_crypto` end device field is true.
- Support multiple frequency plans for a Gateway.
- Entity search by ID in the Console.

### Changed

- `resets_join_nonces` now applies to pre-1.1 devices as well as 1.1+ devices.
- Empty (`0x0000000000000000`) JoinEUIs are now allowed.

### Fixed

- Respect stack components on different hosts when connected to event sources in the Console.
- Pagination of search results.
- Handling OTAA devices registered on an external Join Server in the Console.
- RxMetadata Location field from Gateway Server.
- Channel mask encoding in LinkADR MAC command.
- Device location and payload formatter form submits in the Console.
- Events processing in the JS SDK.
- Application Server frontends getting stuck after their associated link is closed.

## [3.4.2] - 2020-01-08

### Added

- Forwarding of backend warnings to the Console.
- Auth Info service to the JavaScript SDK.
- Subscribable events to the JavaScript SDK.
- Include `gateway_ID` field in Semtech UDP configuration response from Gateway Configuration Server.
- Sorting feature to entity tables in the Console.

### Changed

- Increase time that class C messages are scheduled in advance from 300 to 500 ms to support higher latency gateway backhauls.

### Fixed

- Fix selection of pseudo wildcard rights being possible (leading to crash) in the Console even when such right cannot be granted.
- Fix loading spinner being stuck infinitely in gateway / application / organization overview when some rights aren't granted to the collaborator.
- Fix deadlock of application add form in the Console when the submit results in an error.
- Fix ttn-lw-cli sometimes refusing to update Gateway EUI.

## [3.4.1] - 2019-12-30

### Added

- Support for ordering in `List` RPCs.
- Detect existing Basic Station time epoch when the gateway was already running long before it (re)connected to the Gateway Server.

### Changed

- Reduce the downlink path expiry window to 15 seconds, i.e. typically missing three `PULL_DATA` frames.
- Reduce the connection expiry window to 1 minute.
- Reduce default UDP address block time from 5 minutes to 1 minute. This allows for faster reconnecting if the gateway changes IP address. The downlink path and connection now expire before the UDP source address is released.

### Fixed

- Fix class A downlink scheduling when an uplink message has been received between the triggering uplink message.

## [3.4.0] - 2019-12-24

### Added

- Downlink queue operation topics in the PubSub integrations can now be configured using the Console.
- `List` RPC in the user registry and related messages.
- User management for admins in the Console.
- `users list` command in the CLI.
- Support for getting Kerlink CPF configurations from Gateway Configuration Server.
- Support for Microchip ATECC608A-TNGLORA-C manifest files in device template conversion.

### Fixed

- Fix the PubSub integration edit page in the Console.
- Fix updating and setting of webhook headers in the Console.
- Fix DevNonce checks for LoRaWAN 1.0.3.

## [3.3.2] - 2019-12-04

### Added

- Support for selecting gateways when queueing downlinks via CLI (see `class-b-c.gateways` option).
- Options `is.oauth.ui.branding-base-url` and `console.ui.branding-base-url` that can be used to customize the branding (logos) of the web UI.
- Email templates can now also be loaded from blob buckets.
- Support for pagination in search APIs.
- Search is now also available to non-admin users.
- Support for searching end devices within an application.
- Notification during login informing users of unapproved user accounts.
- Support maximum EIRP value from frequency plans sub-bands.
- Support duty-cycle value from frequency plans sub-bands.

### Changed

- Allow enqueuing class B/C downlinks regardless of active device class.

### Fixed

- Fix crashing of organization collaborator edit page.
- Avoid validating existing queue on application downlink pushes.
- Correct `AU_915_928` maximum EIRP value to 30 dBm in 915.0 – 928.0 MHz (was 16.15 dBm).
- Correct `US_902_928` maximum EIRP value to 23.15 dBm in 902.3 – 914.9 MHz (was 32.15 dBm) and 28.15 dBm in 923.3 – 927.5 MHz (was 32.15 dBm). This aligns with US915 Hybrid Mode.
- Correct `AS_923` maximum EIRP value to 16 dBm in 923.0 – 923.5 MHz (was 16.15 dBm).

### Security

- Keep session keys separate by `JoinEUI` to avoid conditions where session keys are retrieved only by `DevEUI` and the session key identifier. This breaks retrieving session keys of devices that have been activated on a deployment running a previous version. Since the Application Server instances are currently in-cluster, there is no need for an Application Server to retrieve the `AppSKey` from the Join Server, making this breaking change ineffective.

## [3.3.1] - 2019-11-26

### Added

- Add support for Redis Sentinel (see `redis.failover.enable`, `redis.failover.master-name`, `redis.failover.addresses` options).

### Fixed

- Fix `AppKey` decryption in Join Server.

## [3.3.0] - 2019-11-25

### Added

- Add support for encrypting device keys at rest (see `as.device-kek-label`, `js.device-kek-label` and `ns.device-kek-label` options).
- The Network Server now provides the timestamp at which it received join-accept or data uplink messages.
- Add more details to logs that contain errors.
- Support for end device pictures in the Identity Server.
  - This requires a database migration (`ttn-lw-stack is-db migrate`) because of the added columns.
- Support for end device pictures in the CLI.

### Fixed

- Fix an issue causing unexpected behavior surrounding login, logout and token management in the Console.
- Fix an issue causing the application link page of the Console to load infinitely.

## [3.2.6] - 2019-11-18

### Fixed

- Fix active application link count being limited to 10 per CPU.
- The Application Server now fills the timestamp at which it has received uplinks from the Network Server.

## [3.2.5] - 2019-11-15

### Added

- Support for creating applications and gateway with an organization as the initial owner in the Console.
- Hide views and features in the Console that the user and stack configuration does not meet the necessary requirements for.
- Full range of Join EUI prefixes in the Console.
- Support specifying the source of interoperability server client CA configuration (see `interop.sender-client-ca.source` and related fields).

### Changed

- Reading and writing of session keys in Application and Network server registries now require device key read and write rights respectively.
- Implement redesign of entity overview title sections to improve visual consistency.

### Deprecated

- `--interop.sender-client-cas` in favor of `--interop.sender-client-ca` sub-fields in the stack.

### Fixed

- Fix gateway API key forms being broken in the Console.
- Fix MAC command handling in retransmissions.
- Fix multicast device creation issues.
- Fix device key unwrapping.
- Fix setting gateway locations in the Console.

## [3.2.4] - 2019-11-04

### Added

- Support LoRa Alliance TR005 Draft 3 QR code format.
- Connection indicators in Console's gateway list.
- TLS support for application link in the Console.
- Embedded documentation served at `/assets/doc`.

### Fixed

- Fix device creation rollback potentially deleting existing device with same ID.
- Fix missing transport credentials when using external NS linking.

## [3.2.3] - 2019-10-24

### Added

- Emails when the state of a user or OAuth client changes.
- Option to generate claim authentication codes for devices automatically.
- User invitations can now be sent and redeemed.
- Support for creating organization API keys in the Console.
- Support for deleting organization API keys in the Console.
- Support for editing organization API keys in the Console.
- Support for listing organization API keys in the Console.
- Support for managing organization API keys and rights in the JS SDK.
- Support for removing organization collaborators in the Console.
- Support for editing organization collaborators in the Console.
- Support for listing organization collaborators in the Console.
- Support for managing organization collaborators and rights in the JS SDK.
- MQTT integrations page in the Console.

### Changed

- Rename "bulk device creation" to "import devices".
- Move device import button to the end device tables (and adapt routing accordingly).
- Improve downlink performance.

### Fixed

- Fix issues with device bulk creation in Join Server.
- Fix device import not setting component hosts automatically.
- Fix NewChannelReq scheduling condition.
- Fix publishing events for generated MAC commands.
- Fix saving changes to device general settings in the Console.

## [3.2.2] - 2019-10-14

### Added

- Initial API and CLI support for LoRaWAN application packages and application package associations.
- New documentation design.
- Support for ACME v2.

### Deprecated

- Deprecate the `tls.acme.enable` setting. To use ACME, set `tls.source` to `acme`.

### Fixed

- Fix giving priority to ACME settings to remain backward compatible with configuration for `v3.2.0` and older.

## [3.2.1] - 2019-10-11

### Added

- `support-link` URI config to the Console to show a "Get Support" button.
- Option to explicitly enable TLS for linking of an Application Server on an external Network Server.
- Service to list QR code formats and generate QR codes in PNG format.
- Status message forwarding functions to upstream host/s.
- Support for authorizing device claiming on application level through CLI. See `ttn-lw-cli application claim authorize --help` for more information.
- Support for claiming end devices through CLI. See `ttn-lw-cli end-device claim --help` for more information.
- Support for converting Microchip ATECC608A-TNGLORA manifest files to device templates.
- Support for Crypto Servers that do not expose device root keys.
- Support for generating QR codes for claiming. See `ttn-lw-cli end-device generate-qr --help` for more information.
- Support for storage of frequency plans, device repository and interoperability configurations in AWS S3 buckets or GCP blobs.

### Changed

- Enable the V2 MQTT gateway listener by default on ports 1881/8881.
- Improve handling of API-Key and Collaborator rights in the console.

### Fixed

- Fix bug with logout sometimes not working in the console.
- Fix not respecting `RootCA` and `InsecureSkipVerify` TLS settings when ACME was configured for requesting TLS certificates.
- Fix reading configuration from current, home and XDG directories.

## [3.2.0] - 2019-09-30

### Added

- A map to the overview pages of end devices and gateways.
- API to retrieve MQTT configurations for applications and gateways.
- Application Server PubSub integrations events.
- `mac_settings.desired_max_duty_cycle`, `mac_settings.desired_adr_ack_delay_exponent` and `mac_settings.desired_adr_ack_limit_exponent` device flags.
- PubSub integrations to the console.
- PubSub service to JavaScript SDK.
- Support for updating `mac_state.desired_parameters`.
- `--tls.insecure-skip-verify` to skip certificate chain verification (insecure; for development only).

### Changed

- Change the way API key rights are handled in the `UpdateAPIKey` rpc for Applications, Gateways, Users and Organizations. Users can revoke or add rights to api keys as long as they have these rights.
- Change the way collaborator rights are handled in the `SetCollaborator` rpc for Applications, Gateways, Clients and Organizations. Collaborators can revoke or add rights to other collaborators as long as they have these rights.
- Extend device form in the Console to allow creating OTAA devices without root keys.
- Improve confirmed downlink operation.
- Improve gateway connection status indicators in Console.
- Upgrade Gateway Configuration Server to a first-class cluster role.

### Fixed

- Fix downlink length computation in the Network Server.
- Fix implementation of CUPS update-info endpoint.
- Fix missing CLI in `deb`, `rpm` and Snapcraft packages.

## [3.1.2] - 2019-09-05

### Added

- `http.redirect-to-host` config to redirect all HTTP(S) requests to the same host.
- `http.redirect-to-tls` config to redirect HTTP requests to HTTPS.
- Organization Create page in the Console.
- Organization Data page to the console.
- Organization General Settings page to the console.
- Organization List page.
- Organization Overview page to the console.
- Organizations service to the JS SDK.
- `create` method in the Organization service in the JS SDK.
- `deleteById` method to the Organization service in the JS SDK.
- `getAll` method to the Organizations service.
- `getAll` method to the Organization service in the JS SDK.
- `getById` method to the Organization service in the JS SDK.
- `openStream` method to the Organization service in the JS SDK.
- `updateById` method to the Organization service in the JS SDK.

### Changed

- Improve compatibility with various Class C devices.

### Fixed

- Fix root-relative OAuth flows for the console.

## [3.1.1] - 2019-08-30

### Added

- `--tls.acme.default-host` flag to set a default (fallback) host for connecting clients that do not use TLS-SNI.
- AS-ID to validate the Application Server with through the Common Name of the X.509 Distinguished Name of the TLS client certificate. If unspecified, the Join Server uses the host name from the address.
- Defaults to `ttn-lw-cli clients create` and `ttn-lw-cli users create`.
- KEK labels for Network Server and Application Server to use to wrap session keys by the Join Server. If unspecified, the Join Server uses a KEK label from the address, if present in the key vault.
- MQTT PubSub support in the Application Server. See `ttn-lw-cli app pubsub set --help` for more details.
- Support for external email templates in the Identity Server.
- Support for Join-Server interoperability via Backend Interfaces specification protocol.
- The `generateDevAddress` method in the `Ns` service.
- The `Js` service to the JS SDK.
- The `listJoinEUIPrefixes` method in the `Js` service.
- The `Ns` service to the JS SDK.
- The new The Things Stack branding.
- Web interface for changing password.
- Web interface for requesting temporary password.

### Changed

- Allow admins to create temporary passwords for users.
- CLI-only brew tap formula is now available as `TheThingsNetwork/lorawan-stack/ttn-lw-cli`.
- Improve error handling in OAuth flow.
- Improve getting started guide for a deployment of The Things Stack.
- Optimize the way the Identity Server determines memberships and rights.

### Deprecated

- `--nats-server-url` in favor of `--nats.server-url` in the PubSub CLI support.

### Removed

- `ids.dev_addr` from allowed field masks for `/ttn.lorawan.v3.NsEndDeviceRegistry/Set`.
- Auth from CLI's `forgot-password` command and made it optional on `update-password` command.
- Breadcrumbs from Overview, Application and Gateway top-level views.

### Fixed

- Fix `grants` and `rights` flags of `ttn-lw-cli clients create`.
- Fix a bug that resulted in events streams crashing in the console.
- Fix a bug where uplinks from some Basic Station gateways resulted in the connection to break.
- Fix a security issue where non-admin users could edit admin-only fields of OAuth clients.
- Fix an issue resulting in errors being unnecessarily logged in the console.
- Fix an issue with the `config` command rendering some flags and environment variables incorrectly.
- Fix API endpoints that allowed HTTP methods that are not part of our API specification.
- Fix console handling of configured mount paths other than `/console`.
- Fix handling of `ns.dev-addr-prefixes`.
- Fix incorrect error message in `ttn-lw-cli users oauth` commands.
- Fix propagation of warning headers in API responses.
- Fix relative time display in the Console.
- Fix relative time display in the Console for IE11, Edge and Safari.
- Fix unable to change LoRaWAN MAC and PHY version.
- Resolve flickering display issue in the overview pages of entities in the console.

## [3.1.0] - 2019-07-26

### Added

- `--headers` flag to `ttn-lw-cli applications webhooks set` allowing users to set HTTP headers to add to webhook requests.
- `getByOrganizationId` and `getByUserId` methods to the JS SDK.
- A new documentation system.
- A newline between list items returned from the CLI when using a custom `--output-format` template.
- An `--api-key` flag to `ttn-lw-cli login` that allows users to configure the CLI with a more restricted (Application, Gateway, ...) API key instead of the usual "all rights" OAuth access token.
- API for getting the rights of a single collaborator on (member of) an entity.
- Application Payload Formatters Page in the console.
- Class C and Multicast guide.
- CLI support for enabling/disabling JS, GS, NS and AS through configuration.
- Components overview in documentation.
- Device Templates to create, convert and map templates and assign EUIs to create large amounts of devices.
- Downlink Queue Operations guide.
- End device level payload formatters to console.
- Event streaming views for end devices.
- Events to device registries in the Network Server, Application Server and Join Server.
- Functionality to delete end devices in the console.
- Gateway General Settings Page to the console.
- Getting Started guide for command-line utility (CLI).
- Initial overview page to console.
- Native support to the Basic Station LNS protocol in the Gateway Server.
- NS-JS and AS-JS Backend Interfaces 1.0 and 1.1 draft 3 support.
- Option to revoke user sessions and access tokens on password change.
- Support for NS-JS and AS-JS Backend Interfaces.
- Support for URL templates inside the Webhook paths ! The currently supported fields are `appID`, `appEUI`, `joinEUI`, `devID`, `devEUI` and `devAddr`. They can be used using RFC 6570.
- The `go-cloud` integration to the Application Server. See `ttn-lw-cli applications pubsubs --help` for more details.
- The `go-cloud` integration to the Application Server. This integration enables downlink and uplink messaging using the cloud pub-sub by setting up the `--as.pubsub.publish-urls` and `--as.pubsub.subscribe-urls` parameters. You can specify multiple publish endpoints or subscribe endpoints by repeating the parameter (i.e. `--as.pubsub.publish-urls url1 --as.pubsub.publish-urls url2 --as.pubsub.subscribe-urls url3`).
- The Gateway Data Page to the console.
- View to update the antenna location information of gateways.
- View to update the location information of end devices.
- Views to handle integrations (webhooks) to the console.
- Working with Events guide.

### Changed

- Change database index names for invitation and OAuth models. Existing databases are migrated automatically.
- Change HTTP API for managing webhooks to avoid conflicts with downlink webhook paths.
- Change interpretation of frequency plan's maximum EIRP from a ceiling to a overriding value of any band (PHY) settings.
- Change the prefix of Prometheus metrics from `ttn_` to `ttn_lw_`.
- Rename the label `server_address` of Prometheus metrics `grpc_client_conns_{opened,closed}_total` to `remote_address`
- Resolve an issue where the stack complained about sending credentials on insecure connections.
- The Events endpoint no longer requires the `_ALL` right on requested entities. All events now have explicit visibility rules.

### Deprecated

- `JsEndDeviceRegistry.Provision()` rpc. Please use `EndDeviceTemplateConverter.Convert()` instead.

### Removed

- Remove the address label from Prometheus metric `grpc_server_conns_{opened,closed}_total`.

### Fixed

- Fix Basic Station CUPS LNS credentials blob.
- Fix a leak of entity information in List RPCs.
- Fix an issue that resulted in some event errors not being shown in the console.
- Fix an issue where incorrect error codes were returned from the console's OAuth flow.
- Fix clearing component addresses on updating end devices through CLI.
- Fix CLI panic for invalid attributes.
- Fix crash when running some `ttn-lw-cli organizations` commands without `--user-id` flag.
- Fix dwell-time issues in AS923 and AU915 bands.
- Fix occasional issues with downlink payload length.
- Fix the `x-total-count` header value for API Keys and collaborators.
- Fix the error that is returned when deleting a collaborator fails.

### Security

- Update node packages to fix known vulnerabilities.

## [3.0.4] - 2019-07-10

### Fixed

- Fix rights caching across multiple request contexts.

## [3.0.3] - 2019-05-10

### Added

- Support for getting automatic Let's Encrypt certificates. Add the new config flags `--tls.acme.enable`, `--tls.acme.dir=/path/to/storage`, `--tls.acme.hosts=example.com`, `--tls.acme.email=you@example.com` flags (or their env/config equivalent) to make it work. The `/path/to/storage` dir needs to be `chown`ed to `886:886`. See also `docker-compose.yml`.
- `GetApplicationAPIKey`, `GetGatewayAPIKey`, `GetOrganizationAPIKey`, `GetUserAPIKey` RPCs and related messages.
- "General Settings" view for end devices.
- `--credentials-id` flag to CLI that allows users to be logged in with mulitple credentials and switch between them.
- A check to the Identity Server that prevents users from deleting applications that still contain end devices.
- Application Collaborators management to the console.
- Checking maximum round-trip time for late-detection in downlink scheduling.
- Configuration service to JS SDK.
- Device list page to applications in console.
- Events to the application management pages.
- Round-trip times to Gateway Server connection statistics.
- Support for the value `cloud` for the `--events.backend` flag. When this flag is set, the `--events.cloud.publish-url` and `--events.cloud.subscribe-url` are used to set up a cloud pub-sub for events.
- Support for uplink retransmissions.
- Using median round-trip time value for absolute time scheduling if the gateway does not have GPS time.

### Changed

- Change encoding of keys to hex in device key generation (JS SDK).
- Change interpretation of absolute time in downlink messages from time of transmission to time of arrival.
- Improve ADR algorithm performance.
- Improve ADR performance.
- Make late scheduling default for gateways connected over UDP to avoid overwriting queued downlink.
- Make sure that non-user definable fields of downlink messages get discarded across all Application Server frontends.
- Prevent rpc calls to JS when the device has `supports_join` set to `false` (JS SDK).
- Update the development tooling. If you are a developer, make sure to check the changes in CONTRIBUTING.md and DEVELOPMENT.md.

### Fixed

- Fix `AppAs` not registered for HTTP interfacing while it is documented in the API.
- Fix absolute time scheduling with UDP connected gateways
- Fix authentication of MQTT and gRPC connected gateways
- Fix connecting MQTT V2 gateways
- Fix faulty composition of default values with provided values during device creation (JS SDK)
- Fix preserving user defined priority for application downlink
- Fix UDP downlink format for older forwarders
- Fix usage of `URL` class in browsers (JS SDK)

## [3.0.2] - 2019-04-12

### Changed

- Upgrade Go to 1.12

### Fixed

- Fix streaming events over HTTP with Gzip enabled.
- Fix resetting downlink channels for US, AU and CN end devices.
- Fix rendering of enums in JSON.
- Fix the permissions of our Snap package.

## [3.0.1] - 2019-04-10

### Added

- `dev_addr` to device fetched from the Network Server.
- `received_at` to `ApplicationUp` messages.
- `ttn-lw-cli users oauth` commands.
- Event payload to `as.up.forward`, `as.up.drop`, `as.down.receive`, `as.down.forward` and `as.down.drop` events.
- Event payload to `gs.status.receive`, `gs.up.receive` and `gs.down.send` events.
- OAuth management in the Identity Server.

### Changed

- Document places in the CLI where users can use arguments instead of flags.
- In JSON, LoRaWAN AES keys are now formatted as Hex instead of Base64.
- Make device's `dev_addr` update when the session's `dev_addr` is updated.

### Removed

- Remove end device identifiers from `DownlinkMessage` sent from the Network Server to the Gateway Server.

### Fixed

- Fix `dev_addr` not being present in upstream messages.

<!--
NOTE: These links should respect backports. See https://github.com/TheThingsNetwork/lorawan-stack/pull/1444/files#r333379706.
-->

[unreleased]: https://github.com/TheThingsNetwork/lorawan-stack/compare/v3.26.2...v3.26
[3.26.2]: https://github.com/TheThingsNetwork/lorawan-stack/compare/v3.26.1...v3.26.2
[3.26.1]: https://github.com/TheThingsNetwork/lorawan-stack/compare/v3.26.0...v3.26.1
[3.26.0]: https://github.com/TheThingsNetwork/lorawan-stack/compare/v3.25.2...v3.26.0
[3.25.2]: https://github.com/TheThingsNetwork/lorawan-stack/compare/v3.25.1...v3.25.2
[3.25.1]: https://github.com/TheThingsNetwork/lorawan-stack/compare/v3.25.0...v3.25.1
[3.25.0]: https://github.com/TheThingsNetwork/lorawan-stack/compare/v3.24.2...v3.25.0
[3.24.2]: https://github.com/TheThingsNetwork/lorawan-stack/compare/v3.24.1...v3.24.2
[3.24.1]: https://github.com/TheThingsNetwork/lorawan-stack/compare/v3.24.0...v3.24.1
[3.24.0]: https://github.com/TheThingsNetwork/lorawan-stack/compare/v3.23.2...v3.24.0
[3.23.2]: https://github.com/TheThingsNetwork/lorawan-stack/compare/v3.23.1...v3.23.2
[3.23.1]: https://github.com/TheThingsNetwork/lorawan-stack/compare/v3.23.0...v3.23.1
[3.23.0]: https://github.com/TheThingsNetwork/lorawan-stack/compare/v3.22.2...v3.23.0
[3.22.2]: https://github.com/TheThingsNetwork/lorawan-stack/compare/v3.22.1...v3.22.2
[3.22.1]: https://github.com/TheThingsNetwork/lorawan-stack/compare/v3.22.0...v3.22.1
[3.22.0]: https://github.com/TheThingsNetwork/lorawan-stack/compare/v3.21.2...v3.22.0
[3.21.2]: https://github.com/TheThingsNetwork/lorawan-stack/compare/v3.21.1...v3.21.2
[3.21.1]: https://github.com/TheThingsNetwork/lorawan-stack/compare/v3.21.0...v3.21.1
[3.21.0]: https://github.com/TheThingsNetwork/lorawan-stack/compare/v3.20.2...v3.21.0
[3.20.2]: https://github.com/TheThingsNetwork/lorawan-stack/compare/v3.20.1...v3.20.2
[3.20.1]: https://github.com/TheThingsNetwork/lorawan-stack/compare/v3.20.0...v3.20.1
[3.20.0]: https://github.com/TheThingsNetwork/lorawan-stack/compare/v3.19.2...v3.20.0
[3.19.2]: https://github.com/TheThingsNetwork/lorawan-stack/compare/v3.19.1...v3.19.2
[3.19.1]: https://github.com/TheThingsNetwork/lorawan-stack/compare/v3.19.0...v3.19.1
[3.19.0]: https://github.com/TheThingsNetwork/lorawan-stack/compare/v3.18.2...v3.19.0
[3.18.2]: https://github.com/TheThingsNetwork/lorawan-stack/compare/v3.18.1...v3.18.2
[3.18.1]: https://github.com/TheThingsNetwork/lorawan-stack/compare/v3.18.0...v3.18.1
[3.18.0]: https://github.com/TheThingsNetwork/lorawan-stack/compare/v3.17.1...v3.18.0
[3.17.1]: https://github.com/TheThingsNetwork/lorawan-stack/compare/v3.17.0...v3.17.1
[3.17.0]: https://github.com/TheThingsNetwork/lorawan-stack/compare/v3.16.2...v3.17.0
[3.16.2]: https://github.com/TheThingsNetwork/lorawan-stack/compare/v3.16.1...v3.16.2
[3.16.1]: https://github.com/TheThingsNetwork/lorawan-stack/compare/v3.16.0...v3.16.1
[3.16.0]: https://github.com/TheThingsNetwork/lorawan-stack/compare/v3.15.3...v3.16.0
[3.15.2]: https://github.com/TheThingsNetwork/lorawan-stack/compare/v3.15.2...v3.15.3
[3.15.2]: https://github.com/TheThingsNetwork/lorawan-stack/compare/v3.15.1...v3.15.2
[3.15.1]: https://github.com/TheThingsNetwork/lorawan-stack/compare/v3.15.0...v3.15.1
[3.15.0]: https://github.com/TheThingsNetwork/lorawan-stack/compare/v3.14.2...v3.15.0
[3.14.2]: https://github.com/TheThingsNetwork/lorawan-stack/compare/v3.14.1...v3.14.2
[3.14.1]: https://github.com/TheThingsNetwork/lorawan-stack/compare/v3.14.0...v3.14.1
[3.14.0]: https://github.com/TheThingsNetwork/lorawan-stack/compare/v3.13.3...v3.14.0
[3.13.3]: https://github.com/TheThingsNetwork/lorawan-stack/compare/v3.13.2...v3.13.3
[3.13.2]: https://github.com/TheThingsNetwork/lorawan-stack/compare/v3.13.1...v3.13.2
[3.13.1]: https://github.com/TheThingsNetwork/lorawan-stack/compare/v3.13.0...v3.13.1
[3.13.0]: https://github.com/TheThingsNetwork/lorawan-stack/compare/v3.12.3...v3.13.0
[3.12.3]: https://github.com/TheThingsNetwork/lorawan-stack/compare/v3.12.2...v3.12.3
[3.12.2]: https://github.com/TheThingsNetwork/lorawan-stack/compare/v3.12.1...v3.12.2
[3.12.1]: https://github.com/TheThingsNetwork/lorawan-stack/compare/v3.12.0...v3.12.1
[3.12.0]: https://github.com/TheThingsNetwork/lorawan-stack/compare/v3.11.3...v3.12.0
[3.11.3]: https://github.com/TheThingsNetwork/lorawan-stack/compare/v3.11.2...v3.11.3
[3.11.2]: https://github.com/TheThingsNetwork/lorawan-stack/compare/v3.11.1...v3.11.2
[3.11.1]: https://github.com/TheThingsNetwork/lorawan-stack/compare/v3.11.0...v3.11.1
[3.11.0]: https://github.com/TheThingsNetwork/lorawan-stack/compare/v3.10.6...v3.11.0
[3.10.6]: https://github.com/TheThingsNetwork/lorawan-stack/compare/v3.10.5...v3.10.6
[3.10.5]: https://github.com/TheThingsNetwork/lorawan-stack/compare/v3.10.4...v3.10.5
[3.10.4]: https://github.com/TheThingsNetwork/lorawan-stack/compare/v3.10.3...v3.10.4
[3.10.3]: https://github.com/TheThingsNetwork/lorawan-stack/compare/v3.10.2...v3.10.3
[3.10.2]: https://github.com/TheThingsNetwork/lorawan-stack/compare/v3.10.1...v3.10.2
[3.10.1]: https://github.com/TheThingsNetwork/lorawan-stack/compare/v3.10.0...v3.10.1
[3.10.0]: https://github.com/TheThingsNetwork/lorawan-stack/compare/v3.9.4...v3.10.0
[3.9.4]: https://github.com/TheThingsNetwork/lorawan-stack/compare/v3.9.3...v3.9.4
[3.9.3]: https://github.com/TheThingsNetwork/lorawan-stack/compare/v3.9.1...v3.9.3
[3.9.1]: https://github.com/TheThingsNetwork/lorawan-stack/compare/v3.9.0...v3.9.1
[3.9.0]: https://github.com/TheThingsNetwork/lorawan-stack/compare/v3.8.6...v3.9.0
[3.8.6]: https://github.com/TheThingsNetwork/lorawan-stack/compare/v3.8.5...v3.8.6
[3.8.5]: https://github.com/TheThingsNetwork/lorawan-stack/compare/v3.8.4...v3.8.5
[3.8.4]: https://github.com/TheThingsNetwork/lorawan-stack/compare/v3.8.3...v3.8.4
[3.8.3]: https://github.com/TheThingsNetwork/lorawan-stack/compare/v3.8.2...v3.8.3
[3.8.2]: https://github.com/TheThingsNetwork/lorawan-stack/compare/v3.7.2...v3.8.2
[3.7.2]: https://github.com/TheThingsNetwork/lorawan-stack/compare/v3.7.0...v3.7.2
[3.7.0]: https://github.com/TheThingsNetwork/lorawan-stack/compare/v3.6.0...v3.7.0
[3.6.3]: https://github.com/TheThingsNetwork/lorawan-stack/compare/v3.6.2...v3.6.3
[3.6.2]: https://github.com/TheThingsNetwork/lorawan-stack/compare/v3.6.1...v3.6.2
[3.6.1]: https://github.com/TheThingsNetwork/lorawan-stack/compare/v3.6.0...v3.6.1
[3.6.0]: https://github.com/TheThingsNetwork/lorawan-stack/compare/v3.5.3...v3.6.0
[3.5.3]: https://github.com/TheThingsNetwork/lorawan-stack/compare/v3.5.2...v3.5.3
[3.5.2]: https://github.com/TheThingsNetwork/lorawan-stack/compare/v3.5.1...v3.5.2
[3.5.1]: https://github.com/TheThingsNetwork/lorawan-stack/compare/v3.5.0...v3.5.1
[3.5.0]: https://github.com/TheThingsNetwork/lorawan-stack/compare/v3.4.2...v3.5.0
[3.4.2]: https://github.com/TheThingsNetwork/lorawan-stack/compare/v3.4.1...v3.4.2
[3.4.1]: https://github.com/TheThingsNetwork/lorawan-stack/compare/v3.4.0...v3.4.1
[3.4.0]: https://github.com/TheThingsNetwork/lorawan-stack/compare/v3.3.2...v3.4.0
[3.3.2]: https://github.com/TheThingsNetwork/lorawan-stack/compare/v3.3.1...v3.3.2
[3.3.1]: https://github.com/TheThingsNetwork/lorawan-stack/compare/v3.3.0...v3.3.1
[3.3.0]: https://github.com/TheThingsNetwork/lorawan-stack/compare/v3.2.6...v3.3.0
[3.2.6]: https://github.com/TheThingsNetwork/lorawan-stack/compare/v3.2.5...v3.2.6
[3.2.5]: https://github.com/TheThingsNetwork/lorawan-stack/compare/v3.2.4...v3.2.5
[3.2.4]: https://github.com/TheThingsNetwork/lorawan-stack/compare/v3.2.3...v3.2.4
[3.2.3]: https://github.com/TheThingsNetwork/lorawan-stack/compare/v3.2.2...v3.2.3
[3.2.2]: https://github.com/TheThingsNetwork/lorawan-stack/compare/v3.2.1...v3.2.2
[3.2.1]: https://github.com/TheThingsNetwork/lorawan-stack/compare/v3.2.0...v3.2.1
[3.2.0]: https://github.com/TheThingsNetwork/lorawan-stack/compare/v3.1.2...v3.2.0
[3.1.2]: https://github.com/TheThingsNetwork/lorawan-stack/compare/v3.1.1...v3.1.2
[3.1.1]: https://github.com/TheThingsNetwork/lorawan-stack/compare/v3.1.0...v3.1.1
[3.1.0]: https://github.com/TheThingsNetwork/lorawan-stack/compare/v3.0.4...v3.1.0
[3.0.4]: https://github.com/TheThingsNetwork/lorawan-stack/compare/v3.0.3...v3.0.4
[3.0.3]: https://github.com/TheThingsNetwork/lorawan-stack/compare/v3.0.2...v3.0.3
[3.0.2]: https://github.com/TheThingsNetwork/lorawan-stack/compare/v3.0.1...v3.0.2
[3.0.1]: https://github.com/TheThingsNetwork/lorawan-stack/compare/v3.0.0...v3.0.1<|MERGE_RESOLUTION|>--- conflicted
+++ resolved
@@ -12,12 +12,9 @@
 ### Added
 
 - The `as-db purge` command to purge unused data from the Application Server database.
-<<<<<<< HEAD
-- Add `UserInput` component to the Console to handle user id input fields by implementing an autosuggest.
-=======
 - RPCs and CLI command to delete a batch of end devices within an application.
   - Check `ttn-lw-cli end-devices batch-delete` for more details.
->>>>>>> d1fb1502
+- Add `UserInput` component to the Console to handle user id input fields by implementing an autosuggest.
 
 ### Changed
 
