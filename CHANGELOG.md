# Changelog

All notable changes to this project are documented in this file.

The format is based on [Keep a Changelog](https://keepachangelog.com/en/1.0.0/),
with the exception that this project **does not** follow Semantic Versioning.

For details about compatibility between different releases, see the **Commitments and Releases** section of our README.

## [Unreleased]

### Added

### Changed

- Class B and C downlinks will no longer be automatically retried indefinitely if none of the gateways are available at the scheduling moment, and the downlink paths come from the last uplink.
  - This was already the behavior for downlinks which had their downlink path provided explicitly using the `class_b_c.gateways` field.
  - The downlinks will be evicted from the downlink queue and a downlink failure event will be generated. The failure event can be observed by the application using the `downlink_failed` message, which is available in all integrations.

### Deprecated

### Removed

### Fixed

<<<<<<< HEAD
- Do not require AppKey when skipping Join Server registration in end device onboarding in the Console.
- Fix auto generation of device ID when using DevEUI generator in the Console.
=======
- Fix several device onboarding issues with ABP in the Console.
  - Do not ask for a JoinEUI.
  - Reinitialize form properly when switching between ABP and OTAA.
>>>>>>> 89f1a0eb

### Security

## [3.22.1] - 2022-10-19

### Changed

- Option to ignore logs from selected gRPC methods now supports ignoring logs for selected errors on method.
    Examples:
    - `--grpc.log-ignore-methods="/ttn.lorawan.v3.GsNs/HandleUplink"`: log is skipped when no error occurs.
    - `--grpc.log-ignore-methods="/ttn.lorawan.v3.GsNs/HandleUplink:pkg/networkserver:duplicate_uplink;pkg/networkserver:device_not_found"`: log is skipped when either `pkg/networkserver:duplicate_uplink` or `pkg/networkserver:device_not_found` error occurs (but not on success).
    - `--grpc.log-ignore-methods="/ttn.lorawan.v3.GsNs/HandleUplink:;pkg/networkserver:duplicate_uplink"`: log is skipped on success or when `pkg/networkserver:duplicate_uplink` error occurs.
- The Gateway Server now takes into consideration the extra duty cycle checks present in the LoRa Basics Station forwarder. Previously the Gateway Server may accept the scheduling of downlinks which the packet forwarder would silently drop.
  - Note that in some rare cases in which the LoRa Basics Station duty cycle is stricter than the windowed approach used by The Things Stack, the scheduling will fail and this will be visible via `ns.down.data.schedule.fail` events. Note that this is actually a positive outcome - it allows the Network Server to schedule the downlink via another gateway, while previously the downlink would be scheduled but get silently dropped on the gateway.

## [3.22.0] - 2022-10-06

### Added

- Add more specific rights for OAuth clients.

### Changed

- The flow for adding end devices has been updated in the Console.
  - Device QR codes can now be scanned to speed up end device onboarding.
  - Claiming end devices from external Join Servers is now possible seemlessly from the same onboarding flow.
- LoRa coding rate now defined in `DataRate` instead of `Band`.
- The Network Server will now schedule a potentially empty downlink in order to stop end devices from sending sticky MAC commands.
- Factory preset frequencies may now be provided for bands with fixed channel plans, such as US915 or AU915. The factory preset frequencies are interpreted as the only channels which are enabled at boot time.
- `TxParamSetupReq` MAC command priority has been increased.
- `DevStatusReq` MAC command priority has been lowered.

### Removed

- Removed coding rate from `TxSettings` as it is now defined in `DataRate`.

### Fixed

- `--mac-settings.adr.mode.disabled`, `--mac-settings.adr.mode.dynamic` and `--mac-settings.adr.mode.static` flags of the `end-device update` command.
- Pagination in `sessions` and `access tokens` tables in the Console.
- `LinkADRReq` MAC command generation for LoRaWAN 1.0 and 1.0.1 end devices.
- `LinkADRReq` no longer attempts to enable channels which have not yet been negotiated with the end device.
- Downlink path selection for uplinks which are not LoRa modulated.
- Issues with byte inputs in the Console.
  - Pasting values into the input leading to issues in some cases.
  - Values being typed double on android phones.
- Console showing deleted collaborator after successful deletion in application collaborator list.
- Console crashing after deleting an organization.

## [3.21.2] - 2022-09-14

### Added

- New `ListBands` RPC on the `Configuration` service.
  - Added support to CLI. Available via the `end-devices list-bands` command.
- CLI support for listing PHY versions via the `end-devices list-phy-versions` CLI command.
- New `NetID` and `DeviceAddressPrefixes` RPC on the `NS` service.
  - Added support on CLI. Available via the `end-devices get-net-id` and `end-devices get-dev-addr-prefixes` commands.
- Support for loading end device template from Device Repository when importing devices using a CSV file.
- Experimental support for normalized payload.
- Support management of deleted users in the Console.
- Decoded payloads are now visible for downlinks in the Console.
- Support for dynamic ping slot frequencies, as used by the US915 and AU915 bands.
- Support for LoRa Basics Station beaconing.

### Changed

- Deprecated `attributes` from `GatewayAntenna` definition. While it was present in the API it was never stored in the database.
- Absolute time downlinks (such as class B ping slots or class C absolute time downlinks) are now using the native class B downlink API of LoRa Basics Station.
- Only gateways which are guaranteed to be GPS capable may now be used for absolute time downlinks. This ensures that gateways that have an unknown time source are not used for absolute time scheduling.
- The static ADR mode may now steer the end device to use custom data rates such as SF7BW250, FSK and LR-FHSS.
- The Console will try to resolve invalid state errors during login with an automatic refresh.
- Error details are now displayed in a modal instead of within the notification element in the Console.

### Removed

- Experimental support for `LoRa Basics Station` gateway GPS timestamps which use the wrong precision (milliseconds instead of microseconds). Please ensure that your gateway has been updated to the latest firmware.

### Fixed

- The Gateway Server scheduler no longer considers the absolute time of a downlink to be the time of arrival.
- The Network Server now correctly handles the command that may succeed a `LinkADRAns` response.
- LR-FHSS data rate matching.
- Console data rate rendering of non-LoRa modulations.

### Security

- End device network layer form crashing in some situations in the Console device general settings.
- End device overview crashing in some situations in the Console.
- Device import when using Join Server-only deployments.
- QRG can generate QR Codes without the claim authentication code.

## [3.21.1] - 2022-08-24

### Added

- New `SearchAccounts` RPC on the `EntityRegistrySearch` service.
- Prompt user to confirm navigation when changes have not been saved in the payload formatter form to prevent big change-drafts from getting lost.
- Event data pushed by webhooks can now be filtered with field masks.
  - Support for the field mask setup was added for both CLI and Console.

### Changed

- Gateway registration in the Console has been updated to simplify the onboarding experience.

### Fixed

- CLI command `end-device template create` no longer breaks when providing field mask values.
- Device repository services no longer require ApplicationID in its request URL.
- Importing ABP devices via the CSV format now correctly handles the missing session key ID.

## [3.21.0] - 2022-08-11

### Added

- Component selector for Join Server interoperability configuration. This allows administrators to declare separate Network Server and Application Server configuration for the same JoinEUI ranges in the same interoperability configuration. See [documentation](https://www.thethingsindustries.com/docs/reference/interop-repository/).
- `BatchGetGatewayConnectionStats` RPC to fetch Gateway Connection Stats for a batch of gateways.
- The ability to disable the downlink scheduling mechanism for individual end devices (`mac-settings.schedule-downlinks`).
  - This option is useful during a migration procedure in order to force the end device to join the new network. The Network Server will no longer schedule any data downlinks or MAC commands, and will stop answering potential join requests.
- A new implementation of the Identity Server storage layer. In v3.21.0 the new implementation is not yet used by default, but it can be enabled with the `is.bunstore` feature flag. A new database driver can be enabled with the `is.pgdriver` feature flag.
  - This requires a database schema migration (`ttn-lw-stack is-db migrate`) because of added columns and views.
- Support for comma-separated (`,`) values in The Things Stack CSV file format for importing end devices.
- Support for the `RxParamSetup`, `RxTimingSetup`, `TxParamSetup`, and `DlChannel` sticky answer mechanism. The commands were supported previously, but subsequent sticky responses would cause the Network Server to drop the MAC command buffer in certain situations.

### Changed

- Deleted users are no longer included in primary email addresses uniqueness checks. This allows a user to create a new account which uses the email address of a deleted account.
  - This requires a database schema migration (`ttn-lw-stack is-db migrate`) due to updated indices.
- The CLI settings fields `retry-config.enable_metadata` and `retry-config.default_timeout` have been renamed to `retry.enable-metadata` and `retry.default-timeout` for consistency reasons.
- Generated device ID based on a DevEUI from an imported CSV file is now prepended by `eui-`. This is consistent with generated device IDs by the Console.
- The Claim Authentication Code (CAC) field is stored in the Identity Server instead of the Join Server.
  - This requires a database schema migration (`ttn-lw-stack is-db migrate`) because of the added columns.
  - CAC values stored currently in the Join Server should be migrated to the Identity Server. One method is to run the following CLI commands on each device with a CAC.
    - Read the current values using `ttn-lw-cli dev get <application-id> <device-id> --claim-authentication-code`. This will fetch the value stored in the Join Server as a fallback.
    - Write back the value read `ttn-lw-cli dev set <application-id> <device-id> --claim-authentication-code.valid_from [xxx] --claim-authentication-code.valid_to [xxx] --claim-authentication-code.value <xxx>`. This will by default write to the Identity Server.
    - Note that this requires a minimum CLI version of 3.21.0.
- Device Repository no longer uses the `ApplicationID` for validating requests. Authentication is still necessary, but the `ApplicationID` field has been deprecated in the Device Repository API.

### Fixed

- Console showing `404 Not Found` errors for pages containing user IDs in the path, when the user ID has a length of two.
- CLI no longer panics when deleting a device without JoinEUI, this scenario only occurred when deleting a device that uses ABP.
- Console crashing when navigating to certain Packet Broker network configuration pages.
- Packet Broker network pages becoming inaccessible until refreshing after a user navigates to a non-existing network.
- The batch update query for `EndDevice.LastSeenAt` field now specifies the data type of the placeholders.
  - This resolves an issue in the Console where `Last activity` values were inconsistent.

## [3.20.2] - 2022-07-20

### Added

- More fields were added to the csv end-device migration procedure. The details on which fields were added can be found [here](https://www.thethingsindustries.com/docs/getting-started/migrating/device-csv/).
- Authorization management in the Account app.
- Gateway remote address to gateway connection statistics.

### Fixed

- Encoding of DevAddr, EUI and similar fields in `text/event-stream` responses.
- GPS time leap second calculations taking a new leap second into consideration for 6th of July 2022.

## [3.20.1] - 2022-06-29

### Added

- Support inviting users in the Console.

### Changed

- In AS923 frequency plans, the Network Server will skip the RX1 window if the data rate is ambiguous.
  - This change occurs in old Regional Parameters versions in which the initial downlink dwell time setting of the end device is not specified. The end device may have the downlink dwell time setting either enabled or disabled, and due to this the data rate of the RX1 window is ambiguous.
  - This ambiguity exists until the Network Server is successful in negotiating the dwell time limitations using the TxParamSetupReq MAC command. This will occur automatically and does not require any external input.
  - If you already know the boot dwell time settings of your end device, you may provide them via the `--mac-settings.downlink-dwell-time` and `--mac-settings.uplink-dwell-time` MAC settings. This will ensure that RX1 transmissions are available from the first uplink of the session.

### Removed

- Sorting on associated rights in the API keys table.

### Fixed

- `last activity` not updating when an end device joins for the first time in the Console.
- A bug that would show the "Status count periodicity"-field in the Console as `200` when actually set to `0`.
- A bug causing map viewports to be set in odd locations when setting end device/gateway locations.
- Console crashing when sorting by associated rights in the API keys table.

## [3.20.0] - 2022-06-15

### Added

- OAuth client management in the account app.
- Support claim protection when claiming end devices on The Things Join Server.
- CLI commands `notifications list` and `notifications set-status` to manage user notifications.
- Support for class B and C downlink transmissions through multiple gateways simultaneously.

### Changed

- Entities are now fully validated when updated in the stores.
  - Previously only the updated paths where validated. This lead to situations in which a partial update could cause the entity as a whole to reach an invalid state.
- Application, gateway, end device and organization-tables in the Console are now sorted by creation time by default (newest first).
- Collaborator and API Key tables can now be sorted in the Console.
- The application table in the Console now shows the amount of end devices.
- The organizations table in the Console now shows the amount of collaborators.
- Table layouts for several entities have been improved on the Console.

### Fixed

- End devices running on MAC versions higher or equal to 1.1 showing network downlink frame counters instead of application downlink frame counters.
- Wrong representation of time values between midnight and 1am (eg. 24:04:11) in the Console in some cases.

## [3.19.2] - 2022-05-25

### Added

- Allow setting an expiry date for API keys in the Console
- New event type `gs.gateway.connection.stats` with connection statistics. A new event is sent at most every `gs.update-connection-stats-debounce-time` time and at least every `gs.update-connection-stats-interval` time.
- Button to export as JSON end device `mac-settings` and `mac-state` in the Console.
- Support for the `FOpts encryption, usage of FCntDwn` LoRaWAN 1.1 erratum.

### Changed

- Event type for `gs.up.receive` event to `GatewayUplinkMessage`.
- Default debounce time for updating connection stats in de Gateway Server (configuration setting `gs.update-connection-stats-debounce-time`) is now 30 seconds.
- Error code when importing CSV file with invalid LoRaWAN or Regional Parameters version.
- Emails sent by the Identity Server now also contain HTML versions.
  - For the images in these emails to work, an absolute `is.email.network.assets-base-url` (and optionally `is.email.network.branding-base-url`) needs to be set in configuration.
- Notification emails are now sent through the Notification Service of the Identity Server.
- "Last activity"-information in the Console is now sourced as a single aggregate from the Identity Server.
- End device overview in the Console.
  - Showing MAC/PHY versions and used frequency plan.
  - Hiding the entity description if not set.
  - Showing information of pending sessions.
  - Automatically updating session info (no refresh necessary to schedule downlinks after a device has joined).
  - Showing session start time.
- The Things Stack is now built with Go 1.18.
- Layout of webhook and Pub/Sub forms to improve UX.
- The Network Server Address used for End Device Claiming is fetched from the configuration instead of client input.

### Removed

- The ability to create custom email templates.

### Fixed

- Support `app_eui` as alias for `join_eui` in CSV file import, per documentation.
- End devices frame counts being displayed as `n/a` when event stream contained historical data message events.
- Gateway general settings (Basic settings) not saving changes in some cases.
- Contact info validation not possible when user is already logged in.
- CLI not allowing devices to be created or updated.
- End device creation no longer errors on missing application info rights.
- Missing success notification when successfully deleting an application in the Console.
- CLI create commands for applications, gateways and clients no longer have their decoded ID emptied when using the `--user-id` flag.
- Metric `ttn_lw_events_channel_dropped_total` not getting updated.
- Dropped events when calling the Stream RPC with a long tail.

### Security

- Security fix for an issue where the description and list of rights of arbitrary API keys could be retrieved by any logged-in user if the 24-bit random API key ID was known.

## [3.19.1] - 2022-05-04

### Changed

- Application Server now decodes downlink if a downlink decoder is present and binary payload is scheduled.

### Fixed

- End devices frame counts being displayed as `n/a` when event stream contained historical data message events.
- Gateway general settings (Basic settings) not saving changes in some cases.

## [3.19.0] - 2022-04-21

### Added

- Session management page in Account App.
- Status page references in the Console.
- Notification Service API that will allow users to receive notifications about their registered entities.
  - This requires a database schema migration (`ttn-lw-stack is-db migrate`) because of the added tables.
- Add `network_server_address`, `application_server_address` and `join_server_address` to applications.
  - This requires a database schema migration (`ttn-lw-stack is-db migrate`) because of the added columns.
- New ADR settings API, which allows stronger control over the ADR algorithm.
  - The new settings fields can be found under `mac-settings.adr`, and are mutually exclusive with `use-adr` and `adr-margin`. The legacy settings need to be unset before the new API options may be used.
  - `mac-settings.adr.mode.disabled` completely disables the ADR algorithm.
  - `mac-settings.adr.mode.static.data-rate-index`, `mac-settings.adr.mode.static.nb-trans`, `mac-settings.adr.mode.static.tx-power-index` allow the user to provide static ADR parameters to be negotiated with the end device. These options persist over multiple sessions and do not require a session reset in order to be propagated to the current session.
  - `mac-settings.adr.mode.dynamic.min-data-rate-index` and `mac-settings.adr.mode.dynamic.max-data-rate-index` control the data rate index range which the Network Server will attempt to negotiate with the end device. Note that if the provided interval is disjoint with the available data rate indices, no negotiation will take place.
  - `mac-settings.adr.mode.dynamic.min-tx-power-index` and `mac-settings.adr.mode.dynamic.max-tx-power-index` have similar behavior, but for transmission power indices.
  - `mac-settings.adr.mode.dynamic.min-nb-trans` and `mac-settings.adr.mode.dynamic.max-nb-trans` have similar behavior, but for NbTrans.
  - `mac-settings.adr.mode.dynamic.margin` may be used to provide the margin of the ADR algorithm. It replaces the old `adr-margin` setting.
  - `use-adr` and `adr-margin` are still supported, but deprecated. Any future API usage should instead use the `mac-settings.adr` settings.
- Service to parse QR codes and return the data within.

### Changed

- Sortable tables are now sorted by default in the Console

### Fixed

- Console determining gateways as "Other cluster" even though using the same host if server addresses not matching exactly (e.g. due to using different host or scheme).
- Inconsistency in setting gateway's LNS Auth key in the Console.
- CLI no longer informs the user that is using the default JoinEUI when passing its value via flags.
- Generating device ID from a DevEUI when importing a CSV file.
- The `is-db migrate` command that failed when running on databases created by `v3.18`.
- Some error messages being displayed as `error:undefined:undefined` in the Console, e.g. in the live data view.
- Missing `query` flag on CLI search commands.

## [3.18.2] - 2022-03-29

### Added

- Support for importing end devices using a CSV file. See [documentation](https://www.thethingsindustries.com/docs/reference/data-formats/#csv) for the data format.
- Support claiming end devices in an external Join Server (ex: The Things Join Server).
- Support to fetch LoRaWAN end device profiles using numeric identifiers.

### Changed

- Replace `as.down.data.forward` to `as.down.data.receive` in default event filter, so that decrypted and decoded dowlink payload can be examined in the Console.

### Fixed

- Join-accept scheduling if it took more than ~1.2 seconds to process the device activation with default configuration. These slow device activations can be observed when using external Join Servers.
- Fix issues in the webhook forms causing webhooks to be created with all message types enabled and no way of deactivating message types.
- Fix validation issue in the webhook form not detecting message type paths with more than 64 characters.
- Fix "reactivate"-webhook button in the Console.
- Port returned by the LBS LNS discovery message if standard 80/443 ports are used.

## [3.18.1] - 2022-03-09

### Added

- Add HTTP basic authentication configuration to the webhooks form in the Console.
- Show repository formatter code in the payload formatter form in the Console and allow pasting the application and payload formatter code when using the JavaScript option.
- gRPC service to Gateway Configuration Server so that gateway configurations can be obtained via gRPC requests.
- The option to configure the Redis idle connection pool timeout, using the `redis.idle-timeout` setting.
- New RP002 regional parameters as options during device registration in the Console.
- Default gateway visibility configuration in Packet Broker agent in the Console.

### Changed

- The custom webhook option is now shown at the top of the list in the Console when adding new webhooks.
- Wording around webhook statuses to `Healthy`, `Requests failing` and `Pending`.
- The uplink event preview in the Console now shows the highest SNR.
- When scheduling downlink messages with decoded payload, the downlink queued event now contains the encoded, plain binary payload.
- When Application Server forwards downlink messages to Network Server, the event payload now contains the encrypted LoRaWAN `FRMPayload`.
- The Network Server will now match downlink acknowledgements on the `cache` redis cluster (previously the `general` cluster was used).
- Gateway Connection statistics updates are now debounced. The debounce period occurs before the statistics are stored, and can be configured using the `gs.update-connection-stats-debounce-time` setting (default 5 seconds).
- Payload formatter form layout in the Console.
- Event publication when the Redis backend is used may no longer block the hot path. Instead, the events are now asynchronously published, which may render their ordering to change.
  - The events are queued and published using the worker pool mechanism, under the `redis_events_transactions` pool.
  - The length of the queue used by the pool may be configured using the `events.redis.publish.queue-size` setting.
  - The maximum worker count used by the pool may be configured using the `events.redis.publish.max-workers` setting.

### Removed

- Ability to select the `Repository` payload formatter type for end devices that have no Device Repository association or have no associated repository payload formatter.

### Fixed

- Consistent ordering of entities with equal values for the sort field.
- Fix `xtime` sent to LBS gateways for Class C downlinks.

## [3.18.0] - 2022-02-23

### Added

- Retain at most 10 recent session keys in the Join Server. This avoids a slowly growing number of session keys in the Join Server's database.
  - This requires a database migration (`ttn-lw-stack js-db migrate`).
- Add TTL for gateway connection stats. Can be configured with the option `gs.connection-stats-ttl`.
- Add `query` field to search requests, allowing to search for a string in any of ID, Name, Description and EUI (for entities that have EUIs).
- Added fallback values for end device import in the Console.

### Changed

- The minimum required Redis version is now 6.2.
- Applications on other cluster will be hidden in Applications list in the Console.

### Deprecated

- Gateway Server setting `gs.update-connection-stats-debounce-time` is no longer valid.

### Fixed

- Webhook statuses being shown as pending regardless of their actual condition.
- Device activation flow with a LoRaWAN Backend Interfaces 1.1 capable Join Server.
  - Join Servers using Backend Interfaces 1.1 (protocol `BI1.1`) must be configured with a `sender-ns-id` containing the EUI of the Network Server.
- Fix `time.Duration` flags in CLI.
- Gateway Server will no longer leave permanent gateway connection stats data on the registry when crashing.

## [3.17.2] - 2022-01-30

### Added

- Add configurable storage limit to device's DevNonce in the JoinServer. Can be configured using the option `js.dev-nonce-limit`.
- Fix copy button in API key modal in the Console.
- Enable copying and format transformations of byte values in the event previews in the Console.
- Attribute `administrative_contact` on "gateway eui taken" error to help users resolve gateway EUI conflicts.
- Add retry capability for cli requests. Can be configured with the options found in `retry-config`, some of the configuration options are `retry-config.max` and `retry-config.default-timeout`.

### Changed

- Webhook maximum header value length extended to 4096 characters.
- Limited the end device event types that are included in application event streams to only application layer events, errors and warnings. Other end device events can still be received when subscribing to end device device events.
- Several small improvements to the styling, structuring and input logic of forms in the Console.

### Fixed

- CLI Completion and Documentation commands no longer try to make a server connection.
- When an end device has both `NwkKey` and `AppKey` provisioned in the Join Server, `NwkKey` is used for MIC and session key derivation when activating the device in LoRaWAN 1.0.x. This is per LoRaWAN 1.1 specification.
- Gateway Server will no longer report the gateways as being both connected and disconnected at the same time.

## [3.17.1] - 2022-01-12

### Changed

- Gateways are removed from the Packet Broker Mapper API when unsetting the location public setting. This is to remove gateways from the map. Previously, the location was still set, but it did not get updated.

### Fixed

- Rate limiting of cluster authenticated RPCs.
- CLI panic when setting end devices.

## [3.17.0] - 2022-01-07

### Added

- Support reading the Join Server's default JoinEUI and using this in the CLI for end device creation.
  - The Join Server has a new API `GetDefaultJoinEUI`.
  - The default JoinEUI can be configured on the Join Server using the option `--js.default-join-eui`.
- Filtering of end device frequency plans in end device forms based on band id in the Console.
- Showing automatically set entity locations in the Console.
- Applications, OAuth clients, gateways and organizations now have an `administrative_contact` and `technical_contact`.
  - This requires a database schema migration (`ttn-lw-stack is-db migrate`) because of the added columns.

### Deprecated

- The `contact_info` fields of applications, OAuth clients, gateways, organizations and users.

### Fixed

- CLI panic when getting devices.
- Application uplink processing serialization behavior in the Application Server.

## [3.16.2] - 2021-12-17

### Added

- User defined antenna gain for LBS gateways.
- Webhooks now have a health status associated with them. Webhooks that fail successively are now disabled for a period of time.
  - Failure in this context means that the HTTP endpoint returned a non-2xx status code.
  - A successful HTTP request will reset the failure counter.
  - The number of allowed successive failures and cooldown period can be configured using the `--as.webhooks.unhealthy-attempts-threshold` and `--as.webhooks.unhealthy-retry-interval` configuration options.
- Webhook enabled path validation in the Console.

### Changed

- Increased the maximum gRPC message size to 16MB.
- Gateways which have been deleted are now automatically disconnected by the Gateway Server.
- Mark off and hide and restrict access to end devices that are registered on a different cluster in the Console.
- Show more detailed last activity information inside tooltip info in the Console.
- Add a button to allow exporting the event log in the Console.

### Fixed

- Access to application payload formatters for users with `RIGHT_APPLICATION_SETTINGS_BASIC` right.
- End device mac settings handling in the Console.
- Uplink and downlink counters display on end device activity in the Console.
- Join settings handling in JS-only deployments in the Console.
- Configuring Packet Broker listed option when Packet Broker Agent is configured with a Packet Broker tenant API key.
- Contact info validation through the Account app.

## [3.16.1] - 2021-11-26

### Added

- Support for fine timestamps and frequency offsets sent by gateways with SX1303 concentrator using the legacy UDP protocol.
- Support for resetting end device session context and MAC state in the Console.
- The Content-Security-Policy header (that was previously behind the `webui.csp` feature flag) is now enabled by default.
- Default `Cache-Control: no-store` headers.
- `Cache-Control: public, max-age=604800, immutable` headers for hashed static files.
- Experimental support for BasicStation GPS timestamps which use the wrong precision (milliseconds instead of microseconds).
  - The Gateway Server will attempt to determine the correct GPS timestamp from the provided `gpstime` based on the time at which the upstream message has been received.
  - This workaround will be available until the related gateway vendors will release patches for this issue.
- Firmware version of The Things Kickstarter Gateway are written to the gateway attributes upon receiving a valid status message.
- Desired mac settings to end device general settings in the Console.
- Experimental support for Azure Blob Storage. Only authentication via Managed Identity is supported.

### Changed

- Gateway server disconnects LoRa Basics Station gateways that stop sending pongs to server pings. This does not apply to gateways that don't support pongs.
- The new plugin for reading/writing JSON in our API (that was previously behind the `jsonpb.jsonplugin` feature flag) is now enabled by default. All API responses should be equivalent, but in some cases object fields may be in a different order.

### Fixed

- The reported sub-band's `downlink_utilization` in gateway connection stats now represents the utilization of the available duty-cycle time.
- Missing fields when admins list non-owned entities.
- Using the correct timestamp when retreiving the "Last activity" data point for Gateways on initial page loads in the Console.
- Events reappearing in the end device data view after clearing them when navigating back and forth.

## [3.16.0] - 2021-11-12

### Added

- `ttn_lw_as_subscription_sets_publish_success_total` and `ttn_lw_as_subscription_sets_publish_failed_total` metrics to track the number of subscription set publish attempts.
- Application Server advanced distribution settings:
  - `as.distribution.global.individual.subscription-blocks` controls if the Application Server should block while publishing traffic to individual global subscribers (such as MQTT clients).
  - `as.distribution.global.individual.subscription-queue-size` controls how many uplinks the Application Server should buffer for an individual global subscriber. Note that when the buffer is full, the Application Server will drop the uplinks if `--as.distribution.global.individual.subscription-blocks` is not enabled. Use a negative value in order to disable the queue.
  - `as.distribution.local.broadcast.subscription-blocks` controls if the Application Server should block while publishing traffic to broadcast local subscribers (such as webhooks and application packages matching).
  - `as.distribution.local.broadcast.subscription-queue-size` controls how many uplinks the Application Server should buffer for an broadcast local subscriber. Has the same semantics as `--as.distribution.global.individual.subscription-queue-size`.
  - `as.distribution.local.individual.subscription-blocks` controls if the Application Server should block while publishing traffic to individual local subscribers (such as PubSub integrations).
  - `as.distribution.local.individual.subscription-queue-size` controls how many uplinks the Application Server should buffer for an individual local subscriber. Has the same semantics as `--as.distribution.global.individual.subscription-queue-size`.
- `ttn_lw_gs_txack_received_total`, `ttn_lw_gs_txack_forwarded_total` and `ttn_lw_gs_txack_dropped_total` metrics, which track the transmission acknowledgements from gateways.
- `gs.txack.receive`, `gs.txack.drop` and `gs.txack.forward` events, which track the transmission acknowledgements from gateways.
- `ttn-lw-stack as-db migrate` command to migrate the Application Server database. This command records the schema version and only performs migrations if on a newer version.
  - Use the `--force` flag to force perform migrations.
- Server-side event filtering with the `names` field.

### Changed

- Gateway Server default UDP worker count has been increased to 1024, from 16.
- Application Server webhooks and application packages default worker count has been increased to 1024, from 16.
- Application Server no longer sets the end device's `session.started_at` and `pending_session.started_at`. The session start time should be retrieved from the Network Server, per API specification.
  - This requires an Application Server database migration (`ttn-lw-stack as-db migrate`) to clear the `started_at` field in existing (pending) sessions.
- Console changing to server-side event filtering (used to be client-side).

### Removed

- The `ttn_lw_gs_status_failed_total`, `ttn_lw_gs_uplink_failed_total` metrics. `ttn_lw_gs_status_dropped_total` and `ttn_lw_gs_uplink_dropped_total` should be used instead, as they contain the failure cause.
- The `gs.status.fail` and `gs.up.fail` events. `gs.status.drop` and `gs.up.drop` should be used instead, as they contain the failure cause.
- The `data_rate_index` field in uplink message metadata. Observe the fully described data rate in the `data_rate` field instead.
- LoRaWAN data rate index reported to LoRa Cloud DMS.
- Dockerfile doesn't define environmental variables `TTN_LW_BLOB_LOCAL_DIRECTORY`, `TTN_LW_IS_DATABASE_URI` and `TTN_LW_REDIS_ADDRESS` anymore. They need to be set when running the container: please refer to `docker-compose.yml` for example values.
- `CockroachDB` from development tooling as well as config option within `docker-compose.yml`.
  - This also changes the default value of the `--is.database-uri` option, so it can connect to the development Postgres database by default.

### Fixed

- Handling of NaN values in our JSON API.
- Receiver metadata from more than one antenna is now available in messages received from Packet Broker.
- Unhelpful error message when aborting the OIDC Login in the Console.
- Parsing of multi-word description search queries.

## [3.15.3] - 2021-10-26

### Fixed

- Gateway disconnection when location updates from status messages are enabled.
- Table entries not allowing to be opened in new tabs in the Console.
- Right clicking on table entries navigating to respective entity in the Console.

## [3.15.2] - 2021-10-22

### Added

- `tls.cipher-suites` config option to specify used cipher suites.
- Support for enhanced security policies of Packet Broker services.
- Handling of MAC and PHY versions in end device forms based on selected frequency plan in the Console.
- Support for scheduling downlink messages as JSON in the Console.
- Support for Packet Broker authentication through LoRaWAN Backend Interfaces. This adds the following configuration options:
  - `interop.public-tls-address`: public address of the interop server. The audience in the incoming OAuth 2.0 token from Packet Broker is verified against this address to ensure that other networks cannot impersonate as Packet Broker;
  - `interop.packet-broker.enabled`: enable Packet Broker to authenticate;
  - `interop.packet-broker.token-issuer`: the issuer of the incoming OAuth 2.0 token from Packet Broker is verified against this value.
- Support for LoRaWAN Backend Interfaces in Identity Server to obtain an end device's NetID, tenant ID and Network Server address with the use of a vendor-specifc extension (`VSExtension`). This adds the following configuration options:
  - `is.network.net-id`: the NetID of the network. When running a Network Server, make sure that this is the same value as `ns.net-id`.
  - `is.network.tenant-id`: the Tenant ID in the host NetID. Leave blank if the NetID that you use is dedicated for this Identity Server.
- Configuration option `experimental.features` to enable experimental features.
- Tooltip descriptions for "Last activity" values (formerly "Last seen") and uplink/downlink counts in the Console.
- Status pulses being triggered by incoming data in the Console.
- Packet broker page crashing when networks with a NetID of `0` are present.
- Allowing to toggle visibility of sensitive values in text inputs in the Console.
- Webhook failed event.

### Changed

- Searching for entity IDs is now case insensitive.
- Renamed entitie's "Last seen" to "Last activity" in the Console.
- The database queries for determining the rights of users on entities have been rewritten to reduce the number of round-trips to the database.
- The default downlink path expiration timeout for UDP gateway connections has been increased to 90 seconds, and the default connection timeout has been increased to 3 minutes.
  - The original downlink path expiration timeout was based on the fact that the default `PULL_DATA` interval is 5 seconds. In practice we have observed that most gateways actually send a `PULL_DATA` message every 30 seconds instead in order to preserve data transfer costs.
- The default duration for storing (sparse) entity events has been increased to 24 hours.

### Removed

- Option to select targeted stack components during end device import in the Console.

### Fixed

- LoRaWAN Backend Interfaces 1.1 fields that were used in 1.0 (most notably `SenderNSID` and `ReceiverNSID`). Usage of `NSID` is now only supported with LoRaWAN Backend Interfaces 1.1 as specified.
- Connection status not being shown as toast notification.
- Registering and logging in users with 2 character user IDs in the Account App.
- Frequency plan display for the gateway overview page in the Console.
- Profile settings link not being present in the mobile menu in the Console.
- Calculation of "Last activity" values not using all available data in the Console.
- Layout jumps due to length of "Last activity" text.
- Invalid `session` handling in Network Layer settings form in the Console.

### Security

- Network Servers using LoRaWAN Backend Interfaces to interact with the Join Server can now provide a single Network Server address in the X.509 Common Name of the TLS client certificate (the old behavior) or multiple Network Server addresses in the X.509 DNS Subject Alternative Names (SANs). DNS names have precedence over an address in the Common Name.

## [3.15.1] - 2021-10-01

### Added

- Packet Broker gateway visibility management (default settings only). See `ttn-lw-cli packetbroker home-networks gateway-visibilities --help` for more information.

### Changed

- The Gateway Server worker pools may now drop workers if they are idle for too long.
- FPort = 0 uplinks are no longer decoded by the Application Server, and the Network Server no longer provides the frame payload to the Application Server for these messages.

### Fixed

- Emails to admins about requested OAuth clients.
- `session` handling for joined OTAA end devices in the Console.
- Empty Join Server address handling in end device creation form in the Console.
- Data Rate to data rate index matching for uplinks and downlinks.

## [3.15.0] - 2021-09-17

### Added

- RPC to query supported PHY versions for a given Band ID.
- Non-TLS LNS endpoint support.

### Changed

- Update to Go 1.17.
- LBS timestamp rollover threshold.
- Layout of error pages.
- The Application Server worker pools may now drop workers if they are idle for too long.
- Improved error page UX in the Console.

### Fixed

- Entity purge handling for non-admin users in the Console.
- URL field validation in webhook forms in the Console when value is not trimmed.
- Not rendering site header and footer for error pages in some situations.
- Not providing a copy button for error pages in some situations.
- Improved errors for invalid URLs.
- Limit length of search queries within tables in the Console to 50 to comply with API validation.
- External Join Server address handling in end device creation form in the Console.
- Updating `supports_class_b` field in the end device general settings page in the Console.

## [3.14.2] - 2021-08-27

### Added

- CLI warnings about insecure connections.
- CLI warnings about using the `--all` flag.
- Packet Broker network listed switch in the Console.
- Improved errors for invalid command-line flags.
- Validation of entity attributes in the Console, with regards to maximum length for keys and values.
- CLI command to decode raw LoRaWAN frames (`ttn-lw-cli lorawan decode`), useful for debugging purposes.
- Options to restore or purge deleted applications, gateways and organizations in the Console.
- Handling of default mac settings values when manually registering end devices in the Console.
- Add a new `class_b_c_downlink_interval` field that can be configured to set the minimum interval between a network initiated downlink (Class B & Class C) and an arbitrary downlink per device.
- Retrieve count of upstream messages from the Storage Integration by end device.
  - See the new `GetStoredApplicationUpCount` RPC.
  - See the new `ttn-lw-cli applications storage count` and `ttn-lw-cli end-devices storage count` CLI commands.

### Changed

- The Identity Server now returns a validation error when trying to update the EUIs of an end device.
- Network Server no longer accepts RX metadata from Packet Broker if the originating forwarder network equals the current Network Server (by NetID and cluster ID, based on`ns.net-id` and `ns.cluster-id` configuration). This avoids duplicate RX metadata as well as redundant downlink scheduling attempts through Packet Broker after the cluster's Gateway Server already failed to schedule.
- Usability of the end device import function in the Console.
  - Show a per-device report when errors occur.
  - More structural changes to the process to improve UX.

### Removed

- Packet Broker mutual TLS authentication; only OAuth 2.0 is supported now.
- `request_details` from errors in the Console.

### Fixed

- Generated CLI configuration for The Things Stack Community Edition.
- End device access with limited rights in the Console.
- Parsing of ID6 encoded EUIs from Basic Station gateways.
- Warnings about unknown fields when getting or searching for gateways.
- Internal Server Errors from `pkg/identityserver/store`.
- Console rendering blank pages in outdated browsers due to missing or incomplete internationalization API.
- Error in edit user form (Console) when submitting without making any changes.
- `description` field not being fetched in edit user form (admin only) in the Console.
- Ignore invalid configuration when printing configuration with `ttn-lw-cli config` or `ttn-lw-stack config`.
- Emails about API key changes.
- Avoid rendering blank pages in the Console for certain errors.
- Blank page crashes in the Console for certain browsers that do not fully support `Intl` API.
- End device session keys handling in the Console.
- Byte input width in Safari in the Console.

## [3.14.1] - 2021-08-06

### Added

- New config option `--as.packages.timeout` to control the message processing timeout of application packages.
- Option to view and copy error details in full view errors in the Console.
- Metrics for CUPS requests.
- Language chooser in the footer in the Console.
- Japanese language support in the Console.

### Changed

- Cache Root CA for client TLS configuration.
- Identity Server no longer allows removing the `_ALL` right from entity collaborators if that leaves the entity without any collaborator that has the `_ALL` right.
- The Network Server application uplink queue may now be skipped if the Application Server peer is available at enqueue time.
- The interval for updating gateways in Packet Broker is now 10 minutes (was 5 minutes) and the timeout is 5 seconds (was 2 seconds).

### Fixed

- Improved errors when ordering search requests by non-existent fields.
- LNS authentication key handling for gateways in the Console.

## [3.14.0] - 2021-07-23

### Added

- Gateway antenna placement; unknown, indoor or outdoor. This can now be specified with CLI, e.g. for the first antenna: `ttn-lw-cli gateways set <gateway-id> --antenna.index 0 --antenna.placement OUTDOOR`. The antenna placement will be reported to Packet Broker Mapper.
  - This requires a database schema migration (`ttn-lw-stack is-db migrate`) because of the added columns.
- Payload formatter length validation in the Console.
- User session management (listing and deleting) in the Identity Server and the CLI.
- Improved logging for the OAuth server.
- LR-FHSS modulation
  - Additional fields for the Gateway and Rx Metadata API. This requires a database schema migration (`ttn-lw-stack is-db migrate`) because of the added columns.
  - Support for LR-FHSS fields when translating uplink messages with the UDP protocol.
- Network Server now appends network identifiers in forwarded uplink messages. These are populated from the `ns.net-id` and the new `ns.cluster-id` configuration option.
  - See the new `uplink_message.network_identifiers.net_id`, `uplink_message.network_identifiers.cluster_id` and `uplink_message.network_identifiers.tenant_id` fields.
  - This can be useful for HTTP webhooks to determine the Network Server that received and forwarded an uplink message.
- `GetDefaultMACSettings` RPC for requesting the default and desired MAC settings for a Band (Frequency Plan) and LoRaWAN regional parameters version.
- Error handling for missing templates in device repository form in the Console.
- Opt out of Packet Broker for individual gateways, see the new `disable_packet_broker_forwarding` gateway option.
  - This requires a database schema migration (`ttn-lw-stack is-db migrate`) because of the added columns.
  - This is only relevant when Packet Broker is enabled and configured by the network operator.
- Gateways are now disconnected when settings affecting the connection with Gateway Server change. Use the `gs.fetch-gateway-interval` and `gs.fetch-interval-jitter` to configure how often the gateway is fetched from the entity registry.
- Small UX improvements to the LoRaCloud DAS forms in the Console.
- End device first activation timestamp in the Identity Server end device store.
  - This requires a database schema migration (`ttn-lw-stack is-db migrate`) because of the added columns.
- `AppJs` interface for applications to get the LoRaWAN AppSKey directly from the Join Server.
- Console support for DevEUI generation from the configured DevEUI address block.
  - This requires `console.ui.dev-eui-issuing-enabled` and `console.ui.dev-eui-app-limit` to be set with the same values as in the Identity Server configuration.
- Gateway antenna placement selection in the Console.

### Changed

- When a gateway uplink message contains duplicate data uplinks, only the one with the highest RSSI are forwarded.
- The HTTP port now allows HTTP/2 connections over cleartext (h2c).
- `ttn-lw-stack ns-db migrate` command records the schema version and only performs migrations if on a newer version.
  - Use the `--force` flag to force perform migrations.
- Any authenticated user in the network can now list the collaborators of entities in the network.
- The search RPCs no longer require fields to be specified in the field mask when those fields are already specified as filters.
- When generating client configuration with the CLI `use` command, automatically set the correct Identity Server and OAuth Server addresses for The Things Stack Cloud and The Things Stack Community Edition.

### Removed

- The `old` log format.

### Fixed

- Network Server ADR algorithm data rate adjustment behavior on negative margin.
- CLI `gateway set --antenna.remove` command failing to remove gateway antennas in some cases.
- CLI `gateway set --antenna.gain <gain>` command crashing when no gateway antennas are present.
- Webhook template path variable expansion of query parameters.
- LBS LNS Auth Secret displays garbage value when updated.
- Transmit confirmation messages for LoRa Basics Station gateways.
- Instability and frequent crashes when internet connection is lost in the Console.
- Panic in GCS when CUPS rotation is set without a key.
- Rate limiting for `GatewayRegistry.GetGatewayIdentifiersForEUI` is now applied per gateway EUI.
- Network Server ensures that the Band ID in the end device version identifiers match the configured Frequency Plan of the device.

## [3.13.3] - 2021-07-02

### Added

- Email sent to admins when an OAuth client is requested by a non-admin user.
- Packet Broker UI in the Console (admin only).
- New config option `--console.oauth.cross-site-cookie` to control access to OAuth state cookie between origins.
  - This option needs to be set to `true` (default is `false`) in multi-cluster deployments in order to support OAuth clients that use POST callbacks.
- Application Server forwards upstream messages of type `ApplicationDownlinkSent` for application downlink messages that were acknowledged with a TxAck message from the gateway.
  - MQTT clients can subscribe to the topic `v3/{application-id}/devices/{device-id}/down/sent`.
  - For HTTP webhooks, make sure that the **Downlink Sent** messages are enabled.
- Query for the most recent application messages from the Storage Integration API with the new `last` parameter (for example, `?last=10m` or `?last=2h`). See also `--last` argument for the `ttn-lw-cli applications storage get` and `ttn-lw-cli end-devices storage get` commands.
- A location solved message is published automatically by Application Server when the decoded payload contains coordinates (e.g. `latitude` and `longitude`, among other combinations, as well as support for accuracy and altitude).
- Configuration option to include Packet Broker metadata in uplink messages: `pba.home-network.include-hops`. By default, this is now disabled.
- Update gateway identity, status, antennas, frequency plan, location and receive and transmit rates to Packet Broker Mapper. Mapping is enabled when the Forwarder role is enabled. The following new configuration options are introduced to change the default behavior:
  - `gs.packetbroker.update-gateway-interval`: Update gateway interval
  - `gs.packetbroker.update-gateway-jitter`: Jitter (fraction) to apply to the update interval to randomize intervals
  - `gs.packetbroker.online-ttl-margin`: Time to extend the online status before it expires
  - `pba.mapper-address`: Address of Packet Broker Mapper
  - `pba.forwarder.gateway-online-ttl`: Time-to-live of online status reported to Packet Broker

### Changed

- Low-level log messages from the `go-redis` library are printed only when the log level is set to `DEBUG`.
- GS will discard repeated gateway uplink messages (often received due to buggy gateway forwarder implementations). A gateway uplink is considered to be repeated when it has the same payload, frequency and antenna index as the last one.
  - The new `gs_uplink_repeated_total` metric counts how many repeated uplinks have been discarded.
  - A `gs.up.repeat` event is emitted (once per minute maximum) for gateways that are stuck in a loop and forward the same uplink message.
- For ABP sessions, the CLI now requests a DevAddr from the Network Server instead of generating one from the testing NetID.
- Descriptions, tooltips and defaults for checkboxes for public gateway status and location in the Console.
- All HTTP requests made by The Things Stack now contain a `User-Agent` header in the form of `TheThingsStack/{version}`.
- No connection to Packet Broker is being made when neither the Forwarder nor the Home Network role is enabled.
- Increase the default size limit for payload formatter scripts to 40KB (up from 4KB). The maximum size enforced at API level is 40KB (up from 16KB).
  - For more context see [issue #4053](https://github.com/TheThingsNetwork/lorawan-stack/issues/4053) and [issue #4278](https://github.com/TheThingsNetwork/lorawan-stack/issues/4278).

### Fixed

- Parse error in Webhook Templates.
- Application deletion handling in the Console.
- Error when logging into the Console when using connections without TLS.
- Account for antenna gain when the gateway is not authenticated (i.e. UDP gateway).
- Preserve antenna gain when the gateway status message contains GPS coordinates.
- Location map coordinate selection in the Console.
- Rights required for reading scheduled downlinks.

## [3.13.2] - 2021-06-17

### Added

- Configurable log formats with the `log.format` configuration option.
  - The `console` format that prints logs as more human-friendly text. This is the new default.
  - The `json` format that prints logs as JSON. This is the recommended format for production deployments.
  - The `old` format (deprecated). This can be used if you need to adapt your log analysis tooling before v3.14.
- `ttn_lw_gs_ns_uplink_latency_seconds`, `ttn_lw_ns_as_uplink_latency_seconds` and `ttn_lw_gtw_as_uplink_latency_seconds` metrics to track latency of uplink processing.
- Signing of releases.
- Hard delete option to delete applications, gateways and organizations in the Console.

### Changed

- Relaxed the cookie policy for cross-origin requests from Strict to Lax.
- Changed the cookie policy for OAuth state to None.

### Deprecated

- The `old` log format is deprecated and will be removed in v3.14.

### Fixed

- Permissions issue for reading and writing gateway secrets in the Console.
- Current and future rights selection for organization collaborators in the Console.
- Current and future rights selection for user api keys in the Console.
- Low or no throughput of message handling from Packet Broker when the ingress is high when Packet Broker Agent starts.
- Unset ADR bit in downlink messages to multicast devices.

## [3.13.1] - 2021-06-04

### Added

- More contextual tooltips to end device and gateway form fields in the Console.
- Warnings in the Console when changing or revoking your own access to an entity.

### Changed

- Do not print error line logs for rate limited gRPC and HTTP API requests.
- The `ttn_lw_log_log_messages_total` metric was renamed to `ttn_lw_log_messages_total` and has an additional `error_name` label.
- Authenticated users now have access to gateway status and location when those are set to public.
- Cookies are no longer allowed in cross-origin requests to the HTTP API. Applications must instead use Bearer tokens in the Authorization header.

### Fixed

- Downlink queue eviction on FCnt mismatch.
- End device payload formatter view crashing in the Console.
- End device overview frequently crashing in the Console.
- Panic on empty downlink in zero indexed downlink token.

## [3.13.0] - 2021-05-20

### Added

- Searching Packet Broker networks with `--tenant-id-contains` and `--name-contains` flags.
- Listing all listed Packet Broker networks with `ttn-lw-cli packetbroker networks list`.
- Include end device version identifiers in upstream messages (see `uplink_message.version_ids.brand_id`, `uplink_message.version_ids.model_id`, `uplink_message.version_ids.firmware_version`, `uplink_message.version_ids.hardware_version` and `uplink_message.version_ids.band_id` fields).
- Reporting uplink and downlink message delivery state changes to Packet Broker. This will be used for statistical purposes (e.g. which message is processed successfully or why it errored) as well as LoRaWAN roaming (the `XmitDataAns` result code).
- Setting API key expiry via `--api-key-expiry` flag using RFC3339 format.
  - This requires a database schema migration (`ttn-lw-stack is-db migrate`) because of the added columns.
- Events storage in the Redis events backend. This can be enabled with the new `events.redis.store.enable` option. The new options `events.redis.store.ttl`, `events.redis.store.entity-ttl`, `events.redis.store.entity-count` and `events.redis.store.correlation-id-count` can be used to configure retention.
- RPC to find related events by correlation ID.
- CLI command `events find-related`.
- Support for loading Device Repository profiles from different vendors if specified. This allows reusing standard end device profiles from module makers and LoRaWAN end device stack vendors.
- Filtering out verbose events in the event views in the Console.
- The `gs.up.forward` event now includes the host an uplink was forwarded to.
- Previews for `*.update` events in the Console.
- The Console can now show recent historical events in networks that have events storage enabled.
- Add a new `mac_settings.desired_max_eirp` field that can be configured to set the desired MaxEIRP value per device.
- Support loading rate limiting profile configuration from external sources. When set, they will override embedded configuration. See `rate-limiting.config-source`, `rate-limiting.directory`, `rate-limiting.url` and `rate-limiting.blob.*` configuration options.
- `IssueDevEUI` RPC for requesting a DevEUI from a configured IEEE MAC block for devices per application.
  - This requires a database schema migration (`ttn-lw-stack is-db migrate`) because of the added `eui_blocks` table and `dev_eui_counter`
    column in applications table.
  - This requires a new `dev-eui-block` configuration setting.

### Changed

- User IDs now have a minimum length of 2 instead of 3, so that more users coming from v2 can keep their username.
- Disabled device uplink simulation and downlink message sending when skipping payload crypto.
- The UpdateAPIKey RPCs now take a fieldmask.
- The Gateway Server no longer sends `gs.up.drop` event if the Network Server does not handle an uplink message, or if the uplink does not match the DevAddr prefix of an upstream.
- Maximum size for user-defined payload formatter scripts.
  - The default cap is at 4KB, see the new `as.formatters.max-parameter-length` config option.
  - A maximum cap of 16KB per script is set at the API level.
  - This only prevents setting large payload formatter scripts for new devices and applications; it does not remove payload formatters from existing applications and devices. Scripts sourced from the Device Repository are not affected. See [issue #4053](https://github.com/TheThingsNetwork/lorawan-stack/issues/4053) for more context on this change.
- LoRa Basics Station `router_config` message omits hardware specific fields.
- Showing "Last seen" information in end device tables (replacing "Created").

### Removed

- The `gs.status.forward` event.

### Fixed

- OAuth token exchange for OAuth clients that use Basic auth.
- The CLI now properly returns a non-zero exit status code on invalid commands.
- Gateway connection requests with zero EUI are rejected.
- End device payload formatter reset to `FORMATTER_NONE` in the Console.
- Memory issues when importing end devices in the Console.

## [3.12.3] - 2021-05-06

### Changed

- Optimized storage of recent application uplinks in Application Server.

### Fixed

- Validation of OAuth token exchange requests from the CLI.
- Validation of join-request types when using the Crypto Server backend.
- Application Server session recovery functionality for imported devices.
- Fetching AppSKey when the session is rebuilt but the identifier did not change.

## [3.12.2] - 2021-04-30

### Added

- Contextual tooltips to form fields in the Console.
- C-Style uint32_t representation for end device address field.
- Gateway Configuration Server to the cluster package.
  - This introduces a new config option `cluster.gateway-configuration-server` that needs to be set in multi-instance deployments.
- Uplink storage for integrations in the Application Server. The number of uplinks stored per end device may be configured via the config option `as.uplink-storage.limit`.
- LoRaCloud GLS multi frame request support.
- LoRaCloud GNSS request support.
- LoRaCloud WiFi request support.

### Changed

- Allow the LinkADRReq commands to lower the data rate used by the end devices.

### Fixed

- Occasional crashes in the ratelimit middleware.
- Handling of zero EUI CUPS update-info requests.
- Backend validation messages for some forms.
- Gateway downlink message previews not displaying correctly in the event view of the Console.
- Importing end devices from the Console would occasionally ignore some device MAC settings fields.

## [3.12.1] - 2021-04-15

### Added

- Payload formatter testing functionality in the Console.
- Options in the Identity Server to reject passwords that contain the user ID (`is.user-registration.password-requirements.reject-user-id`) or common passwords (`is.user-registration.password-requirements.reject-common`).

### Changed

- Network Server now takes uplink data rate index for ADR.
- Event streams are now closed when the callers rights are revoked.

### Fixed

- It is no longer possible to accidentally create API keys without any rights.
- Application overview page crashing for collaborators without certain rights.
- `mac_settings.factory_preset_frequencies` handling in US-like bands.

### Security

- This release fixes an issue that prevented some request messages from being validated correctly, allowing invalid values in certain fields.

## [3.12.0] - 2021-04-06

### Added

- API and CLI commands for listing, searching for and restoring recently deleted applications, OAuth clients, gateways, organizations and users.
- State Description fields for adding context to the (rejected, flagged, suspended) state of Users and OAuth clients.
  - This requires a database schema migration (`ttn-lw-stack is-db migrate`) because of the added columns.
- Searching for gateways by EUI.
- Searching for users and OAuth clients by state.
- Gateway Server forwards Tx Acknowlegdment packets to the Network Server for scheduled downlinks. These can be used by the Network Server to forward `downlink_ack` upstream messages to the Application Server.
- UDP connection error caching. The duration can be configured via the `gs.udp.connection-error-expires` configuration entry.
- Option to require individual gateways to use authenticated connections.
  - This requires a database schema migration (`ttn-lw-stack is-db migrate`) because of the added columns.
- Login Tokens (magic login links) that can be used for password-less login.
  - This requires a database schema migration (`ttn-lw-stack is-db migrate`) because of the added columns.
  - This feature is disabled by default; use the new `is.login-tokens.enabled` option to enable it.
- Packet Broker registration, configuration of routing policies, listing home networks and viewing routing policies set by forwarding networks. See `ttn-lw-cli packetbroker --help` for more information.
- Support LoRa 2.4 GHz with Packet Broker.
- Include gateway identifiers from Packet Broker in metadata.
- Session and MAC state import functionality. This means that devices can be migrated without rejoin.
- Rate limiting for HTTP endpoints, gRPC endpoints, MQTT, UDP and WebSockets connections.
  - Rate limiting is disabled by default. Refer to the `rate-limiting` configuration entry to enable.
- Profile settings link to header dropdown menu.

### Changed

- Changed the pub/sub channels that the Redis backend of the Events system uses.
- Changed the encoding of events transported by the Redis backend of the Events system.
- All external HTTP calls are now using TLS client configuration. This fixes issues where HTTP calls would fail if custom (e.g. self-signed) CAs were used.
- All external HTTP calls are now using a default timeout. This fixes issues where HTTP calls would stall for a long time.
- All value wrappers now are encoded and decoded as the value being wrapped in JSON. That means, that, e.g. format of `mac_settings.rx1_delay` is changed from `{"value": 2}` to just `2`.
- Changed the error that is returned when attempting to validate already validated contact info.
  - This requires a database schema migration (`ttn-lw-stack is-db migrate`) because of the added column.
- Update Go to 1.16
- Network Server now performs more strict validation and will disallow creation and updates of invalid devices.
- DevEUI is not required for multicast devices anymore, regarding of LoRaWAN version.

### Fixed

- Incorrect documentation url for event details data formats.
- Search functionality for applications, gateways and organizations in the Console.
- Error handling of end device template formats for the application overview page in the Console.
- Payload size limits for AU915 data rates 8 and 9, which are now consistent with Regional Parameters RP002-1.0.2.
- Payload size limit calculation in Network Server.
- Occasional panic in Network Server on downlink with corrupted device states.
- Occasional panic in Identity Server on extracting log fields from invalid requests.
- Print an error message stating that the Storage Integration is not available in the open source edition of The Things Stack when trying to execute `ttn-lw-stack storage-db` commands.

## [3.11.3] - 2021-03-19

### Added

- `sentry.environment` configuration option to set the `environment` tag on Sentry reports.
- TR005 QR code format, with ID `tr005`.
- LoRa Cloud Geolocation Services support for TOA/RSSI end device geolocation.

### Changed

- Default value of `gs.udp.addr-change-block` is now 0, which disables the IP firewall for UDP traffic. Deployments that need to enforce the IP check should set a value greater than 0. Note that the new default value makes UDP connections less secure.
- Prevent flooding logs with "Packet Filtered" messages when UDP gateways exceed the maximum rate limit. Only one message per minute will be printed for each gateway.

### Deprecated

- TR005 Draft 2 and 3 QR code formats. Use the final version of the technical recommendation, with ID `tr005`.

### Fixed

- Downlink queue operations on ABP devices not working under specific circumstances.
- NwkKey handling for end devices in the Console.

## [3.11.2] - 2021-03-05

### Added

- Pagination flags for the `users oauth authorizations list` and `users oauth access-tokens list` CLI commands.
- End device ID generation based on DevEUI in The LoRaWAN Device Repository creation form in the Console.
- `remote_ip` and `user_agent` metadata on OAuth events.
- `created_at` and `updated_at` fields to API Keys.
- Telemetry for Packet Broker Agent.
- User rights check for managing API keys in the Console.

### Changed

- `temp` field of the UDP stats message is now type `float32` (pointer).

### Fixed

- Ocassional race condition in uplink matching with replicated Network Server instances.
- Ocassional race condition when matching pending sessions.
- Conflict error when registering an end device via the wizard in the Console.
- Pagination in the `List` and `ListTokens` RPCs of the `OAuthAuthorizationRegistry`.
- Event name on user login.
- Application uplink queue handling in Network Server.
- Application Server session desynchronization with the Network Server. The Application Server will now attempt to synchronize the end device session view on downlink queue operational errors. This fixes the `f_cnt_too_low` and `unknown_session` errors reported on downlink queue push and replace.
- Panic while generating SX1301 config for frequency plans without radio configuration.

## [3.11.1] - 2021-02-18

### Added

- Profile settings view to the Account App.
  - Functionality to change basic profile information, such as name, email address and profile picture.
  - Functionality to update the account password.
  - Functionality to delete the account.

### Changed

- Improved logging.

### Fixed

- Synchronization in Gateway Server scheduler that caused race conditions in scheduling downlink traffic.

## [3.11.0] - 2021-02-10

### Added

- Reset functionality in Network Server, which resets session context and MAC state (see `ttn-lw-cli end-devices reset` command). For OTAA all data is wiped and device must rejoin, for ABP session keys, device address and downlink queue are preserved, while MAC state is reset.
- Store and retrieve Gateway Claim Authentication Code from database.
  - This requires a database schema migration (`ttn-lw-stack is-db migrate`) because of the added column.
  - This uses the same encryption key set using the `is.gateways.encryption-key-id` configuration option.
- Improved handling of connection issues in the Console, as well as automatic reconnects.
- Helpful details for synthetic meta events in the data view of the Console.
- Support field mask paths in Storage Integration API requests.
- CUPS redirection.
  - This requires a database schema migration (`ttn-lw-stack is-db migrate`) because of the added columns.
- Configuration option (`is.user-registration.enabled`) to enable or disable user registrations.
- Missing CLI commands for getting single API keys or collaborators for entities.
- New Account App for authentication, authorization and account related functionality.
  - This introduces various UX improvements and new designs around e.g. user login, registration and the "forgot password" flow.
- Integrate Device Repository.
- Device Repository component to integrate [Device Repository](https://github.com/TheThingsNetwork/lorawan-devices) with The Things Stack. See the `dr` configuration section.
  - The Device Repository database is bundled automatically into Docker release images. See the `ttn-lw-stack dr-db init` command to manually fetch the latest changes.
- Device repository service to the JavaScript SDK.
- Choosing array representation for end device session keys as well as gateway EUI.

### Changed

- Network Server does not store `recent_uplinks`, `recent_adr_uplinks` and `recent_downlinks` anymore.
- Improved Network Server downlink task performance.
- Improved Network Server matching performance.
- Network Server matching mapping in the database.
  - This requires a database migration (`ttn-lw-stack ns-db migrate`).
- Sending a non-empty implicitly specified field disallowed field will now cause RPCs to fail. E.g. if RPC supports paths `A` and `A.B`, sending value with `A.C` non-empty and field mask `A` would result in an error.
- Improved content of emails sent by the Identity Server.
- Stricter validation of the maximum length of string fields, binary fields, lists and maps.
- Frequency plans and webhook templates are now included in Docker images, and used by default, instead of fetching directly from GitHub.
- JavaScript entrypoints changed from `oauth.css` and `oauth.js` to `account.css` and `account.css`. Note: For deployments using custom frontend bundles (e.g. via `--is.oauth.ui.js-file`), the filenames have to be updated accordingly as well.

### Removed

- Application Server linking. The Network Server now pushes data to the cluster Application Server instead.
  - Applications which desire to handle payload decryption within their own domains should disable payload decryption at application or device level and decrypt the payload on their own end.
  - While not backwards compatible, the decision to remove linking was heavily motivated by scalability concerns - the previous linking model scales poorly when taking high availability and load balancing concerns into account.
- The option to disable CUPS per gateway `gcs.basic-station.require-explicit-enable`.

### Fixed

- Network Server DevStatusReq scheduling conditions in relation to frame counter value.
- Missing `authentication`, `remote_ip` and `user_agent` fields in events when using event backends other than `internal`.
- Handling of `DLChannelReq` if dependent `NewChannelReq` was previously rejected.
- Login after user registration leading to dead-end when originally coming from the Console.
- Frame counter display of end devices on initial page load in the Console.
- AU915-928 data rate indexes in Regional Parameter specification versions below 1.0.2b.

## [3.10.6] - 2021-01-12

### Added

- Configuration option `is.admin-rights.all` to grant admins all rights, including `_KEYS` and `_ALL`.
- Configuration option `is.user-registration.contact-info-validation.token-ttl` to customize the validity of contact information validation tokens.
- `ttn-lw-stack` CLI command for creating an API Key with full rights on a user.

### Changed

- Packet Broker API version to `v3.2.0-tts` and routing API to `v1.0.2-tts`.
- Emails with temporary tokens now also show when these tokens expire. Custom email templates can use `{{ .TTL }}` and `{{ .FormatTTL }}` to render the expiry durations.

### Deprecated

- Packet Broker mutual TLS authentication: use OAuth 2.0 client credentials instead; set `pba.authentication-mode` to `oauth2` and configure `pba.oauth2`.
- Packet Broker forwarder blacklist setting `pba.home-network.blacklist-forwarder` has become ineffective.

### Fixed

- Do not initiate new contact info validations when old validations are still pending.

## [3.10.5] - 2020-12-23

### Added

- Support for sending end device uplinks using the CLI (see `ttn-lw-cli simulate application-uplink` command).
- Clients can now perform custom ADR by modifying ADR parameters in `mac-state.desired-parameters` of the device.

### Changed

- Form field layouts in the Console (field labels are now dispayed above the field).
- Small structural changes to the custom webhook form in the Console.
- Renamed experimental command `ttn-lw-cli simulate uplink` to `ttn-lw-cli simulate gateway-uplink`.
- Renamed experimental command `ttn-lw-cli simulate join-request` to `ttn-lw-cli simulate gateway-join-request`.

### Fixed

- Removed misleading warning message for missing package data when setting up the storage integration package association.

## [3.10.4] - 2020-12-08

### Added

- Configure application activation settings from the CLI (see `ttn-lw-cli application activation-settings` commands).
- User API keys management to the Console.
- `Purge` RPC and cli command for entity purge (hard-delete) from the database.
- More password validation rules in the user management form in the Console.
- Support for class B end devices in the Console.
- MAC settings configuration when creating and editing end devices in the Console.
- Support for the LR1110 LTV stream protocol.

### Changed

- Branding (updated TTS Open Source logo, colors, etc).

### Fixed

- Simulated uplinks visibility in webhook messages.
- Retransmission handling.
- RTT recording for LBS gateways. The maximum round trip delay for RTT calculation is configurable via `--gs.basic-station.max-valid-round-trip-delay`.
- Memory leak in GS scheduler.

## [3.10.3] - 2020-12-02

### Added

- Configure application activation settings from the CLI (see `ttn-lw-cli application activation-settings` commands).

### Security

- Fixed an issue with authentication on the `/debug/pprof`, `/healthz` and `/metrics` endpoints.

## [3.10.2] - 2020-11-27

### Added

- gRPC middleware to extract proxy headers from trusted proxies. This adds a configuration `grpc.trusted-proxies` that is similar to the existing `http.trusted-proxies` option.

### Changed

- Log field consistency for HTTP and gRPC request logs.

### Fixed

- Uplink frame counter reset handling.
- Uplink retransmission handling in Network Server.
- DevAddr generation for NetID Type 3 and 4, according to errata.
- HTTP header propagation (such as Request ID) to gRPC services.

## [3.10.1] - 2020-11-19

### Added

- More password validation rules in the user management form in the Console.

### Changed

- Limitation of displayed and stored events in the Console to 2000.
- Application Server will unwrap the AppSKey if it can, even if skipping payload crypto is enabled. This is to avoid upstream applications to receive wrapped keys they cannot unwrap. For end-to-end encryption, configure Join Servers with wrap keys unknown to the Application Server.
- More precise payload labels for event previews in the Console.

### Fixed

- Next button title in the end device wizard in the Console.
- Navigation to the user edit page after creation in the Console.
- The port number of the `http.redirect-to-host` option was ignored when `http.redirect-to-tls` was used. This could lead to situations where the HTTPS server would always redirect to port 443, even if a different one was specified.
  - If the HTTPS server is available on `https://thethings.example.com:8443`, the following flags (or equivalent environment variables or configuration options) are required: `--http.redirect-to-tls --http.redirect-to-host=thethings.example.com:8443`.
- Status display on the error view in the Console.
- Event views in the Console freezing after receiving thousands of events.
- Wrong FPort value displayed for downlink attempt events in the Console.
- Network Server sending duplicate application downlink NACKs.
- Network Server now sends downlink NACK when it assumes confirmed downlink is lost.
- Network Server application uplink drainage.

## [3.10.0] - 2020-11-02

### Added

- Gateway Configuration Server endpoint to download UDP gateway configuration file.
  - In the Console this requires a new `console.ui.gcs.base-url` configuration option to be set.
- Support for sending end device uplinks in the Console.
- PHY version filtering based on LoRaWAN MAC in the Console.
- Meta information and status events in the event views in the Console.
- Support for setting the frame counter width of an end device in the Console.
- Include consumed airtime metadata in uplink messages and join requests (see `uplink_message.consumed_airtime` field).
- Add end device location metadata on forwarded uplink messages (see `uplink_message.locations` field).
- Store and retrieve LBS LNS Secrets from database.
  - This requires a database schema migration (`ttn-lw-stack is-db migrate`) because of the added column.
  - To encrypt the secrets, set the new `is.gateways.encryption-key-id` configuration option.
- Storage Integration API.
- CLI support for Storage Integration (see `ttn-lw-cli end-devices storage` and `ttn-lw-cli applications storage` commands).
- Network Server does not retry rejected `NewChannelReq` data rate ranges or rejected `DLChannelReq` frequencies anymore.
- Functionality to allow admin users to list all organizations in the Console.
- Downlink count for end devices in the Console.
- Support for Application Activation Settings in the Join Server to configure Application Server KEK, ID and Home NetID.
- Downlink queue invalidated message sent upstream by Application Server to support applications to re-encrypt the downlink queue when Application Server skips FRMPayload crypto.
- Navigation to errored step in the end device wizard in the Console.
- Reference available glossary entries for form fields in the Console.

### Changed

- Decoded downlink payloads are now published as part of downlink attempt events.
- Decoded downlink payloads are stored now by Network Server.
- Raw downlink PHY payloads are not stored anymore by Network Server.
- Move documentation to [lorawan-stack-docs](https://github.com/TheThingsIndustries/lorawan-stack-docs).
- Improve LinkADRReq scheduling condition computation and, as a consequence, downlink task efficiency.
- CUPS Server only accepts The Things Stack API Key for token auth.
- Improve MQTT Pub/Sub task restart conditions and error propagation.
- Pausing event streams is not saving up arriving events during the pause anymore.
- Gateway server can now update the gateway location only if the gateway is authenticated.
- Right to manage links on Application Server is now `RIGHT_APPLICATION_SETTINGS_BASIC`.

### Removed

- Join EUI prefixes select on empty prefixes configuration in Join Server.

### Fixed

- Broken link to setting device location in the device map widget.
- Error events causing Console becoming unresponsive and crashing.
- Incorrect entity count in title sections in the Console.
- Incorrect event detail panel open/close behavior for some events in the Console.
- Improved error resilience and stability of the event views in the Console.
- RSSI metadata for MQTT gateways connected with The Things Network Stack V2 protocol.
- Gateway ID usage in upstream connection.
- Last seen counter for applications, end devices and gateways in the Console.
- `Use credentials` option being always checked in Pub/Sub edit form in the Console.
- FPending being set on downlinks, when LinkADRReq is required, but all available TxPower and data rate index combinations are rejected by the device.
- Coding rate for LoRa 2.4 GHz: it's now `4/8LI`.
- End device import in the Console crashing in Firefox.
- Creation of multicast end devices in the Console.
- Overwriting values in the end device wizard in the Console.
- Redirect loops when logging out of the Console if the Console OAuth client had no logout redirect URI(s) set.
- Event selection not working properly when the event stream is paused in the Console.

## [3.9.4] - 2020-09-23

### Changed

- Detail view of events in the Console moved to the side.
- Display the full event object when expanded in the Console (used to be `event.data` only).

### Fixed

- Performance issues of event views in the Console (freezing after some time).
- Gateway Server panic on upstream message handling.
- Incorrect redirects for restricted routes in the Console.
- Validation of MAC settings in the Network Server.
- Network Server panic when RX2 parameters cannot be computed.

## [3.9.3] - 2020-09-15

### Added

- Add `the-things-stack` device template converter, enabled by default. Effectively, this allows importing end devices from the Console.
- Support for binary decoding downlink messages previously encoded with Javascript or CayenneLPP.
- Common CA certificates available in documentation.
- Service data fields to pub/subs and webhooks in the Console.

### Changed

- MAC commands (both requests and responses) are now only scheduled in class A downlink slots in accordance to latest revisions to LoRaWAN specification.
- Scheduling failure events are now emitted on unsuccessful scheduling attempts.
- Default Javascript function signatures to `encodeDownlink()`, `decodeUplink()` and `decodeDownlink()`.
- Default Class B timeout is increased from 1 minute to 10 minutes as was originally intended.
- Update Go to 1.15
- Application, gateway, organization and end device title sections in the Console.
- Network Server downlink queues now have a capacity - by default maximum application downlink queue length is 10000 elements.
- Improve ADR algorithm loss rate computation.

### Deprecated

- Previous Javascript function signatures `Decoder()` and `Encoder()`, although they remain functional until further notice.

### Fixed

- ISM2400 RX2, beacon and ping slot frequencies are now consistent with latest LoRaWAN specification draft.
- CLI login issues when OAuth Server Address explicitly includes the `:443` HTTPS port.
- Documentation link for LoRa Cloud Device & Application Services in the Lora Cloud integration view in the Console.
- Webhooks and Pub/Subs forms in the Console will now let users choose whether they want to overwrite an existing record when the ID already exists (as opposed to overwriting by default).
- Pub/Sub integrations not backing off on internal connection failures.
- Network Server ping slot-related field validation.
- Memory usage of Network Server application uplink queues.
- Incorrect uplink FCnt display in end device title section.
- Service Data messages being routed incorrectly.

## [3.9.1] - 2020-08-19

### Added

- LoRaCloud DAS integration page in the Console.
- User Agent metadata on published events (when available).
- Option to override server name used in TLS handshake with cluster peers (`cluster.tls-server-name`).

### Changed

- Network Server now only publishes payload-related downlink events if scheduling succeeds.
- Moved remote IP event metadata outside authentication.
- Admins can now set the expiration time of temporary passwords of users.
- Application Server links are no longer canceled prematurely for special error codes. Longer back off times are used instead.

### Fixed

- Authentication metadata missing from published events.
- Under some circumstances, CLI would mistakenly import ABP devices as OTAA.
- Gateway Server could include the gateway antenna location on messages forwarded to the Network Server even if the gateway location was not public.

## [3.9.0] - 2020-08-06

### Added

- API Authentication and authorization via session cookie.
  - This requires a database schema migration (`ttn-lw-stack is-db migrate`) because of the added and modified columns.
  - This changes the `AuthInfo` API response.
- Skipping payload crypto on application-level via application link's `skip_payload_crypto` field.
- Authentication method, ID and Remote IP in events metadata.
- Service data messages published by integrations. Can be consumed using the bundled MQTT server, Webhooks or Pub/Sub integrations.
- Application package application-wide associations support.
- LoRaCloud DAS application package server URL overrides support.
- Key vault caching mechanism (see `--key-vault.cache.size` and `--key-vault.cache.ttl` options).
- Generic encryption/decryption to KeyVault.
- Option to ignore log messages for selected gRPC method on success (see `grpc.log-ignore-methods` option).
- CLI auto-completion support (automatically enabled for installable packages, also see `ttn-lw-cli complete` command).
- Options to disable profile picture and end device picture uploads (`is.profile-picture.disable-upload` and `is.end-device-picture.disable-upload`).
- Options to allow/deny non-admin users to create applications, gateways, etc. (the the `is.user-rights.*` options).
- Admins now receive emails about requested user accounts that need approval.
- Support for synchronizing gateway clocks via uplink tokens. UDP gateways may not connect to the same Gateway Server instance.
- Consistent command aliases for CLI commands.
- Laird gateway documentation.
- Option to allow unauthenticated Basic Station connections. Unset `gs.basic-station.allow-unauthenticated` to enforce auth check for production clusters. Please note that unauthenticated connections in existing connections will not be allowed unless this is set.
- Option to require TLS on connections to Redis servers (see `redis.tls.require` and related options).
- Documentation for `cache` options.
- Documentation for the Gateway Server MQTT protocol.
- Add user page in console.
- Troubleshooting guide.
- API to get configuration from the Identity Server (including user registration options and password requirements).
- Synchronize gateway time by uplink token on downstream in case the Gateway Server instance is not handling the upstream gateway connection.
- Work-around for Basic Station gateways sending uplink frames with no `xtime`.
- Document Network Server API Key requirement for Basic Station.

### Changed

- Remove version from hosted documentation paths.
- Gateway connection stats are now stored in a single key.
- The example configuration for deployments with custom certificates now also uses a CA certificate.
- Increase Network Server application uplink buffer queue size.
- `ttn-lw-cli use` command no longer adds default HTTP ports (80/443) to the OAuth Server address.
- Suppress the HTTP server logs from the standard library. This is intended to stop the false positive "unexpected EOF" error logs generated by health checks on the HTTPS ports (for API, BasicStation and Interop servers).
- Automatic collapse and expand of the sidebar navigation in the Console based on screen width.
- The header of the sidebar is now clickable in the Console.
- Overall layout and behavior of the sidebar in the Console improved.
- Improved layout and screen space utilization of event data views in the Console.
- Allow setting all default MAC settings of the Network Server. Support setting enum values using strings where applicable.

### Deprecated

- End device `skip_payload_crypto` field: it gets replaced by `skip_payload_crypto_override`.

### Fixed

- Inconsistent error message responses when retrieving connection stats from GS if the gateway is not connected.
- Empty form validation in the Console.
- CLI crash when listing application package default associations without providing an application ID.
- Decoding of uplinks with frame counters exceeding 16 bits in Application Server.
- Validation of keys for gateway metrics and version fields.
- Read only access for the gateway overview page in the Console.
- Fix an issue that frequently caused event data views crashing in the Console.
- Application Server contacting Join Server via interop for fetching the AppSKey.
- Low color contrast situations in the Console.
- Application Server pub/sub integrations race condition during shutdown.
- Console webhook templates empty headers error.
- Console MQTT URL validation.
- AFCntDown from the application-layer is respected when skipping application payload crypto.
- RTT usage for calculating downlink delta.
- Synchronize concentrator timestamp when uplink messages arrive out-of-order.

## [3.8.6] - 2020-07-10

### Added

- Payload formatter documentation.
- CLI support for setting message payload formatters from a local file. (see `--formatters.down-formatter-parameter-local-file` and `--formatters.up-formatter-parameter-local-file` options).

### Changed

- Gateway connection stats are now stored in a single key.

### Fixed

- Uplink frame counters being limited to 16 bits in Network Server.

## [3.8.5] - 2020-07-06

### Added

- Option to reset end device payload formatters in the Console.
- Service discovery using DNS SRV records for external Application Server linking.
- Functionality to set end device attributes in the Console.
- Event description tooltip to events in the Console.
- CLI support for setting and unsetting end device location (see `--location.latitude`, `--location.longitude`, `--location.altitude` and `--location.accuracy` options).
- Functionality to allow admin users to list all applications and gateways in the Console.
- Ursalink UG8X gateway documentation.
- Intercom, Google Analytics, and Emojicom feedback in documentation.
- LORIX One gateway documentation.
- Display own user name instead of ID in Console if possible.
- Option to hide rarely used fields in the Join Settings step (end device wizard) in the Console.

### Changed

- JSON uplink message doc edited for clarity.
- The CLI snap version uses the `$SNAP_USER_COMMON` directory for config by default, so that it is preserved between revisions.
- Defer events subscriptions until there is actual interest for events.
- End device creation form with wizard in the Console.

### Removed

- Requirement to specify `frequency_plan_id` when creating gateways in the Console.

### Fixed

- Endless authentication refresh loop in the Console in some rare situations.
- Logout operation not working properly in the Console in some rare situations.
- Handling API key deletion event for applications, gateways, organizations and users.
- Organization API key deletion in the Console.
- CLI now only sends relevant end device fields to Identity Server on create.
- Maximum ADR data rate index used in 1.0.2a and earlier versions of AU915 band.
- End device events stream restart in the Console.
- CLI was unable to read input from pipes.
- Timezones issue in claim authentication code form, causing time to reverse on submission.
- Errors during submit of the join settings for end devices in the Console.

## [3.8.4] - 2020-06-12

### Added

- Metrics for log messages, counted per level and namespace.
- Allow suppressing logs on HTTP requests for user-defined paths (see `--http.log-ignore-paths` option).
- Redux state and actions reporting to Sentry
- Serving frontend sourcemaps in production
- Frequency plan documentation.
- LoRa Basics Station documentation.

### Changed

- Suppress a few unexpected EOF errors, in order to reduce noise in the logs for health checks.

### Fixed

- Packet Broker Agent cluster ID is used as subscription group.
- LinkADR handling in 72-channel bands.
- Data uplink metrics reported by Application Server.

## [3.8.3] - 2020-06-05

### Added

- Favicon to documentation pages.
- Draft template for documentation.

### Changed

- Late scheduling algorithm; Gateway Server now takes the 90th percentile of at least the last 5 round-trip times of the last 30 minutes into account to determine whether there's enough time to send the downlink to the gateway. This was the highest round-trip time received while the gateway was connected.

### Fixed

- Downlink scheduling to gateways which had one observed round-trip time that was higher than the available time to schedule. In some occassions, this broke downlink at some point while the gateway was connected.

## [3.8.2] - 2020-06-03

### Added

- Console logout is now propagated to the OAuth provider.
  - This requires a database migration (`ttn-lw-stack is-db migrate`) because of the added columns.
  - To set the `logout-redirect-uris` for existing clients, the CLI client can be used, e.g.: `ttn-lw-cli clients update console --logout-redirect-uris "https://localhost:8885/console" --redirect-uris "http://localhost:1885/console"`.
- Packet Broker Agent to act as Forwarder and Home Network. See `pba` configuration section.
- JavaScript style guide to our `DEVELOPMENT.md` documentation.
- Schedule end device downlinks in the Console.
- Support for repeated `RekeyInd`. (happens when e.g. `RekeyConf` is lost)
- Validate the `DevAddr` when switching session as a result of receiving `RekeyInd`.
- Error details for failed events in the Console.
- `Unknown` and `Other cluster` connection statuses to the gateways table in the Console.
- LoRaWAN 2.4 GHz band `ISM2400`.
- Unset end device fields using the CLI (see `--unset` option)
- Join EUI and Dev EUI columns to the end device table in the Console.
- CLI creates user configuration directory if it does not exist when generating configuration file.
- Upgrading guide in docs.
- Glossary.
- Event details in the Console traffic view.
- Gateway Server events for uplink messages now contain end device identifiers.
- Setting custom gateway attributes in the Console.
- Pub/Sub documentation.
- Return informative well-known errors for standard network and context errors.
- Error notification in list views in the Console.
- Latest "last seen" info and uplink frame counts for end devices in the Console.
- Latest "last seen" info for applications in the Console.

### Changed

- Conformed JavaScript to new code style guide.
- Removed login page of the Console (now redirects straight to the OAuth login).
- Network Server now records `LinkADRReq` rejections and will not retry rejected values.
- Improved `NewChannelReq`, `DLChannelReq` and `LinkADRReq` efficiency.
- For frames carrying only MAC commands, Network Server now attempts to fit them in FOpts omitting FPort, if possible, and sends them in FRMPayload with FPort 0 as usual otherwise.
- Submit buttons are now always enabled in the Console, regardless of the form's validation state.
- Disabled ADR for `ISM2400` band.
- Network Server will attempt RX1 for devices with `Rx1Delay` of 1 second, if possible.
- Network Server will not attempt to schedule MAC-only frames in ping slots or RXC windows.
- Network Server will only attempt to schedule in a ping slot or RXC window after RX2 has passed.
- Network Server will schedule all time-bound network-initiated downlinks at most RX1 delay ahead of time.
- Network Server now uses its own internal clock in `DeviceTimeAns`.
- Troubleshooting section of `DEVELOPMENT.md`
- Change console field labels from `MAC version` and `PHY version` to `LoRaWAN version` and `Regional Parameters version` and add descriptions

### Fixed

- Handling of device unsetting the ADR bit in uplink, after ADR has been started.
- Invalid `oauth-server-address` in CLI config generated by `use` command when config file is already present.
- Network Server now properly handles FPort 0 data uplinks carrying FOpts.
- Data rate 4 in version `1.0.2-a` of AU915.
- Incorrect `TxOffset` values used by Network Server in some bands.
- OAuth authorization page crashing.
- Byte input in scheduling downlink view.
- OAuth client token exchange and refresh issues when using TLS with a RootCA.
- Join Server and Application Server device registries now return an error when deleting keys on `SET` operations. The operation was never supported and caused an error on `GET` instead.
- Clearing end device events list in the Console.
- Some views not being accessible in the OAuth app (e.g. update password).
- `LinkADRReq` scheduling.
- Unsetting NwkKey in Join Server.
- CSRF token validation issues preventing login and logout in some circumstances.
- Typo in Application Server configuration documentation (webhook downlink).
- Unset fields via CLI on Join Server, i.e. `--unset root-keys.nwk-key`.
- Reconnecting UDP gateways that were disconnected by a new gateway connection.
- ADR in US915-like bands.

## [3.7.2] - 2020-04-22

### Added

- CLI can now dump JSON encoded `grpc_payload` field for unary requests (see `--dump-requests` flag).
- Template ID column in the webhook table in the Console.
- Select all field mask paths in CLI get, list and search commands (see `--all` option).
- Create webhooks via webhook templates in the Console.
- `ns.up.data.receive` and `ns.up.join.receive` events, which are triggered when respective uplink is received and matched to a device by Network Server.
- `ns.up.data.forward` and `ns.up.join.accept.forward` events, which are triggered when respective message is forwarded from Network Server to Application Server.
- `ns.up.join.cluster.attempt` and `ns.up.join.interop.attempt` events, which are triggered when the join-request is sent to respective Join Server by the Network Server.
- `ns.up.join.cluster.success` and `ns.up.join.interop.success` events, which are triggered when Network Server's join-request is accepted by respective Join Server.
- `ns.up.join.cluster.fail` and `ns.up.join.interop.fail` events, which are triggered when Network Server's join-request to respective Join Server fails.
- `ns.up.data.process` and `ns.up.join.accept.process` events, which are triggered when respective message is successfully processed by Network Server.
- `ns.down.data.schedule.attempt` and `ns.down.join.schedule.attempt` events, which are triggered when Network Server attempts to schedule a respective downlink on Gateway Server.
- `ns.down.data.schedule.success` and `ns.down.join.schedule.success` events, which are triggered when Network Server successfully schedules a respective downlink on Gateway Server.
- `ns.down.data.schedule.fail` and `ns.down.join.schedule.fail` events, which are triggered when Network Server fails to schedule a respective downlink on Gateway Server.
- Specify gRPC port and OAuth server address when generating a CLI config file with `ttn-lw-cli use` (see `--grpc-port` and `--oauth-server-address` options).
- Guide to connect MikroTik Routerboard

### Changed

- Styling improvements to webhook and pubsub table in Console.
- Gateway location is updated even if no antenna locations had been previously set.
- Renamed `ns.application.begin_link` event to `ns.application.link.begin`.
- Renamed `ns.application.end_link` event to `ns.application.link.end`.
- `ns.up.data.drop` and `ns.up.join.drop` events are now triggered when respective uplink duplicate is dropped by Network Server.
- Network Server now drops FPort 0 data uplinks with non-empty FOpts.
- Frontend asset hashes are loaded dynamically from a manifest file instead of being built into the stack binary.
- Removed `Cache-Control` header for static files.
- Sort events by `time` in the Console.
- Restructure doc folder

### Removed

- `ns.up.merge_metadata` event.
- `ns.up.receive_duplicate` event.
- `ns.up.receive` event.

### Fixed

- End device claim display bug when claim dates not set.
- DeviceModeInd handling for LoRaWAN 1.1 devices.
- Do not perform unnecessary gateway location updates.
- Error display on failed end device import in the Console.
- Update password view not being accessible
- FOpts encryption and decryption for LoRaWAN 1.1 devices.
- Application Server returns an error when trying to delete a device that does not exist.
- Network Server returns an error when trying to delete a device that does not exist.
- Retrieve LNS Trust without LNS Credentials attribute.
- Too strict webhook base URL validation in the Console.
- Webhook and PubSub total count in the Console.
- DevEUI is set when creating ABP devices via CLI.
- CLI now shows all supported enum values for LoraWAN fields.
- Application Server does not crash when retrieving a webhook template that does not exist if no template repository has been configured.
- Application Server does not crash when listing webhook templates if no template repository has been configured.
- Error display on failed end device fetching in the Console.
- Various inconsistencies with Regional Parameters specifications.

## [3.7.0] - 2020-04-02

### Added

- Update gateway antenna location from incoming status message (see `update_location_from_status` gateway field and `--gs.update-gateway-location-debounce-time` option).
  - This requires a database migration (`ttn-lw-stack is-db migrate`) because of the added columns.
- Access Tokens are now linked to User Sessions.
  - This requires a database migration (`ttn-lw-stack is-db migrate`) because of the added columns.
- Edit application attributes in Application General Settings in the Console
- New `use` CLI command to automatically generate CLI configuration files.
- View/edit `update_location_from_status` gateway property using the Console.

### Changed

- Default DevStatus periodicity is increased, which means that, by default, DevStatusReq will be scheduled less often.
- Default class B and C timeouts are increased, which means that, by default, if the Network Server expects an uplink from the device after a downlink, it will wait longer before rescheduling the downlink.
- In case downlink frame carries MAC requests, Network Server will not force the downlink to be sent confirmed in class B and C.

### Fixed

- Fix organization collaborator view not being accessible in the Console.
- Error display on Data pages in the Console.
- Fix too restrictive MQTT client validation in PubSub form in the Console.
- Fix faulty display of device event stream data for end devices with the same ID in different applications.
- Trailing slashes handling in webhook paths.
- End device location display bug when deleting the location entry in the Console.
- GS could panic when gateway connection stats were updated while updating the registry.
- Local CLI and stack config files now properly override global config.
- Error display on failed end device deletion in the Console.

## [3.6.3] - 2020-03-30

### Fixed

- Limited throughput in upstream handlers in Gateway Server when one gateway's upstream handler is busy.

## [3.6.2] - 2020-03-19

### Fixed

- Entity events subscription release in the Console (Firefox).
- RekeyInd handling for LoRaWAN 1.1 devices.
- Network server deduplication Redis configuration.
- Change the date format in the Console to be unambiguous (`17 Mar, 2020`).
- Handling of uplink frame counters exceeding 65535.
- Gateway events subscription release in the Console.
- Panic when receiving a UDP `PUSH_DATA` frame from a gateway without payload.

### Security

- Admin users that are suspended can no longer create, view or delete other users.

## [3.6.1] - 2020-03-13

### Added

- New `list` and `request-validation` subcommands for the CLI's `contact-info` commands.
- Device Claim Authentication Code page in the Console.
- Gateway Server rate limiting support for the UDP frontend, see (`--gs.udp.rate-limiting` options).
- Uplink deduplication via Redis in Network Server.

### Changed

- Network and Application Servers now maintain application downlink queue per-session.
- Gateway Server skips setting up an upstream if the DevAddr prefixes to forward are empty.
- Gateway connection stats are now cached in Redis (see `--cache.service` and `--gs.update-connections-stats-debounce-time` options).

### Fixed

- Telemetry and events for gateway statuses.
- Handling of downlink frame counters exceeding 65535.
- Creating 1.0.4 ABP end devices via the Console.
- ADR uplink handling.
- Uplink retransmission handling.
- Synchronizing Basic Station concentrator time after reconnect or initial connect after long inactivity.

### Security

- Changing username and password to be not required in pubsub integration.

## [3.6.0] - 2020-02-27

### Added

- Class B support.
- WebSocket Ping-Pong support for Basic Station frontend in the Gateway Server.
- LoRaWAN 1.0.4 support.

### Changed

- Do not use `personal-files` plugin for Snap package.
- Network Server will never attempt RX1 for devices with `Rx1Delay` of 1 second.
- Improved efficiency of ADR MAC commands.
- Gateway Configuration Server will use the default WebSocket TLS port if none is set.

### Fixed

- End device events subscription release in the Console.
- Blocking UDP packet handling while the gateway was still connecting. Traffic is now dropped while the connection is in progress, so that traffic from already connected gateways keep flowing.
- Join-request transmission parameters.
- ADR in 72-channel regions.
- Payload length limits used by Network Server being too low.
- CLI ignores default config files that cannot be read.
- Device creation rollback potentially deleting existing device with same ID.
- Returned values not representing the effective state of the devices in Network Server when deprecated field paths are used.
- Downlink queue operations in Network Server for LoRaWAN 1.1 devices.

## [3.5.3] - 2020-02-14

### Added

- Display of error payloads in console event log.
- Zero coordinate handling in location form in the Console.

### Fixed

- Updating `supports_class_c` field in the Device General Settings Page in the Console.
- Updating MQTT pubsub configuration in the Console
- Handling multiple consequent updates of MQTT pubsub/webhook integrations in the Console.
- Displaying total device count in application overview section when using device search in the Console
- FQDN used for Backend Interfaces interoperability requests.
- Exposing device sensitive fields to unrelated stack components in the Console.
- CLI trying to read input while none available.
- Reconnections of gateways whose previous connection was not cleaned up properly. New connections from the same gateway now actively disconnects existing connections.
- `ttn-lw-stack` and `ttn-lw-cli` file permission errors when installed using snap.
  - You may need to run `sudo snap connect ttn-lw-stack:personal-files`
- Changing username and password to be not required in pubsub integration

## [3.5.2] - 2020-02-06

### Fixed

- Channel mask encoding in LinkADR MAC command.
- Frequency plan validation in Network Server on device update.
- Authentication of Basic Station gateways.

## [3.5.1] - 2020-01-29

### Added

- Responsive side navigation (inside entity views) to the Console.
- Overall responsiveness of the Console.
- Support for configuring Redis connection pool sizes with `redis.pool-size` options.

### Fixed

- Crashes on Gateway Server start when traffic flow started while The Things Stack was still starting.
- Not detecting session change in Application Server when interop Join Server did not provide a `SessionKeyID`.

## [3.5.0] - 2020-01-24

### Added

- Support for releasing gateway EUI after deletion.
- Support in the Application Server for the `X-Downlink-Apikey`, `X-Downlink-Push` and `X-Downlink-Replace` webhook headers. They allow webhook integrations to determine which endpoints to use for downlink queue operations.
- `as.webhooks.downlinks.public-address` and `as.webhooks.downlinks.public-tls-address` configuration options to the Application Server.
- Support for adjusting the time that the Gateway Server schedules class C messages in advance per gateway.
  - This requires a database migration (`ttn-lw-stack is-db migrate`) because of the added columns.
- `end-devices use-external-join-server` CLI subcommand, which disassociates and deletes the device from Join Server.
- `mac_settings.beacon_frequency` end device field, which defines the default frequency of class B beacon in Hz.
- `mac_settings.desired_beacon_frequency` end device field, which defines the desired frequency of class B beacon in Hz that will be configured via MAC commands.
- `mac_settings.desired_ping_slot_data_rate_index` end device field, which defines the desired data rate index of the class B ping slot that will be configured via MAC commands.
- `mac_settings.desired_ping_slot_frequency` end device field, which defines the desired frequency of the class B ping slot that will be configured via MAC commands.
- Mobile navigation menu to the Console.
- View and edit all Gateway settings from the Console.
- `skip_payload_crypto` end device field, which makes the Application Server skip decryption of uplink payloads and encryption of downlink payloads.
- `app_s_key` and `last_a_f_cnt_down` uplink message fields, which are set if the `skip_payload_crypto` end device field is true.
- Support multiple frequency plans for a Gateway.
- Entity search by ID in the Console.

### Changed

- `resets_join_nonces` now applies to pre-1.1 devices as well as 1.1+ devices.
- Empty (`0x0000000000000000`) JoinEUIs are now allowed.

### Fixed

- Respect stack components on different hosts when connected to event sources in the Console.
- Pagination of search results.
- Handling OTAA devices registered on an external Join Server in the Console.
- RxMetadata Location field from Gateway Server.
- Channel mask encoding in LinkADR MAC command.
- Device location and payload formatter form submits in the Console.
- Events processing in the JS SDK.
- Application Server frontends getting stuck after their associated link is closed.

## [3.4.2] - 2020-01-08

### Added

- Forwarding of backend warnings to the Console.
- Auth Info service to the JavaScript SDK.
- Subscribable events to the JavaScript SDK.
- Include `gateway_ID` field in Semtech UDP configuration response from Gateway Configuration Server.
- Sorting feature to entity tables in the Console.

### Changed

- Increase time that class C messages are scheduled in advance from 300 to 500 ms to support higher latency gateway backhauls.

### Fixed

- Fix selection of pseudo wildcard rights being possible (leading to crash) in the Console even when such right cannot be granted.
- Fix loading spinner being stuck infinitely in gateway / application / organization overview when some rights aren't granted to the collaborator.
- Fix deadlock of application add form in the Console when the submit results in an error.
- Fix ttn-lw-cli sometimes refusing to update Gateway EUI.

## [3.4.1] - 2019-12-30

### Added

- Support for ordering in `List` RPCs.
- Detect existing Basic Station time epoch when the gateway was already running long before it (re)connected to the Gateway Server.

### Changed

- Reduce the downlink path expiry window to 15 seconds, i.e. typically missing three `PULL_DATA` frames.
- Reduce the connection expiry window to 1 minute.
- Reduce default UDP address block time from 5 minutes to 1 minute. This allows for faster reconnecting if the gateway changes IP address. The downlink path and connection now expire before the UDP source address is released.

### Fixed

- Fix class A downlink scheduling when an uplink message has been received between the triggering uplink message.

## [3.4.0] - 2019-12-24

### Added

- Downlink queue operation topics in the PubSub integrations can now be configured using the Console.
- `List` RPC in the user registry and related messages.
- User management for admins in the Console.
- `users list` command in the CLI.
- Support for getting Kerlink CPF configurations from Gateway Configuration Server.
- Support for Microchip ATECC608A-TNGLORA-C manifest files in device template conversion.

### Fixed

- Fix the PubSub integration edit page in the Console.
- Fix updating and setting of webhook headers in the Console.
- Fix DevNonce checks for LoRaWAN 1.0.3.

## [3.3.2] - 2019-12-04

### Added

- Support for selecting gateways when queueing downlinks via CLI (see `class-b-c.gateways` option).
- Options `is.oauth.ui.branding-base-url` and `console.ui.branding-base-url` that can be used to customize the branding (logos) of the web UI.
- Email templates can now also be loaded from blob buckets.
- Support for pagination in search APIs.
- Search is now also available to non-admin users.
- Support for searching end devices within an application.
- Notification during login informing users of unapproved user accounts.
- Support maximum EIRP value from frequency plans sub-bands.
- Support duty-cycle value from frequency plans sub-bands.

### Changed

- Allow enqueuing class B/C downlinks regardless of active device class.

### Fixed

- Fix crashing of organization collaborator edit page.
- Avoid validating existing queue on application downlink pushes.
- Correct `AU_915_928` maximum EIRP value to 30 dBm in 915.0 – 928.0 MHz (was 16.15 dBm).
- Correct `US_902_928` maximum EIRP value to 23.15 dBm in 902.3 – 914.9 MHz (was 32.15 dBm) and 28.15 dBm in 923.3 – 927.5 MHz (was 32.15 dBm). This aligns with US915 Hybrid Mode.
- Correct `AS_923` maximum EIRP value to 16 dBm in 923.0 – 923.5 MHz (was 16.15 dBm).

### Security

- Keep session keys separate by `JoinEUI` to avoid conditions where session keys are retrieved only by `DevEUI` and the session key identifier. This breaks retrieving session keys of devices that have been activated on a deployment running a previous version. Since the Application Server instances are currently in-cluster, there is no need for an Application Server to retrieve the `AppSKey` from the Join Server, making this breaking change ineffective.

## [3.3.1] - 2019-11-26

### Added

- Add support for Redis Sentinel (see `redis.failover.enable`, `redis.failover.master-name`, `redis.failover.addresses` options).

### Fixed

- Fix `AppKey` decryption in Join Server.

## [3.3.0] - 2019-11-25

### Added

- Add support for encrypting device keys at rest (see `as.device-kek-label`, `js.device-kek-label` and `ns.device-kek-label` options).
- The Network Server now provides the timestamp at which it received join-accept or data uplink messages.
- Add more details to logs that contain errors.
- Support for end device pictures in the Identity Server.
  - This requires a database migration (`ttn-lw-stack is-db migrate`) because of the added columns.
- Support for end device pictures in the CLI.

### Fixed

- Fix an issue causing unexpected behavior surrounding login, logout and token management in the Console.
- Fix an issue causing the application link page of the Console to load infinitely.

## [3.2.6] - 2019-11-18

### Fixed

- Fix active application link count being limited to 10 per CPU.
- The Application Server now fills the timestamp at which it has received uplinks from the Network Server.

## [3.2.5] - 2019-11-15

### Added

- Support for creating applications and gateway with an organization as the initial owner in the Console.
- Hide views and features in the Console that the user and stack configuration does not meet the necessary requirements for.
- Full range of Join EUI prefixes in the Console.
- Support specifying the source of interoperability server client CA configuration (see `interop.sender-client-ca.source` and related fields).

### Changed

- Reading and writing of session keys in Application and Network server registries now require device key read and write rights respectively.
- Implement redesign of entity overview title sections to improve visual consistency.

### Deprecated

- `--interop.sender-client-cas` in favor of `--interop.sender-client-ca` sub-fields in the stack.

### Fixed

- Fix gateway API key forms being broken in the Console.
- Fix MAC command handling in retransmissions.
- Fix multicast device creation issues.
- Fix device key unwrapping.
- Fix setting gateway locations in the Console.

## [3.2.4] - 2019-11-04

### Added

- Support LoRa Alliance TR005 Draft 3 QR code format.
- Connection indicators in Console's gateway list.
- TLS support for application link in the Console.
- Embedded documentation served at `/assets/doc`.

### Fixed

- Fix device creation rollback potentially deleting existing device with same ID.
- Fix missing transport credentials when using external NS linking.

## [3.2.3] - 2019-10-24

### Added

- Emails when the state of a user or OAuth client changes.
- Option to generate claim authentication codes for devices automatically.
- User invitations can now be sent and redeemed.
- Support for creating organization API keys in the Console.
- Support for deleting organization API keys in the Console.
- Support for editing organization API keys in the Console.
- Support for listing organization API keys in the Console.
- Support for managing organization API keys and rights in the JS SDK.
- Support for removing organization collaborators in the Console.
- Support for editing organization collaborators in the Console.
- Support for listing organization collaborators in the Console.
- Support for managing organization collaborators and rights in the JS SDK.
- MQTT integrations page in the Console.

### Changed

- Rename "bulk device creation" to "import devices".
- Move device import button to the end device tables (and adapt routing accordingly).
- Improve downlink performance.

### Fixed

- Fix issues with device bulk creation in Join Server.
- Fix device import not setting component hosts automatically.
- Fix NewChannelReq scheduling condition.
- Fix publishing events for generated MAC commands.
- Fix saving changes to device general settings in the Console.

## [3.2.2] - 2019-10-14

### Added

- Initial API and CLI support for LoRaWAN application packages and application package associations.
- New documentation design.
- Support for ACME v2.

### Deprecated

- Deprecate the `tls.acme.enable` setting. To use ACME, set `tls.source` to `acme`.

### Fixed

- Fix giving priority to ACME settings to remain backward compatible with configuration for `v3.2.0` and older.

## [3.2.1] - 2019-10-11

### Added

- `support-link` URI config to the Console to show a "Get Support" button.
- Option to explicitly enable TLS for linking of an Application Server on an external Network Server.
- Service to list QR code formats and generate QR codes in PNG format.
- Status message forwarding functions to upstream host/s.
- Support for authorizing device claiming on application level through CLI. See `ttn-lw-cli application claim authorize --help` for more information.
- Support for claiming end devices through CLI. See `ttn-lw-cli end-device claim --help` for more information.
- Support for converting Microchip ATECC608A-TNGLORA manifest files to device templates.
- Support for Crypto Servers that do not expose device root keys.
- Support for generating QR codes for claiming. See `ttn-lw-cli end-device generate-qr --help` for more information.
- Support for storage of frequency plans, device repository and interoperability configurations in AWS S3 buckets or GCP blobs.

### Changed

- Enable the V2 MQTT gateway listener by default on ports 1881/8881.
- Improve handling of API-Key and Collaborator rights in the console.

### Fixed

- Fix bug with logout sometimes not working in the console.
- Fix not respecting `RootCA` and `InsecureSkipVerify` TLS settings when ACME was configured for requesting TLS certificates.
- Fix reading configuration from current, home and XDG directories.

## [3.2.0] - 2019-09-30

### Added

- A map to the overview pages of end devices and gateways.
- API to retrieve MQTT configurations for applications and gateways.
- Application Server PubSub integrations events.
- `mac_settings.desired_max_duty_cycle`, `mac_settings.desired_adr_ack_delay_exponent` and `mac_settings.desired_adr_ack_limit_exponent` device flags.
- PubSub integrations to the console.
- PubSub service to JavaScript SDK.
- Support for updating `mac_state.desired_parameters`.
- `--tls.insecure-skip-verify` to skip certificate chain verification (insecure; for development only).

### Changed

- Change the way API key rights are handled in the `UpdateAPIKey` rpc for Applications, Gateways, Users and Organizations. Users can revoke or add rights to api keys as long as they have these rights.
- Change the way collaborator rights are handled in the `SetCollaborator` rpc for Applications, Gateways, Clients and Organizations. Collaborators can revoke or add rights to other collaborators as long as they have these rights.
- Extend device form in the Console to allow creating OTAA devices without root keys.
- Improve confirmed downlink operation.
- Improve gateway connection status indicators in Console.
- Upgrade Gateway Configuration Server to a first-class cluster role.

### Fixed

- Fix downlink length computation in the Network Server.
- Fix implementation of CUPS update-info endpoint.
- Fix missing CLI in `deb`, `rpm` and Snapcraft packages.

## [3.1.2] - 2019-09-05

### Added

- `http.redirect-to-host` config to redirect all HTTP(S) requests to the same host.
- `http.redirect-to-tls` config to redirect HTTP requests to HTTPS.
- Organization Create page in the Console.
- Organization Data page to the console.
- Organization General Settings page to the console.
- Organization List page.
- Organization Overview page to the console.
- Organizations service to the JS SDK.
- `create` method in the Organization service in the JS SDK.
- `deleteById` method to the Organization service in the JS SDK.
- `getAll` method to the Organizations service.
- `getAll` method to the Organization service in the JS SDK.
- `getById` method to the Organization service in the JS SDK.
- `openStream` method to the Organization service in the JS SDK.
- `updateById` method to the Organization service in the JS SDK.

### Changed

- Improve compatibility with various Class C devices.

### Fixed

- Fix root-relative OAuth flows for the console.

## [3.1.1] - 2019-08-30

### Added

- `--tls.acme.default-host` flag to set a default (fallback) host for connecting clients that do not use TLS-SNI.
- AS-ID to validate the Application Server with through the Common Name of the X.509 Distinguished Name of the TLS client certificate. If unspecified, the Join Server uses the host name from the address.
- Defaults to `ttn-lw-cli clients create` and `ttn-lw-cli users create`.
- KEK labels for Network Server and Application Server to use to wrap session keys by the Join Server. If unspecified, the Join Server uses a KEK label from the address, if present in the key vault.
- MQTT PubSub support in the Application Server. See `ttn-lw-cli app pubsub set --help` for more details.
- Support for external email templates in the Identity Server.
- Support for Join-Server interoperability via Backend Interfaces specification protocol.
- The `generateDevAddress` method in the `Ns` service.
- The `Js` service to the JS SDK.
- The `listJoinEUIPrefixes` method in the `Js` service.
- The `Ns` service to the JS SDK.
- The new The Things Stack branding.
- Web interface for changing password.
- Web interface for requesting temporary password.

### Changed

- Allow admins to create temporary passwords for users.
- CLI-only brew tap formula is now available as `TheThingsNetwork/lorawan-stack/ttn-lw-cli`.
- Improve error handling in OAuth flow.
- Improve getting started guide for a deployment of The Things Stack.
- Optimize the way the Identity Server determines memberships and rights.

### Deprecated

- `--nats-server-url` in favor of `--nats.server-url` in the PubSub CLI support.

### Removed

- `ids.dev_addr` from allowed field masks for `/ttn.lorawan.v3.NsEndDeviceRegistry/Set`.
- Auth from CLI's `forgot-password` command and made it optional on `update-password` command.
- Breadcrumbs from Overview, Application and Gateway top-level views.

### Fixed

- Fix `grants` and `rights` flags of `ttn-lw-cli clients create`.
- Fix a bug that resulted in events streams crashing in the console.
- Fix a bug where uplinks from some Basic Station gateways resulted in the connection to break.
- Fix a security issue where non-admin users could edit admin-only fields of OAuth clients.
- Fix an issue resulting in errors being unnecessarily logged in the console.
- Fix an issue with the `config` command rendering some flags and environment variables incorrectly.
- Fix API endpoints that allowed HTTP methods that are not part of our API specification.
- Fix console handling of configured mount paths other than `/console`.
- Fix handling of `ns.dev-addr-prefixes`.
- Fix incorrect error message in `ttn-lw-cli users oauth` commands.
- Fix propagation of warning headers in API responses.
- Fix relative time display in the Console.
- Fix relative time display in the Console for IE11, Edge and Safari.
- Fix unable to change LoRaWAN MAC and PHY version.
- Resolve flickering display issue in the overview pages of entities in the console.

## [3.1.0] - 2019-07-26

### Added

- `--headers` flag to `ttn-lw-cli applications webhooks set` allowing users to set HTTP headers to add to webhook requests.
- `getByOrganizationId` and `getByUserId` methods to the JS SDK.
- A new documentation system.
- A newline between list items returned from the CLI when using a custom `--output-format` template.
- An `--api-key` flag to `ttn-lw-cli login` that allows users to configure the CLI with a more restricted (Application, Gateway, ...) API key instead of the usual "all rights" OAuth access token.
- API for getting the rights of a single collaborator on (member of) an entity.
- Application Payload Formatters Page in the console.
- Class C and Multicast guide.
- CLI support for enabling/disabling JS, GS, NS and AS through configuration.
- Components overview in documentation.
- Device Templates to create, convert and map templates and assign EUIs to create large amounts of devices.
- Downlink Queue Operations guide.
- End device level payload formatters to console.
- Event streaming views for end devices.
- Events to device registries in the Network Server, Application Server and Join Server.
- Functionality to delete end devices in the console.
- Gateway General Settings Page to the console.
- Getting Started guide for command-line utility (CLI).
- Initial overview page to console.
- Native support to the Basic Station LNS protocol in the Gateway Server.
- NS-JS and AS-JS Backend Interfaces 1.0 and 1.1 draft 3 support.
- Option to revoke user sessions and access tokens on password change.
- Support for NS-JS and AS-JS Backend Interfaces.
- Support for URL templates inside the Webhook paths ! The currently supported fields are `appID`, `appEUI`, `joinEUI`, `devID`, `devEUI` and `devAddr`. They can be used using RFC 6570.
- The `go-cloud` integration to the Application Server. See `ttn-lw-cli applications pubsubs --help` for more details.
- The `go-cloud` integration to the Application Server. This integration enables downlink and uplink messaging using the cloud pub-sub by setting up the `--as.pubsub.publish-urls` and `--as.pubsub.subscribe-urls` parameters. You can specify multiple publish endpoints or subscribe endpoints by repeating the parameter (i.e. `--as.pubsub.publish-urls url1 --as.pubsub.publish-urls url2 --as.pubsub.subscribe-urls url3`).
- The Gateway Data Page to the console.
- View to update the antenna location information of gateways.
- View to update the location information of end devices.
- Views to handle integrations (webhooks) to the console.
- Working with Events guide.

### Changed

- Change database index names for invitation and OAuth models. Existing databases are migrated automatically.
- Change HTTP API for managing webhooks to avoid conflicts with downlink webhook paths.
- Change interpretation of frequency plan's maximum EIRP from a ceiling to a overriding value of any band (PHY) settings.
- Change the prefix of Prometheus metrics from `ttn_` to `ttn_lw_`.
- Rename the label `server_address` of Prometheus metrics `grpc_client_conns_{opened,closed}_total` to `remote_address`
- Resolve an issue where the stack complained about sending credentials on insecure connections.
- The Events endpoint no longer requires the `_ALL` right on requested entities. All events now have explicit visibility rules.

### Deprecated

- `JsEndDeviceRegistry.Provision()` rpc. Please use `EndDeviceTemplateConverter.Convert()` instead.

### Removed

- Remove the address label from Prometheus metric `grpc_server_conns_{opened,closed}_total`.

### Fixed

- Fix Basic Station CUPS LNS credentials blob.
- Fix a leak of entity information in List RPCs.
- Fix an issue that resulted in some event errors not being shown in the console.
- Fix an issue where incorrect error codes were returned from the console's OAuth flow.
- Fix clearing component addresses on updating end devices through CLI.
- Fix CLI panic for invalid attributes.
- Fix crash when running some `ttn-lw-cli organizations` commands without `--user-id` flag.
- Fix dwell-time issues in AS923 and AU915 bands.
- Fix occasional issues with downlink payload length.
- Fix the `x-total-count` header value for API Keys and collaborators.
- Fix the error that is returned when deleting a collaborator fails.

### Security

- Update node packages to fix known vulnerabilities.

## [3.0.4] - 2019-07-10

### Fixed

- Fix rights caching across multiple request contexts.

## [3.0.3] - 2019-05-10

### Added

- Support for getting automatic Let's Encrypt certificates. Add the new config flags `--tls.acme.enable`, `--tls.acme.dir=/path/to/storage`, `--tls.acme.hosts=example.com`, `--tls.acme.email=you@example.com` flags (or their env/config equivalent) to make it work. The `/path/to/storage` dir needs to be `chown`ed to `886:886`. See also `docker-compose.yml`.
- `GetApplicationAPIKey`, `GetGatewayAPIKey`, `GetOrganizationAPIKey`, `GetUserAPIKey` RPCs and related messages.
- "General Settings" view for end devices.
- `--credentials-id` flag to CLI that allows users to be logged in with mulitple credentials and switch between them.
- A check to the Identity Server that prevents users from deleting applications that still contain end devices.
- Application Collaborators management to the console.
- Checking maximum round-trip time for late-detection in downlink scheduling.
- Configuration service to JS SDK.
- Device list page to applications in console.
- Events to the application management pages.
- Round-trip times to Gateway Server connection statistics.
- Support for the value `cloud` for the `--events.backend` flag. When this flag is set, the `--events.cloud.publish-url` and `--events.cloud.subscribe-url` are used to set up a cloud pub-sub for events.
- Support for uplink retransmissions.
- Using median round-trip time value for absolute time scheduling if the gateway does not have GPS time.

### Changed

- Change encoding of keys to hex in device key generation (JS SDK).
- Change interpretation of absolute time in downlink messages from time of transmission to time of arrival.
- Improve ADR algorithm performance.
- Improve ADR performance.
- Make late scheduling default for gateways connected over UDP to avoid overwriting queued downlink.
- Make sure that non-user definable fields of downlink messages get discarded across all Application Server frontends.
- Prevent rpc calls to JS when the device has `supports_join` set to `false` (JS SDK).
- Update the development tooling. If you are a developer, make sure to check the changes in CONTRIBUTING.md and DEVELOPMENT.md.

### Fixed

- Fix `AppAs` not registered for HTTP interfacing while it is documented in the API.
- Fix absolute time scheduling with UDP connected gateways
- Fix authentication of MQTT and gRPC connected gateways
- Fix connecting MQTT V2 gateways
- Fix faulty composition of default values with provided values during device creation (JS SDK)
- Fix preserving user defined priority for application downlink
- Fix UDP downlink format for older forwarders
- Fix usage of `URL` class in browsers (JS SDK)

## [3.0.2] - 2019-04-12

### Changed

- Upgrade Go to 1.12

### Fixed

- Fix streaming events over HTTP with Gzip enabled.
- Fix resetting downlink channels for US, AU and CN end devices.
- Fix rendering of enums in JSON.
- Fix the permissions of our Snap package.

## [3.0.1] - 2019-04-10

### Added

- `dev_addr` to device fetched from the Network Server.
- `received_at` to `ApplicationUp` messages.
- `ttn-lw-cli users oauth` commands.
- Event payload to `as.up.forward`, `as.up.drop`, `as.down.receive`, `as.down.forward` and `as.down.drop` events.
- Event payload to `gs.status.receive`, `gs.up.receive` and `gs.down.send` events.
- OAuth management in the Identity Server.

### Changed

- Document places in the CLI where users can use arguments instead of flags.
- In JSON, LoRaWAN AES keys are now formatted as Hex instead of Base64.
- Make device's `dev_addr` update when the session's `dev_addr` is updated.

### Removed

- Remove end device identifiers from `DownlinkMessage` sent from the Network Server to the Gateway Server.

### Fixed

- Fix `dev_addr` not being present in upstream messages.

<!--
NOTE: These links should respect backports. See https://github.com/TheThingsNetwork/lorawan-stack/pull/1444/files#r333379706.
-->

[unreleased]: https://github.com/TheThingsNetwork/lorawan-stack/compare/v3.22.1...v3.22
[3.22.1]: https://github.com/TheThingsNetwork/lorawan-stack/compare/v3.22.0...v3.22.1
[3.22.0]: https://github.com/TheThingsNetwork/lorawan-stack/compare/v3.21.2...v3.22.0
[3.21.2]: https://github.com/TheThingsNetwork/lorawan-stack/compare/v3.21.1...v3.21.2
[3.21.1]: https://github.com/TheThingsNetwork/lorawan-stack/compare/v3.21.0...v3.21.1
[3.21.0]: https://github.com/TheThingsNetwork/lorawan-stack/compare/v3.20.2...v3.21.0
[3.20.2]: https://github.com/TheThingsNetwork/lorawan-stack/compare/v3.20.1...v3.20.2
[3.20.1]: https://github.com/TheThingsNetwork/lorawan-stack/compare/v3.20.0...v3.20.1
[3.20.0]: https://github.com/TheThingsNetwork/lorawan-stack/compare/v3.19.2...v3.20.0
[3.19.2]: https://github.com/TheThingsNetwork/lorawan-stack/compare/v3.19.1...v3.19.2
[3.19.1]: https://github.com/TheThingsNetwork/lorawan-stack/compare/v3.19.0...v3.19.1
[3.19.0]: https://github.com/TheThingsNetwork/lorawan-stack/compare/v3.18.2...v3.19.0
[3.18.2]: https://github.com/TheThingsNetwork/lorawan-stack/compare/v3.18.1...v3.18.2
[3.18.1]: https://github.com/TheThingsNetwork/lorawan-stack/compare/v3.18.0...v3.18.1
[3.18.0]: https://github.com/TheThingsNetwork/lorawan-stack/compare/v3.17.1...v3.18.0
[3.17.1]: https://github.com/TheThingsNetwork/lorawan-stack/compare/v3.17.0...v3.17.1
[3.17.0]: https://github.com/TheThingsNetwork/lorawan-stack/compare/v3.16.2...v3.17.0
[3.16.2]: https://github.com/TheThingsNetwork/lorawan-stack/compare/v3.16.1...v3.16.2
[3.16.1]: https://github.com/TheThingsNetwork/lorawan-stack/compare/v3.16.0...v3.16.1
[3.16.0]: https://github.com/TheThingsNetwork/lorawan-stack/compare/v3.15.3...v3.16.0
[3.15.2]: https://github.com/TheThingsNetwork/lorawan-stack/compare/v3.15.2...v3.15.3
[3.15.2]: https://github.com/TheThingsNetwork/lorawan-stack/compare/v3.15.1...v3.15.2
[3.15.1]: https://github.com/TheThingsNetwork/lorawan-stack/compare/v3.15.0...v3.15.1
[3.15.0]: https://github.com/TheThingsNetwork/lorawan-stack/compare/v3.14.2...v3.15.0
[3.14.2]: https://github.com/TheThingsNetwork/lorawan-stack/compare/v3.14.1...v3.14.2
[3.14.1]: https://github.com/TheThingsNetwork/lorawan-stack/compare/v3.14.0...v3.14.1
[3.14.0]: https://github.com/TheThingsNetwork/lorawan-stack/compare/v3.13.3...v3.14.0
[3.13.3]: https://github.com/TheThingsNetwork/lorawan-stack/compare/v3.13.2...v3.13.3
[3.13.2]: https://github.com/TheThingsNetwork/lorawan-stack/compare/v3.13.1...v3.13.2
[3.13.1]: https://github.com/TheThingsNetwork/lorawan-stack/compare/v3.13.0...v3.13.1
[3.13.0]: https://github.com/TheThingsNetwork/lorawan-stack/compare/v3.12.3...v3.13.0
[3.12.3]: https://github.com/TheThingsNetwork/lorawan-stack/compare/v3.12.2...v3.12.3
[3.12.2]: https://github.com/TheThingsNetwork/lorawan-stack/compare/v3.12.1...v3.12.2
[3.12.1]: https://github.com/TheThingsNetwork/lorawan-stack/compare/v3.12.0...v3.12.1
[3.12.0]: https://github.com/TheThingsNetwork/lorawan-stack/compare/v3.11.3...v3.12.0
[3.11.3]: https://github.com/TheThingsNetwork/lorawan-stack/compare/v3.11.2...v3.11.3
[3.11.2]: https://github.com/TheThingsNetwork/lorawan-stack/compare/v3.11.1...v3.11.2
[3.11.1]: https://github.com/TheThingsNetwork/lorawan-stack/compare/v3.11.0...v3.11.1
[3.11.0]: https://github.com/TheThingsNetwork/lorawan-stack/compare/v3.10.6...v3.11.0
[3.10.6]: https://github.com/TheThingsNetwork/lorawan-stack/compare/v3.10.5...v3.10.6
[3.10.5]: https://github.com/TheThingsNetwork/lorawan-stack/compare/v3.10.4...v3.10.5
[3.10.4]: https://github.com/TheThingsNetwork/lorawan-stack/compare/v3.10.3...v3.10.4
[3.10.3]: https://github.com/TheThingsNetwork/lorawan-stack/compare/v3.10.2...v3.10.3
[3.10.2]: https://github.com/TheThingsNetwork/lorawan-stack/compare/v3.10.1...v3.10.2
[3.10.1]: https://github.com/TheThingsNetwork/lorawan-stack/compare/v3.10.0...v3.10.1
[3.10.0]: https://github.com/TheThingsNetwork/lorawan-stack/compare/v3.9.4...v3.10.0
[3.9.4]: https://github.com/TheThingsNetwork/lorawan-stack/compare/v3.9.3...v3.9.4
[3.9.3]: https://github.com/TheThingsNetwork/lorawan-stack/compare/v3.9.1...v3.9.3
[3.9.1]: https://github.com/TheThingsNetwork/lorawan-stack/compare/v3.9.0...v3.9.1
[3.9.0]: https://github.com/TheThingsNetwork/lorawan-stack/compare/v3.8.6...v3.9.0
[3.8.6]: https://github.com/TheThingsNetwork/lorawan-stack/compare/v3.8.5...v3.8.6
[3.8.5]: https://github.com/TheThingsNetwork/lorawan-stack/compare/v3.8.4...v3.8.5
[3.8.4]: https://github.com/TheThingsNetwork/lorawan-stack/compare/v3.8.3...v3.8.4
[3.8.3]: https://github.com/TheThingsNetwork/lorawan-stack/compare/v3.8.2...v3.8.3
[3.8.2]: https://github.com/TheThingsNetwork/lorawan-stack/compare/v3.7.2...v3.8.2
[3.7.2]: https://github.com/TheThingsNetwork/lorawan-stack/compare/v3.7.0...v3.7.2
[3.7.0]: https://github.com/TheThingsNetwork/lorawan-stack/compare/v3.6.0...v3.7.0
[3.6.3]: https://github.com/TheThingsNetwork/lorawan-stack/compare/v3.6.2...v3.6.3
[3.6.2]: https://github.com/TheThingsNetwork/lorawan-stack/compare/v3.6.1...v3.6.2
[3.6.1]: https://github.com/TheThingsNetwork/lorawan-stack/compare/v3.6.0...v3.6.1
[3.6.0]: https://github.com/TheThingsNetwork/lorawan-stack/compare/v3.5.3...v3.6.0
[3.5.3]: https://github.com/TheThingsNetwork/lorawan-stack/compare/v3.5.2...v3.5.3
[3.5.2]: https://github.com/TheThingsNetwork/lorawan-stack/compare/v3.5.1...v3.5.2
[3.5.1]: https://github.com/TheThingsNetwork/lorawan-stack/compare/v3.5.0...v3.5.1
[3.5.0]: https://github.com/TheThingsNetwork/lorawan-stack/compare/v3.4.2...v3.5.0
[3.4.2]: https://github.com/TheThingsNetwork/lorawan-stack/compare/v3.4.1...v3.4.2
[3.4.1]: https://github.com/TheThingsNetwork/lorawan-stack/compare/v3.4.0...v3.4.1
[3.4.0]: https://github.com/TheThingsNetwork/lorawan-stack/compare/v3.3.2...v3.4.0
[3.3.2]: https://github.com/TheThingsNetwork/lorawan-stack/compare/v3.3.1...v3.3.2
[3.3.1]: https://github.com/TheThingsNetwork/lorawan-stack/compare/v3.3.0...v3.3.1
[3.3.0]: https://github.com/TheThingsNetwork/lorawan-stack/compare/v3.2.6...v3.3.0
[3.2.6]: https://github.com/TheThingsNetwork/lorawan-stack/compare/v3.2.5...v3.2.6
[3.2.5]: https://github.com/TheThingsNetwork/lorawan-stack/compare/v3.2.4...v3.2.5
[3.2.4]: https://github.com/TheThingsNetwork/lorawan-stack/compare/v3.2.3...v3.2.4
[3.2.3]: https://github.com/TheThingsNetwork/lorawan-stack/compare/v3.2.2...v3.2.3
[3.2.2]: https://github.com/TheThingsNetwork/lorawan-stack/compare/v3.2.1...v3.2.2
[3.2.1]: https://github.com/TheThingsNetwork/lorawan-stack/compare/v3.2.0...v3.2.1
[3.2.0]: https://github.com/TheThingsNetwork/lorawan-stack/compare/v3.1.2...v3.2.0
[3.1.2]: https://github.com/TheThingsNetwork/lorawan-stack/compare/v3.1.1...v3.1.2
[3.1.1]: https://github.com/TheThingsNetwork/lorawan-stack/compare/v3.1.0...v3.1.1
[3.1.0]: https://github.com/TheThingsNetwork/lorawan-stack/compare/v3.0.4...v3.1.0
[3.0.4]: https://github.com/TheThingsNetwork/lorawan-stack/compare/v3.0.3...v3.0.4
[3.0.3]: https://github.com/TheThingsNetwork/lorawan-stack/compare/v3.0.2...v3.0.3
[3.0.2]: https://github.com/TheThingsNetwork/lorawan-stack/compare/v3.0.1...v3.0.2
[3.0.1]: https://github.com/TheThingsNetwork/lorawan-stack/compare/v3.0.0...v3.0.1<|MERGE_RESOLUTION|>--- conflicted
+++ resolved
@@ -23,14 +23,11 @@
 
 ### Fixed
 
-<<<<<<< HEAD
 - Do not require AppKey when skipping Join Server registration in end device onboarding in the Console.
 - Fix auto generation of device ID when using DevEUI generator in the Console.
-=======
 - Fix several device onboarding issues with ABP in the Console.
   - Do not ask for a JoinEUI.
   - Reinitialize form properly when switching between ABP and OTAA.
->>>>>>> 89f1a0eb
 
 ### Security
 
