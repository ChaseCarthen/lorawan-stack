--- conflicted
+++ resolved
@@ -11,12 +11,9 @@
 
 ### Added
 
-<<<<<<< HEAD
 - Fine grained NbTrans overrides for the dynamic ADR mode. See the `--mac-settings.adr.mode.dynamic.overrides.data-rate-[index].min-nb-trans` and `--mac-settings.adr.mode.dynamic.overrides.data-rate-[index].max-nb-trans` family of parameters.
 - Support fine-grained NbTrans controls while using Dynamic ADR mode in the Console.
 
-=======
->>>>>>> a8756286
 ### Changed
 
 ### Deprecated
