--- conflicted
+++ resolved
@@ -680,7 +680,6 @@
 	}
 }
 
-<<<<<<< HEAD
 func TestStrictCodingRateSanityCheck(t *testing.T) {
 	t.Parallel()
 	for bandID, versions := range All {
@@ -703,7 +702,12 @@
 					}
 				} else if b.StrictCodingRate {
 					t.Errorf("Strict coding rate doesn't match expected. Want false, got %v.", b.StrictCodingRate)
-=======
+				}
+			})
+		}
+	}
+}
+
 func TestChannelsWellDefined(t *testing.T) {
 	t.Parallel()
 
@@ -725,7 +729,6 @@
 				}
 				for _, ch := range b.DownlinkChannels {
 					assertCh(ch)
->>>>>>> 0f922bd9
 				}
 			})
 		}
