# Changelog

All notable changes to this project are documented in this file.

The format is based on [Keep a Changelog](https://keepachangelog.com/en/1.0.0/),
with the exception that this project **does not** follow Semantic Versioning.

For details about compatibility between different releases, see the **Commitments and Releases** section of our README.

## [Unreleased]

### Added

<<<<<<< HEAD
- Support claim in device import in the Console.
- New Admin Panel in the Console.

=======
>>>>>>> 268fe9ee
### Changed

### Deprecated

### Removed

### Fixed

- Fix payload formatter page launching malformed requests in the Console.

### Security

## [3.26.1] - unreleased

### Added

- Support claim in device import in the Console.

## [3.26.0] - 2023-06-06

### Added

- Support for scanning a QR code that only contains the hexadecimal encoded DevEUI.
- Experimental flag `ns.adr.auto_narrow_steer`. When enabled, end devices which do not have an explicit channel steering mode will be steered towards the LoRa narrow channels.

### Fixed

- Console not applying webhook field masks when creating a webhook from a template that has field masks set.
- LoRa Basics Station `PONG` messages will now contain the application payload of the associated `PING`, as required by the WebSockets specification.
  - This fix enables `PING`/`PONG` behavior for non reference implementations of the LNS protocol.
- Fix crash of "Edit webhook" view due to invalid Authorization header encoding in the Console.

## [3.25.2] - 2023-05-16

### Added

- Experimental channel steering API, which allows steering end devices from the wide (250kHz or 500kHz) channels towards the narrow (125kHz) channels.
  - This API is mainly relevant for end devices operating in the US915 and AU915 regions, as they may join via a wide channel, but users may want to steer them towards the narrow channels.
  - The new settings can be found under `mac-settings.adr.mode.dynamic.channel-steering`.
  - `mac-settings.adr.mode.dynamic.channel-steering.mode.lora-narrow` steers the end devices towards the LoRa modulated narrow channels.
  - `mac-settings.adr.mode.dynamic.channel-steering.mode.disabled` does not steer the end devices - end devices are left to operate in their currently active channels, wide or narrow.
  - The default behavior is to avoid steering the end devices, but this is subject to change in future versions. Consider explicitly specifying a certain behavior (`lora-narrow` or `disabled`) if you depend on not steering the end devices.

### Changed

- Uplink and downlink message frequencies are now validated and zero values are dropped.
  - Such traffic would have always been dropped by the Network Server, but it is now dropped in the Gateway Server.
  - Simulated uplink traffic now requires a frequency value as well.

### Fixed

- Multiple ADR algorithm bugs:
  - An off-by-one error which caused the ADR algorithm to not take into consideration the signal qualities of the uplink which confirmed a parameter change. In effect, this fix improves the quality of the link budget estimation.
  - A flip-flop condition which caused the algorithm to swap back and forth between a higher and a lower transmission power index every 20 uplinks. In effect, this fix will cause the algorithm to change the transmission power index less often.
  - A condition mistake which caused the algorithm to avoid increasing the transmission power if it would not completely fix the missing link budget. In effect, this will cause the algorithm to increase the transmission power in situations in which the link budget deteriorates rapidly.
- In fixed channel plans such as US915 and AU915, the the associated wide (500kHz) channel is now enabled by default.

## [3.25.1] - 2023-04-18

### Added

- Fallback end device version identifiers to be used while importing end devices using the Console.

### Changed

- The Things Stack is now built with Go 1.20.

### Deprecated

- `--with-claim-authentication-code` flag for the end device `create` command via the CLI. Users must use a valid claim authentication code that is registered on a Join Server instead of generating one during end device creation.

### Fixed

- Attempting to claim an end device with a generated DevEUI will now result in an error.
- Claiming an end device using command line flags.
- 24 hour stack components deadlock when the default clustering mode is used.

## [3.25.0] - 2023-04-05

### Added

- Optional Network Server database migration that removes obsolete last invalidation keys is now available.
- LoRaWAN Application Layer Clock Synchronization support.
  - It is available using the `alcsync-v1` application package.
  - Can be enabled using the Console by visiting the application settings and ticking the **Use Application Layer Clock Synchronization** checkbox. By default, the package will operate on FPort 202.
- Drop uplink frames with CRC failure.

### Deprecated

- Returning special float values, such as `NaN` and `Infinity` as part of the decoded payloads.
  - While the concepts of `NaN` and `Infinity` are part of JavaScript, JSON does not have a dedicated value for such values.
  - Historically we have rendered them in their string form, i.e. `"NaN"` and `"Infinity"`, but this form is not standard nor accepted by the standard libraries of most programming languages (at least by default).
  - Most usages of `NaN` are actually result of operations with the JavaScript concept of `undefined`, and are not intentional. Mathematical operations that interact with `undefined` return `NaN` - for example `undefined * 5` is `NaN`. It is not hard to reach `undefined` in JavaScript, as array access to undefined indices is `undefined`, and payload decoders generally work by consuming the frame payload bytes.
  - Future The Things Stack versions may not render such values, or may discard the decoded payload completely. The deprecation discussion can be tracked [on GitHub](https://github.com/TheThingsNetwork/lorawan-stack/issues/6128).

### Removed

- Automatic migrations of the Network Server database using `ns-db migrate` from versions prior to v3.24 are removed. Migrating from prior versions should be done through v3.24 instead.

## [3.24.2] - 2023-03-09

### Deprecated

- Device claiming that transfer devices between applications is now deprecated and will be removed in a future version of The Things Stack. Device claiming on Join Servers, including The Things Join Server, remains functional. This deprecates the following components:
  - API for managing application claim authorization (`EndDeviceClaimingServer.AuthorizeApplication` and `EndDeviceClaimingServer.UnauthorizeApplication`)
  - CLI commands to manage application claim settings (`ttn-lw-cli application claim [authorize|unauthorize]`)
  - CLI command to claim end devices  (`ttn-lw-cli devices claim`)

### Fixed

- The CLI now continues deleting devices when unclaiming from the Join Server fails. This resembles the behavior in the Console. This no longer stops devices from being deleted if the Join Server is unavailable or the claim is not held.
- Organization API Keys' rights no longer are considered invalid during fetch operations. If the proper right is attached to said API key it is possible to fetch all fields of an entity, previous to this fix only public safe fields were fetchable.
- Fix Sentry issue related to the component requests in the Console.

## [3.24.1] - 2023-02-16

### Added

- Network Server ID (NSID) used for Backend Interfaces interoperability via the `ns.interop.id` and `dcs.edcs.ns-id` configuration options.
  - In the Network Server, `ns.interop.id` acts as a fallback value for `sender-ns-id` in Join Server interoperability configuration.

### Changed

- Key vault cache time-to-live for errors configuration option `key-vault.cache.error-ttl`. This defaults to `key-vault.cache.ttl`.

### Deprecated

- Device Claiming Server configuration option `dcs.edcs.network-server.home-ns-id`. Use `dcs.edcs.ns-id` instead.

### Fixed

- Key unwrap caching.
- Desired RX1 delay and desired beacon frequency not being possible to set for OTAA devices.

### Security

- Fix open redirect vulnerability for Console/Account App logins.

## [3.24.0] - 2023-02-02

### Added

- List of end-devices can now be sorted by `last_seen_at` field. Unseen devices will be shown last.
- End devices now contain `lora_alliance_profile_ids` field.
- Add `source` config option for TLS certificates in LoRaWAN Backend Interfaces interop client and The Things Join Server device claiming configuration. This value can be `file` (existing behavior) or `key-vault`.

### Changed

- `serial_number` field is now moved to the root of the end device structure. `vendor_id` and `vendor_profile_id` are now moved to the `lora_alliance_profile_ids`.
  - This requires a database schema migration (`ttn-lw-stack is-db migrate`) because of added columns and views.

### Deprecated

- Configuring certificate authorities per LoRaWAN Backend Interfaces SenderID (`interop.sender-client-ca`) is now deprecated and support will be removed in a future version of The Things Stack.

### Removed

- The device version identifiers no longer have the `serial_number`, `vendor_id` and `vendor_profile_id` fields.

## [3.23.2] - 2023-01-18

### Changed

- Deletion of the last admin user or removal of its admin status via an update operation now returns an error.
- Do not allow to remove the collaborator of an entity if it is the last collaborator (in the Console).

### Fixed

- When searching for end-devices, specifying `last_seen_at` as the field in which the devices will be sorted by no longer returns an error.
- Errors during removal of collaborators the application collaborator form not being forwarded to the user in the Console.
- Importing devices via CSV no longer skips the first header column when BOM bytes are present.

## [3.23.1] - 2022-12-14

### Added

- List of end-devices can now be sorted by `last_seen_at` field. Unseen devices will be shown last.

### Fixed

- It is now allowed to set `0` for ping slot frequency and beacon frequency in the Network Layer Settings of the end device general settings in the Console.
- MAC parameters that have the `desired_` will be hidden from the end device general settings for multicast end devices in the Console.

## [3.23.0] - 2022-11-30

### Added

- The Things Join Server 2.0 (type `ttjsv2`) for claiming with Device Claiming Server.
- All Join Servers with a `/64` JoinEUI prefix are contacted concurrently with LoRaWAN Backend Interfaces interoperability. This should only be used with ambiguous JoinEUIs and when migrating Join Servers.

### Changed

- Gateway EUI is no longer unset when deleting a gateway, meaning it could be recovered if no other gateway claimed it. This requires a schema migration (`ttn-lw-stack is-db migrate`) because of the change in the database's `gateway_eui_index`.
- The new database driver is no longer specific to the Identity Server and is now activated using the `db.pgdriver` feature flag (instead of `is.pgdriver`).

### Removed

- The Things Join Server 1.0 (type `ttjs`) for claiming with Device Claiming Server. Use The Things Join Server 2.0 (type `ttjsv2`) instead.

### Fixed

- Devices with pending session and MAC state may now successfully be imported.
- Client creation with an organization API key will no longer send an email without user information to the admins. Instead, the API key name will be used and if that is empty the API key ID will be the default.
- Allow providing DevEUI for ABP end devices with a LoRaWAN specification lower or equal to 1.0.4 in the end device onboarding screen in the Console.
- Faulty field validation for byte payloads in the uplink payload formatter panel in the Console.
- `serial_number` field is now properly stored.

## [3.22.2] - 2022-11-10

### Added

- The `is.gormstore` experimental flag has been added. Swaps the underlying Identity Server store implementation if set to true.

### Changed

- Class B and C downlinks will no longer be automatically retried indefinitely if none of the gateways are available at the scheduling moment, and the downlink paths come from the last uplink.
  - This was already the behavior for downlinks which had their downlink path provided explicitly using the `class_b_c.gateways` field.
  - The downlinks will be evicted from the downlink queue and a downlink failure event will be generated. The failure event can be observed by the application using the `downlink_failed` message, which is available in all integrations.
- Event history and payload storage TTL has now 1% jitter.
- The underlying store implementation has been changed to be by default based on `bun` instead of `gorm`. The previous store implementation can be reactivated using the `is.gormstore` experimental flag.

### Removed

- The `is.bunstore` experimental flag has been removed.

### Fixed

- Do not require AppKey when skipping Join Server registration in end device onboarding in the Console.
- Fix auto generation of device ID when using DevEUI generator in the Console.
- Fix several device onboarding issues with ABP in the Console.
  - Do not ask for a JoinEUI.
  - Reinitialize form properly when switching between ABP and OTAA.
- Issue with pasting values into byte input at the wrong position in the Console.
- Issue with updating field masks in the webhook edit form in the Console.

## [3.22.1] - 2022-10-19

### Changed

- Option to ignore logs from selected gRPC methods now supports ignoring logs for selected errors on method.
    Examples:
    - `--grpc.log-ignore-methods="/ttn.lorawan.v3.GsNs/HandleUplink"`: log is skipped when no error occurs.
    - `--grpc.log-ignore-methods="/ttn.lorawan.v3.GsNs/HandleUplink:pkg/networkserver:duplicate_uplink;pkg/networkserver:device_not_found"`: log is skipped when either `pkg/networkserver:duplicate_uplink` or `pkg/networkserver:device_not_found` error occurs (but not on success).
    - `--grpc.log-ignore-methods="/ttn.lorawan.v3.GsNs/HandleUplink:;pkg/networkserver:duplicate_uplink"`: log is skipped on success or when `pkg/networkserver:duplicate_uplink` error occurs.
- The Gateway Server now takes into consideration the extra duty cycle checks present in the LoRa Basics Station forwarder. Previously the Gateway Server may accept the scheduling of downlinks which the packet forwarder would silently drop.
  - Note that in some rare cases in which the LoRa Basics Station duty cycle is stricter than the windowed approach used by The Things Stack, the scheduling will fail and this will be visible via `ns.down.data.schedule.fail` events. Note that this is actually a positive outcome - it allows the Network Server to schedule the downlink via another gateway, while previously the downlink would be scheduled but get silently dropped on the gateway.

## [3.22.0] - 2022-10-06

### Added

- Add more specific rights for OAuth clients.

### Changed

- The flow for adding end devices has been updated in the Console.
  - Device QR codes can now be scanned to speed up end device onboarding.
  - Claiming end devices from external Join Servers is now possible seemlessly from the same onboarding flow.
- LoRa coding rate now defined in `DataRate` instead of `Band`.
- The Network Server will now schedule a potentially empty downlink in order to stop end devices from sending sticky MAC commands.
- Factory preset frequencies may now be provided for bands with fixed channel plans, such as US915 or AU915. The factory preset frequencies are interpreted as the only channels which are enabled at boot time.
- `TxParamSetupReq` MAC command priority has been increased.
- `DevStatusReq` MAC command priority has been lowered.

### Removed

- Removed coding rate from `TxSettings` as it is now defined in `DataRate`.

### Fixed

- `--mac-settings.adr.mode.disabled`, `--mac-settings.adr.mode.dynamic` and `--mac-settings.adr.mode.static` flags of the `end-device update` command.
- Pagination in `sessions` and `access tokens` tables in the Console.
- `LinkADRReq` MAC command generation for LoRaWAN 1.0 and 1.0.1 end devices.
- `LinkADRReq` no longer attempts to enable channels which have not yet been negotiated with the end device.
- Downlink path selection for uplinks which are not LoRa modulated.
- Issues with byte inputs in the Console.
  - Pasting values into the input leading to issues in some cases.
  - Values being typed double on android phones.
- Console showing deleted collaborator after successful deletion in application collaborator list.
- Console crashing after deleting an organization.

## [3.21.2] - 2022-09-14

### Added

- New `ListBands` RPC on the `Configuration` service.
  - Added support to CLI. Available via the `end-devices list-bands` command.
- CLI support for listing PHY versions via the `end-devices list-phy-versions` CLI command.
- New `NetID` and `DeviceAddressPrefixes` RPC on the `NS` service.
  - Added support on CLI. Available via the `end-devices get-net-id` and `end-devices get-dev-addr-prefixes` commands.
- Support for loading end device template from Device Repository when importing devices using a CSV file.
- Experimental support for normalized payload.
- Support management of deleted users in the Console.
- Decoded payloads are now visible for downlinks in the Console.
- Support for dynamic ping slot frequencies, as used by the US915 and AU915 bands.
- Support for LoRa Basics Station beaconing.

### Changed

- Deprecated `attributes` from `GatewayAntenna` definition. While it was present in the API it was never stored in the database.
- Absolute time downlinks (such as class B ping slots or class C absolute time downlinks) are now using the native class B downlink API of LoRa Basics Station.
- Only gateways which are guaranteed to be GPS capable may now be used for absolute time downlinks. This ensures that gateways that have an unknown time source are not used for absolute time scheduling.
- The static ADR mode may now steer the end device to use custom data rates such as SF7BW250, FSK and LR-FHSS.
- The Console will try to resolve invalid state errors during login with an automatic refresh.
- Error details are now displayed in a modal instead of within the notification element in the Console.

### Removed

- Experimental support for `LoRa Basics Station` gateway GPS timestamps which use the wrong precision (milliseconds instead of microseconds). Please ensure that your gateway has been updated to the latest firmware.

### Fixed

- The Gateway Server scheduler no longer considers the absolute time of a downlink to be the time of arrival.
- The Network Server now correctly handles the command that may succeed a `LinkADRAns` response.
- LR-FHSS data rate matching.
- Console data rate rendering of non-LoRa modulations.

### Security

- End device network layer form crashing in some situations in the Console device general settings.
- End device overview crashing in some situations in the Console.
- Device import when using Join Server-only deployments.
- QRG can generate QR Codes without the claim authentication code.

## [3.21.1] - 2022-08-24

### Added

- New `SearchAccounts` RPC on the `EntityRegistrySearch` service.
- Prompt user to confirm navigation when changes have not been saved in the payload formatter form to prevent big change-drafts from getting lost.
- Event data pushed by webhooks can now be filtered with field masks.
  - Support for the field mask setup was added for both CLI and Console.

### Changed

- Gateway registration in the Console has been updated to simplify the onboarding experience.

### Fixed

- CLI command `end-device template create` no longer breaks when providing field mask values.
- Device repository services no longer require ApplicationID in its request URL.
- Importing ABP devices via the CSV format now correctly handles the missing session key ID.

## [3.21.0] - 2022-08-11

### Added

- Component selector for Join Server interoperability configuration. This allows administrators to declare separate Network Server and Application Server configuration for the same JoinEUI ranges in the same interoperability configuration. See [documentation](https://www.thethingsindustries.com/docs/reference/interop-repository/).
- `BatchGetGatewayConnectionStats` RPC to fetch Gateway Connection Stats for a batch of gateways.
- The ability to disable the downlink scheduling mechanism for individual end devices (`mac-settings.schedule-downlinks`).
  - This option is useful during a migration procedure in order to force the end device to join the new network. The Network Server will no longer schedule any data downlinks or MAC commands, and will stop answering potential join requests.
- A new implementation of the Identity Server storage layer. In v3.21.0 the new implementation is not yet used by default, but it can be enabled with the `is.bunstore` feature flag. A new database driver can be enabled with the `is.pgdriver` feature flag.
  - This requires a database schema migration (`ttn-lw-stack is-db migrate`) because of added columns and views.
- Support for comma-separated (`,`) values in The Things Stack CSV file format for importing end devices.
- Support for the `RxParamSetup`, `RxTimingSetup`, `TxParamSetup`, and `DlChannel` sticky answer mechanism. The commands were supported previously, but subsequent sticky responses would cause the Network Server to drop the MAC command buffer in certain situations.

### Changed

- Deleted users are no longer included in primary email addresses uniqueness checks. This allows a user to create a new account which uses the email address of a deleted account.
  - This requires a database schema migration (`ttn-lw-stack is-db migrate`) due to updated indices.
- The CLI settings fields `retry-config.enable_metadata` and `retry-config.default_timeout` have been renamed to `retry.enable-metadata` and `retry.default-timeout` for consistency reasons.
- Generated device ID based on a DevEUI from an imported CSV file is now prepended by `eui-`. This is consistent with generated device IDs by the Console.
- The Claim Authentication Code (CAC) field is stored in the Identity Server instead of the Join Server.
  - This requires a database schema migration (`ttn-lw-stack is-db migrate`) because of the added columns.
  - CAC values stored currently in the Join Server should be migrated to the Identity Server. One method is to run the following CLI commands on each device with a CAC.
    - Read the current values using `ttn-lw-cli dev get <application-id> <device-id> --claim-authentication-code`. This will fetch the value stored in the Join Server as a fallback.
    - Write back the value read `ttn-lw-cli dev set <application-id> <device-id> --claim-authentication-code.valid_from [xxx] --claim-authentication-code.valid_to [xxx] --claim-authentication-code.value <xxx>`. This will by default write to the Identity Server.
    - Note that this requires a minimum CLI version of 3.21.0.
- Device Repository no longer uses the `ApplicationID` for validating requests. Authentication is still necessary, but the `ApplicationID` field has been deprecated in the Device Repository API.

### Fixed

- Console showing `404 Not Found` errors for pages containing user IDs in the path, when the user ID has a length of two.
- CLI no longer panics when deleting a device without JoinEUI, this scenario only occurred when deleting a device that uses ABP.
- Console crashing when navigating to certain Packet Broker network configuration pages.
- Packet Broker network pages becoming inaccessible until refreshing after a user navigates to a non-existing network.
- The batch update query for `EndDevice.LastSeenAt` field now specifies the data type of the placeholders.
  - This resolves an issue in the Console where `Last activity` values were inconsistent.

## [3.20.2] - 2022-07-20

### Added

- More fields were added to the csv end-device migration procedure. The details on which fields were added can be found [here](https://www.thethingsindustries.com/docs/getting-started/migrating/device-csv/).
- Authorization management in the Account app.
- Gateway remote address to gateway connection statistics.

### Fixed

- Encoding of DevAddr, EUI and similar fields in `text/event-stream` responses.
- GPS time leap second calculations taking a new leap second into consideration for 6th of July 2022.

## [3.20.1] - 2022-06-29

### Added

- Support inviting users in the Console.

### Changed

- In AS923 frequency plans, the Network Server will skip the RX1 window if the data rate is ambiguous.
  - This change occurs in old Regional Parameters versions in which the initial downlink dwell time setting of the end device is not specified. The end device may have the downlink dwell time setting either enabled or disabled, and due to this the data rate of the RX1 window is ambiguous.
  - This ambiguity exists until the Network Server is successful in negotiating the dwell time limitations using the TxParamSetupReq MAC command. This will occur automatically and does not require any external input.
  - If you already know the boot dwell time settings of your end device, you may provide them via the `--mac-settings.downlink-dwell-time` and `--mac-settings.uplink-dwell-time` MAC settings. This will ensure that RX1 transmissions are available from the first uplink of the session.

### Removed

- Sorting on associated rights in the API keys table.

### Fixed

- `last activity` not updating when an end device joins for the first time in the Console.
- A bug that would show the "Status count periodicity"-field in the Console as `200` when actually set to `0`.
- A bug causing map viewports to be set in odd locations when setting end device/gateway locations.
- Console crashing when sorting by associated rights in the API keys table.

## [3.20.0] - 2022-06-15

### Added

- OAuth client management in the account app.
- Support claim protection when claiming end devices on The Things Join Server.
- CLI commands `notifications list` and `notifications set-status` to manage user notifications.
- Support for class B and C downlink transmissions through multiple gateways simultaneously.

### Changed

- Entities are now fully validated when updated in the stores.
  - Previously only the updated paths where validated. This lead to situations in which a partial update could cause the entity as a whole to reach an invalid state.
- Application, gateway, end device and organization-tables in the Console are now sorted by creation time by default (newest first).
- Collaborator and API Key tables can now be sorted in the Console.
- The application table in the Console now shows the amount of end devices.
- The organizations table in the Console now shows the amount of collaborators.
- Table layouts for several entities have been improved on the Console.

### Fixed

- End devices running on MAC versions higher or equal to 1.1 showing network downlink frame counters instead of application downlink frame counters.
- Wrong representation of time values between midnight and 1am (eg. 24:04:11) in the Console in some cases.

## [3.19.2] - 2022-05-25

### Added

- Allow setting an expiry date for API keys in the Console
- New event type `gs.gateway.connection.stats` with connection statistics. A new event is sent at most every `gs.update-connection-stats-debounce-time` time and at least every `gs.update-connection-stats-interval` time.
- Button to export as JSON end device `mac-settings` and `mac-state` in the Console.
- Support for the `FOpts encryption, usage of FCntDwn` LoRaWAN 1.1 erratum.

### Changed

- Event type for `gs.up.receive` event to `GatewayUplinkMessage`.
- Default debounce time for updating connection stats in de Gateway Server (configuration setting `gs.update-connection-stats-debounce-time`) is now 30 seconds.
- Error code when importing CSV file with invalid LoRaWAN or Regional Parameters version.
- Emails sent by the Identity Server now also contain HTML versions.
  - For the images in these emails to work, an absolute `is.email.network.assets-base-url` (and optionally `is.email.network.branding-base-url`) needs to be set in configuration.
- Notification emails are now sent through the Notification Service of the Identity Server.
- "Last activity"-information in the Console is now sourced as a single aggregate from the Identity Server.
- End device overview in the Console.
  - Showing MAC/PHY versions and used frequency plan.
  - Hiding the entity description if not set.
  - Showing information of pending sessions.
  - Automatically updating session info (no refresh necessary to schedule downlinks after a device has joined).
  - Showing session start time.
- The Things Stack is now built with Go 1.18.
- Layout of webhook and Pub/Sub forms to improve UX.
- The Network Server Address used for End Device Claiming is fetched from the configuration instead of client input.

### Removed

- The ability to create custom email templates.

### Fixed

- Support `app_eui` as alias for `join_eui` in CSV file import, per documentation.
- End devices frame counts being displayed as `n/a` when event stream contained historical data message events.
- Gateway general settings (Basic settings) not saving changes in some cases.
- Contact info validation not possible when user is already logged in.
- CLI not allowing devices to be created or updated.
- End device creation no longer errors on missing application info rights.
- Missing success notification when successfully deleting an application in the Console.
- CLI create commands for applications, gateways and clients no longer have their decoded ID emptied when using the `--user-id` flag.
- Metric `ttn_lw_events_channel_dropped_total` not getting updated.
- Dropped events when calling the Stream RPC with a long tail.

### Security

- Security fix for an issue where the description and list of rights of arbitrary API keys could be retrieved by any logged-in user if the 24-bit random API key ID was known.

## [3.19.1] - 2022-05-04

### Changed

- Application Server now decodes downlink if a downlink decoder is present and binary payload is scheduled.

### Fixed

- End devices frame counts being displayed as `n/a` when event stream contained historical data message events.
- Gateway general settings (Basic settings) not saving changes in some cases.

## [3.19.0] - 2022-04-21

### Added

- Session management page in Account App.
- Status page references in the Console.
- Notification Service API that will allow users to receive notifications about their registered entities.
  - This requires a database schema migration (`ttn-lw-stack is-db migrate`) because of the added tables.
- Add `network_server_address`, `application_server_address` and `join_server_address` to applications.
  - This requires a database schema migration (`ttn-lw-stack is-db migrate`) because of the added columns.
- New ADR settings API, which allows stronger control over the ADR algorithm.
  - The new settings fields can be found under `mac-settings.adr`, and are mutually exclusive with `use-adr` and `adr-margin`. The legacy settings need to be unset before the new API options may be used.
  - `mac-settings.adr.mode.disabled` completely disables the ADR algorithm.
  - `mac-settings.adr.mode.static.data-rate-index`, `mac-settings.adr.mode.static.nb-trans`, `mac-settings.adr.mode.static.tx-power-index` allow the user to provide static ADR parameters to be negotiated with the end device. These options persist over multiple sessions and do not require a session reset in order to be propagated to the current session.
  - `mac-settings.adr.mode.dynamic.min-data-rate-index` and `mac-settings.adr.mode.dynamic.max-data-rate-index` control the data rate index range which the Network Server will attempt to negotiate with the end device. Note that if the provided interval is disjoint with the available data rate indices, no negotiation will take place.
  - `mac-settings.adr.mode.dynamic.min-tx-power-index` and `mac-settings.adr.mode.dynamic.max-tx-power-index` have similar behavior, but for transmission power indices.
  - `mac-settings.adr.mode.dynamic.min-nb-trans` and `mac-settings.adr.mode.dynamic.max-nb-trans` have similar behavior, but for NbTrans.
  - `mac-settings.adr.mode.dynamic.margin` may be used to provide the margin of the ADR algorithm. It replaces the old `adr-margin` setting.
  - `use-adr` and `adr-margin` are still supported, but deprecated. Any future API usage should instead use the `mac-settings.adr` settings.
- Service to parse QR codes and return the data within.

### Changed

- Sortable tables are now sorted by default in the Console

### Fixed

- Console determining gateways as "Other cluster" even though using the same host if server addresses not matching exactly (e.g. due to using different host or scheme).
- Inconsistency in setting gateway's LNS Auth key in the Console.
- CLI no longer informs the user that is using the default JoinEUI when passing its value via flags.
- Generating device ID from a DevEUI when importing a CSV file.
- The `is-db migrate` command that failed when running on databases created by `v3.18`.
- Some error messages being displayed as `error:undefined:undefined` in the Console, e.g. in the live data view.
- Missing `query` flag on CLI search commands.

## [3.18.2] - 2022-03-29

### Added

- Support for importing end devices using a CSV file. See [documentation](https://www.thethingsindustries.com/docs/reference/data-formats/#csv) for the data format.
- Support claiming end devices in an external Join Server (ex: The Things Join Server).
- Support to fetch LoRaWAN end device profiles using numeric identifiers.

### Changed

- Replace `as.down.data.forward` to `as.down.data.receive` in default event filter, so that decrypted and decoded dowlink payload can be examined in the Console.

### Fixed

- Join-accept scheduling if it took more than ~1.2 seconds to process the device activation with default configuration. These slow device activations can be observed when using external Join Servers.
- Fix issues in the webhook forms causing webhooks to be created with all message types enabled and no way of deactivating message types.
- Fix validation issue in the webhook form not detecting message type paths with more than 64 characters.
- Fix "reactivate"-webhook button in the Console.
- Port returned by the LBS LNS discovery message if standard 80/443 ports are used.

## [3.18.1] - 2022-03-09

### Added

- Add HTTP basic authentication configuration to the webhooks form in the Console.
- Show repository formatter code in the payload formatter form in the Console and allow pasting the application and payload formatter code when using the JavaScript option.
- gRPC service to Gateway Configuration Server so that gateway configurations can be obtained via gRPC requests.
- The option to configure the Redis idle connection pool timeout, using the `redis.idle-timeout` setting.
- New RP002 regional parameters as options during device registration in the Console.
- Default gateway visibility configuration in Packet Broker agent in the Console.

### Changed

- The custom webhook option is now shown at the top of the list in the Console when adding new webhooks.
- Wording around webhook statuses to `Healthy`, `Requests failing` and `Pending`.
- The uplink event preview in the Console now shows the highest SNR.
- When scheduling downlink messages with decoded payload, the downlink queued event now contains the encoded, plain binary payload.
- When Application Server forwards downlink messages to Network Server, the event payload now contains the encrypted LoRaWAN `FRMPayload`.
- The Network Server will now match downlink acknowledgements on the `cache` redis cluster (previously the `general` cluster was used).
- Gateway Connection statistics updates are now debounced. The debounce period occurs before the statistics are stored, and can be configured using the `gs.update-connection-stats-debounce-time` setting (default 5 seconds).
- Payload formatter form layout in the Console.
- Event publication when the Redis backend is used may no longer block the hot path. Instead, the events are now asynchronously published, which may render their ordering to change.
  - The events are queued and published using the worker pool mechanism, under the `redis_events_transactions` pool.
  - The length of the queue used by the pool may be configured using the `events.redis.publish.queue-size` setting.
  - The maximum worker count used by the pool may be configured using the `events.redis.publish.max-workers` setting.

### Removed

- Ability to select the `Repository` payload formatter type for end devices that have no Device Repository association or have no associated repository payload formatter.

### Fixed

- Consistent ordering of entities with equal values for the sort field.
- Fix `xtime` sent to LBS gateways for Class C downlinks.

## [3.18.0] - 2022-02-23

### Added

- Retain at most 10 recent session keys in the Join Server. This avoids a slowly growing number of session keys in the Join Server's database.
  - This requires a database migration (`ttn-lw-stack js-db migrate`).
- Add TTL for gateway connection stats. Can be configured with the option `gs.connection-stats-ttl`.
- Add `query` field to search requests, allowing to search for a string in any of ID, Name, Description and EUI (for entities that have EUIs).
- Added fallback values for end device import in the Console.

### Changed

- The minimum required Redis version is now 6.2.
- Applications on other cluster will be hidden in Applications list in the Console.

### Deprecated

- Gateway Server setting `gs.update-connection-stats-debounce-time` is no longer valid.

### Fixed

- Webhook statuses being shown as pending regardless of their actual condition.
- Device activation flow with a LoRaWAN Backend Interfaces 1.1 capable Join Server.
  - Join Servers using Backend Interfaces 1.1 (protocol `BI1.1`) must be configured with a `sender-ns-id` containing the EUI of the Network Server.
- Fix `time.Duration` flags in CLI.
- Gateway Server will no longer leave permanent gateway connection stats data on the registry when crashing.

## [3.17.2] - 2022-01-30

### Added

- Add configurable storage limit to device's DevNonce in the JoinServer. Can be configured using the option `js.dev-nonce-limit`.
- Fix copy button in API key modal in the Console.
- Enable copying and format transformations of byte values in the event previews in the Console.
- Attribute `administrative_contact` on "gateway eui taken" error to help users resolve gateway EUI conflicts.
- Add retry capability for cli requests. Can be configured with the options found in `retry-config`, some of the configuration options are `retry-config.max` and `retry-config.default-timeout`.

### Changed

- Webhook maximum header value length extended to 4096 characters.
- Limited the end device event types that are included in application event streams to only application layer events, errors and warnings. Other end device events can still be received when subscribing to end device device events.
- Several small improvements to the styling, structuring and input logic of forms in the Console.

### Fixed

- CLI Completion and Documentation commands no longer try to make a server connection.
- When an end device has both `NwkKey` and `AppKey` provisioned in the Join Server, `NwkKey` is used for MIC and session key derivation when activating the device in LoRaWAN 1.0.x. This is per LoRaWAN 1.1 specification.
- Gateway Server will no longer report the gateways as being both connected and disconnected at the same time.

## [3.17.1] - 2022-01-12

### Changed

- Gateways are removed from the Packet Broker Mapper API when unsetting the location public setting. This is to remove gateways from the map. Previously, the location was still set, but it did not get updated.

### Fixed

- Rate limiting of cluster authenticated RPCs.
- CLI panic when setting end devices.

## [3.17.0] - 2022-01-07

### Added

- Support reading the Join Server's default JoinEUI and using this in the CLI for end device creation.
  - The Join Server has a new API `GetDefaultJoinEUI`.
  - The default JoinEUI can be configured on the Join Server using the option `--js.default-join-eui`.
- Filtering of end device frequency plans in end device forms based on band id in the Console.
- Showing automatically set entity locations in the Console.
- Applications, OAuth clients, gateways and organizations now have an `administrative_contact` and `technical_contact`.
  - This requires a database schema migration (`ttn-lw-stack is-db migrate`) because of the added columns.

### Deprecated

- The `contact_info` fields of applications, OAuth clients, gateways, organizations and users.

### Fixed

- CLI panic when getting devices.
- Application uplink processing serialization behavior in the Application Server.

## [3.16.2] - 2021-12-17

### Added

- User defined antenna gain for LBS gateways.
- Webhooks now have a health status associated with them. Webhooks that fail successively are now disabled for a period of time.
  - Failure in this context means that the HTTP endpoint returned a non-2xx status code.
  - A successful HTTP request will reset the failure counter.
  - The number of allowed successive failures and cooldown period can be configured using the `--as.webhooks.unhealthy-attempts-threshold` and `--as.webhooks.unhealthy-retry-interval` configuration options.
- Webhook enabled path validation in the Console.

### Changed

- Increased the maximum gRPC message size to 16MB.
- Gateways which have been deleted are now automatically disconnected by the Gateway Server.
- Mark off and hide and restrict access to end devices that are registered on a different cluster in the Console.
- Show more detailed last activity information inside tooltip info in the Console.
- Add a button to allow exporting the event log in the Console.

### Fixed

- Access to application payload formatters for users with `RIGHT_APPLICATION_SETTINGS_BASIC` right.
- End device mac settings handling in the Console.
- Uplink and downlink counters display on end device activity in the Console.
- Join settings handling in JS-only deployments in the Console.
- Configuring Packet Broker listed option when Packet Broker Agent is configured with a Packet Broker tenant API key.
- Contact info validation through the Account app.

## [3.16.1] - 2021-11-26

### Added

- Support for fine timestamps and frequency offsets sent by gateways with SX1303 concentrator using the legacy UDP protocol.
- Support for resetting end device session context and MAC state in the Console.
- The Content-Security-Policy header (that was previously behind the `webui.csp` feature flag) is now enabled by default.
- Default `Cache-Control: no-store` headers.
- `Cache-Control: public, max-age=604800, immutable` headers for hashed static files.
- Experimental support for BasicStation GPS timestamps which use the wrong precision (milliseconds instead of microseconds).
  - The Gateway Server will attempt to determine the correct GPS timestamp from the provided `gpstime` based on the time at which the upstream message has been received.
  - This workaround will be available until the related gateway vendors will release patches for this issue.
- Firmware version of The Things Kickstarter Gateway are written to the gateway attributes upon receiving a valid status message.
- Desired mac settings to end device general settings in the Console.
- Experimental support for Azure Blob Storage. Only authentication via Managed Identity is supported.

### Changed

- Gateway server disconnects LoRa Basics Station gateways that stop sending pongs to server pings. This does not apply to gateways that don't support pongs.
- The new plugin for reading/writing JSON in our API (that was previously behind the `jsonpb.jsonplugin` feature flag) is now enabled by default. All API responses should be equivalent, but in some cases object fields may be in a different order.

### Fixed

- The reported sub-band's `downlink_utilization` in gateway connection stats now represents the utilization of the available duty-cycle time.
- Missing fields when admins list non-owned entities.
- Using the correct timestamp when retreiving the "Last activity" data point for Gateways on initial page loads in the Console.
- Events reappearing in the end device data view after clearing them when navigating back and forth.

## [3.16.0] - 2021-11-12

### Added

- `ttn_lw_as_subscription_sets_publish_success_total` and `ttn_lw_as_subscription_sets_publish_failed_total` metrics to track the number of subscription set publish attempts.
- Application Server advanced distribution settings:
  - `as.distribution.global.individual.subscription-blocks` controls if the Application Server should block while publishing traffic to individual global subscribers (such as MQTT clients).
  - `as.distribution.global.individual.subscription-queue-size` controls how many uplinks the Application Server should buffer for an individual global subscriber. Note that when the buffer is full, the Application Server will drop the uplinks if `--as.distribution.global.individual.subscription-blocks` is not enabled. Use a negative value in order to disable the queue.
  - `as.distribution.local.broadcast.subscription-blocks` controls if the Application Server should block while publishing traffic to broadcast local subscribers (such as webhooks and application packages matching).
  - `as.distribution.local.broadcast.subscription-queue-size` controls how many uplinks the Application Server should buffer for an broadcast local subscriber. Has the same semantics as `--as.distribution.global.individual.subscription-queue-size`.
  - `as.distribution.local.individual.subscription-blocks` controls if the Application Server should block while publishing traffic to individual local subscribers (such as PubSub integrations).
  - `as.distribution.local.individual.subscription-queue-size` controls how many uplinks the Application Server should buffer for an individual local subscriber. Has the same semantics as `--as.distribution.global.individual.subscription-queue-size`.
- `ttn_lw_gs_txack_received_total`, `ttn_lw_gs_txack_forwarded_total` and `ttn_lw_gs_txack_dropped_total` metrics, which track the transmission acknowledgements from gateways.
- `gs.txack.receive`, `gs.txack.drop` and `gs.txack.forward` events, which track the transmission acknowledgements from gateways.
- `ttn-lw-stack as-db migrate` command to migrate the Application Server database. This command records the schema version and only performs migrations if on a newer version.
  - Use the `--force` flag to force perform migrations.
- Server-side event filtering with the `names` field.

### Changed

- Gateway Server default UDP worker count has been increased to 1024, from 16.
- Application Server webhooks and application packages default worker count has been increased to 1024, from 16.
- Application Server no longer sets the end device's `session.started_at` and `pending_session.started_at`. The session start time should be retrieved from the Network Server, per API specification.
  - This requires an Application Server database migration (`ttn-lw-stack as-db migrate`) to clear the `started_at` field in existing (pending) sessions.
- Console changing to server-side event filtering (used to be client-side).

### Removed

- The `ttn_lw_gs_status_failed_total`, `ttn_lw_gs_uplink_failed_total` metrics. `ttn_lw_gs_status_dropped_total` and `ttn_lw_gs_uplink_dropped_total` should be used instead, as they contain the failure cause.
- The `gs.status.fail` and `gs.up.fail` events. `gs.status.drop` and `gs.up.drop` should be used instead, as they contain the failure cause.
- The `data_rate_index` field in uplink message metadata. Observe the fully described data rate in the `data_rate` field instead.
- LoRaWAN data rate index reported to LoRa Cloud DMS.
- Dockerfile doesn't define environmental variables `TTN_LW_BLOB_LOCAL_DIRECTORY`, `TTN_LW_IS_DATABASE_URI` and `TTN_LW_REDIS_ADDRESS` anymore. They need to be set when running the container: please refer to `docker-compose.yml` for example values.
- `CockroachDB` from development tooling as well as config option within `docker-compose.yml`.
  - This also changes the default value of the `--is.database-uri` option, so it can connect to the development Postgres database by default.

### Fixed

- Handling of NaN values in our JSON API.
- Receiver metadata from more than one antenna is now available in messages received from Packet Broker.
- Unhelpful error message when aborting the OIDC Login in the Console.
- Parsing of multi-word description search queries.

## [3.15.3] - 2021-10-26

### Fixed

- Gateway disconnection when location updates from status messages are enabled.
- Table entries not allowing to be opened in new tabs in the Console.
- Right clicking on table entries navigating to respective entity in the Console.

## [3.15.2] - 2021-10-22

### Added

- `tls.cipher-suites` config option to specify used cipher suites.
- Support for enhanced security policies of Packet Broker services.
- Handling of MAC and PHY versions in end device forms based on selected frequency plan in the Console.
- Support for scheduling downlink messages as JSON in the Console.
- Support for Packet Broker authentication through LoRaWAN Backend Interfaces. This adds the following configuration options:
  - `interop.public-tls-address`: public address of the interop server. The audience in the incoming OAuth 2.0 token from Packet Broker is verified against this address to ensure that other networks cannot impersonate as Packet Broker;
  - `interop.packet-broker.enabled`: enable Packet Broker to authenticate;
  - `interop.packet-broker.token-issuer`: the issuer of the incoming OAuth 2.0 token from Packet Broker is verified against this value.
- Support for LoRaWAN Backend Interfaces in Identity Server to obtain an end device's NetID, tenant ID and Network Server address with the use of a vendor-specifc extension (`VSExtension`). This adds the following configuration options:
  - `is.network.net-id`: the NetID of the network. When running a Network Server, make sure that this is the same value as `ns.net-id`.
  - `is.network.tenant-id`: the Tenant ID in the host NetID. Leave blank if the NetID that you use is dedicated for this Identity Server.
- Configuration option `experimental.features` to enable experimental features.
- Tooltip descriptions for "Last activity" values (formerly "Last seen") and uplink/downlink counts in the Console.
- Status pulses being triggered by incoming data in the Console.
- Packet broker page crashing when networks with a NetID of `0` are present.
- Allowing to toggle visibility of sensitive values in text inputs in the Console.
- Webhook failed event.

### Changed

- Searching for entity IDs is now case insensitive.
- Renamed entitie's "Last seen" to "Last activity" in the Console.
- The database queries for determining the rights of users on entities have been rewritten to reduce the number of round-trips to the database.
- The default downlink path expiration timeout for UDP gateway connections has been increased to 90 seconds, and the default connection timeout has been increased to 3 minutes.
  - The original downlink path expiration timeout was based on the fact that the default `PULL_DATA` interval is 5 seconds. In practice we have observed that most gateways actually send a `PULL_DATA` message every 30 seconds instead in order to preserve data transfer costs.
- The default duration for storing (sparse) entity events has been increased to 24 hours.

### Removed

- Option to select targeted stack components during end device import in the Console.

### Fixed

- LoRaWAN Backend Interfaces 1.1 fields that were used in 1.0 (most notably `SenderNSID` and `ReceiverNSID`). Usage of `NSID` is now only supported with LoRaWAN Backend Interfaces 1.1 as specified.
- Connection status not being shown as toast notification.
- Registering and logging in users with 2 character user IDs in the Account App.
- Frequency plan display for the gateway overview page in the Console.
- Profile settings link not being present in the mobile menu in the Console.
- Calculation of "Last activity" values not using all available data in the Console.
- Layout jumps due to length of "Last activity" text.
- Invalid `session` handling in Network Layer settings form in the Console.

### Security

- Network Servers using LoRaWAN Backend Interfaces to interact with the Join Server can now provide a single Network Server address in the X.509 Common Name of the TLS client certificate (the old behavior) or multiple Network Server addresses in the X.509 DNS Subject Alternative Names (SANs). DNS names have precedence over an address in the Common Name.

## [3.15.1] - 2021-10-01

### Added

- Packet Broker gateway visibility management (default settings only). See `ttn-lw-cli packetbroker home-networks gateway-visibilities --help` for more information.

### Changed

- The Gateway Server worker pools may now drop workers if they are idle for too long.
- FPort = 0 uplinks are no longer decoded by the Application Server, and the Network Server no longer provides the frame payload to the Application Server for these messages.

### Fixed

- Emails to admins about requested OAuth clients.
- `session` handling for joined OTAA end devices in the Console.
- Empty Join Server address handling in end device creation form in the Console.
- Data Rate to data rate index matching for uplinks and downlinks.

## [3.15.0] - 2021-09-17

### Added

- RPC to query supported PHY versions for a given Band ID.
- Non-TLS LNS endpoint support.

### Changed

- Update to Go 1.17.
- LBS timestamp rollover threshold.
- Layout of error pages.
- The Application Server worker pools may now drop workers if they are idle for too long.
- Improved error page UX in the Console.

### Fixed

- Entity purge handling for non-admin users in the Console.
- URL field validation in webhook forms in the Console when value is not trimmed.
- Not rendering site header and footer for error pages in some situations.
- Not providing a copy button for error pages in some situations.
- Improved errors for invalid URLs.
- Limit length of search queries within tables in the Console to 50 to comply with API validation.
- External Join Server address handling in end device creation form in the Console.
- Updating `supports_class_b` field in the end device general settings page in the Console.

## [3.14.2] - 2021-08-27

### Added

- CLI warnings about insecure connections.
- CLI warnings about using the `--all` flag.
- Packet Broker network listed switch in the Console.
- Improved errors for invalid command-line flags.
- Validation of entity attributes in the Console, with regards to maximum length for keys and values.
- CLI command to decode raw LoRaWAN frames (`ttn-lw-cli lorawan decode`), useful for debugging purposes.
- Options to restore or purge deleted applications, gateways and organizations in the Console.
- Handling of default mac settings values when manually registering end devices in the Console.
- Add a new `class_b_c_downlink_interval` field that can be configured to set the minimum interval between a network initiated downlink (Class B & Class C) and an arbitrary downlink per device.
- Retrieve count of upstream messages from the Storage Integration by end device.
  - See the new `GetStoredApplicationUpCount` RPC.
  - See the new `ttn-lw-cli applications storage count` and `ttn-lw-cli end-devices storage count` CLI commands.

### Changed

- The Identity Server now returns a validation error when trying to update the EUIs of an end device.
- Network Server no longer accepts RX metadata from Packet Broker if the originating forwarder network equals the current Network Server (by NetID and cluster ID, based on`ns.net-id` and `ns.cluster-id` configuration). This avoids duplicate RX metadata as well as redundant downlink scheduling attempts through Packet Broker after the cluster's Gateway Server already failed to schedule.
- Usability of the end device import function in the Console.
  - Show a per-device report when errors occur.
  - More structural changes to the process to improve UX.

### Removed

- Packet Broker mutual TLS authentication; only OAuth 2.0 is supported now.
- `request_details` from errors in the Console.

### Fixed

- Generated CLI configuration for The Things Stack Community Edition.
- End device access with limited rights in the Console.
- Parsing of ID6 encoded EUIs from Basic Station gateways.
- Warnings about unknown fields when getting or searching for gateways.
- Internal Server Errors from `pkg/identityserver/store`.
- Console rendering blank pages in outdated browsers due to missing or incomplete internationalization API.
- Error in edit user form (Console) when submitting without making any changes.
- `description` field not being fetched in edit user form (admin only) in the Console.
- Ignore invalid configuration when printing configuration with `ttn-lw-cli config` or `ttn-lw-stack config`.
- Emails about API key changes.
- Avoid rendering blank pages in the Console for certain errors.
- Blank page crashes in the Console for certain browsers that do not fully support `Intl` API.
- End device session keys handling in the Console.
- Byte input width in Safari in the Console.

## [3.14.1] - 2021-08-06

### Added

- New config option `--as.packages.timeout` to control the message processing timeout of application packages.
- Option to view and copy error details in full view errors in the Console.
- Metrics for CUPS requests.
- Language chooser in the footer in the Console.
- Japanese language support in the Console.

### Changed

- Cache Root CA for client TLS configuration.
- Identity Server no longer allows removing the `_ALL` right from entity collaborators if that leaves the entity without any collaborator that has the `_ALL` right.
- The Network Server application uplink queue may now be skipped if the Application Server peer is available at enqueue time.
- The interval for updating gateways in Packet Broker is now 10 minutes (was 5 minutes) and the timeout is 5 seconds (was 2 seconds).

### Fixed

- Improved errors when ordering search requests by non-existent fields.
- LNS authentication key handling for gateways in the Console.

## [3.14.0] - 2021-07-23

### Added

- Gateway antenna placement; unknown, indoor or outdoor. This can now be specified with CLI, e.g. for the first antenna: `ttn-lw-cli gateways set <gateway-id> --antenna.index 0 --antenna.placement OUTDOOR`. The antenna placement will be reported to Packet Broker Mapper.
  - This requires a database schema migration (`ttn-lw-stack is-db migrate`) because of the added columns.
- Payload formatter length validation in the Console.
- User session management (listing and deleting) in the Identity Server and the CLI.
- Improved logging for the OAuth server.
- LR-FHSS modulation
  - Additional fields for the Gateway and Rx Metadata API. This requires a database schema migration (`ttn-lw-stack is-db migrate`) because of the added columns.
  - Support for LR-FHSS fields when translating uplink messages with the UDP protocol.
- Network Server now appends network identifiers in forwarded uplink messages. These are populated from the `ns.net-id` and the new `ns.cluster-id` configuration option.
  - See the new `uplink_message.network_identifiers.net_id`, `uplink_message.network_identifiers.cluster_id` and `uplink_message.network_identifiers.tenant_id` fields.
  - This can be useful for HTTP webhooks to determine the Network Server that received and forwarded an uplink message.
- `GetDefaultMACSettings` RPC for requesting the default and desired MAC settings for a Band (Frequency Plan) and LoRaWAN regional parameters version.
- Error handling for missing templates in device repository form in the Console.
- Opt out of Packet Broker for individual gateways, see the new `disable_packet_broker_forwarding` gateway option.
  - This requires a database schema migration (`ttn-lw-stack is-db migrate`) because of the added columns.
  - This is only relevant when Packet Broker is enabled and configured by the network operator.
- Gateways are now disconnected when settings affecting the connection with Gateway Server change. Use the `gs.fetch-gateway-interval` and `gs.fetch-interval-jitter` to configure how often the gateway is fetched from the entity registry.
- Small UX improvements to the LoRaCloud DAS forms in the Console.
- End device first activation timestamp in the Identity Server end device store.
  - This requires a database schema migration (`ttn-lw-stack is-db migrate`) because of the added columns.
- `AppJs` interface for applications to get the LoRaWAN AppSKey directly from the Join Server.
- Console support for DevEUI generation from the configured DevEUI address block.
  - This requires `console.ui.dev-eui-issuing-enabled` and `console.ui.dev-eui-app-limit` to be set with the same values as in the Identity Server configuration.
- Gateway antenna placement selection in the Console.

### Changed

- When a gateway uplink message contains duplicate data uplinks, only the one with the highest RSSI are forwarded.
- The HTTP port now allows HTTP/2 connections over cleartext (h2c).
- `ttn-lw-stack ns-db migrate` command records the schema version and only performs migrations if on a newer version.
  - Use the `--force` flag to force perform migrations.
- Any authenticated user in the network can now list the collaborators of entities in the network.
- The search RPCs no longer require fields to be specified in the field mask when those fields are already specified as filters.
- When generating client configuration with the CLI `use` command, automatically set the correct Identity Server and OAuth Server addresses for The Things Stack Cloud and The Things Stack Community Edition.

### Removed

- The `old` log format.

### Fixed

- Network Server ADR algorithm data rate adjustment behavior on negative margin.
- CLI `gateway set --antenna.remove` command failing to remove gateway antennas in some cases.
- CLI `gateway set --antenna.gain <gain>` command crashing when no gateway antennas are present.
- Webhook template path variable expansion of query parameters.
- LBS LNS Auth Secret displays garbage value when updated.
- Transmit confirmation messages for LoRa Basics Station gateways.
- Instability and frequent crashes when internet connection is lost in the Console.
- Panic in GCS when CUPS rotation is set without a key.
- Rate limiting for `GatewayRegistry.GetGatewayIdentifiersForEUI` is now applied per gateway EUI.
- Network Server ensures that the Band ID in the end device version identifiers match the configured Frequency Plan of the device.

## [3.13.3] - 2021-07-02

### Added

- Email sent to admins when an OAuth client is requested by a non-admin user.
- Packet Broker UI in the Console (admin only).
- New config option `--console.oauth.cross-site-cookie` to control access to OAuth state cookie between origins.
  - This option needs to be set to `true` (default is `false`) in multi-cluster deployments in order to support OAuth clients that use POST callbacks.
- Application Server forwards upstream messages of type `ApplicationDownlinkSent` for application downlink messages that were acknowledged with a TxAck message from the gateway.
  - MQTT clients can subscribe to the topic `v3/{application-id}/devices/{device-id}/down/sent`.
  - For HTTP webhooks, make sure that the **Downlink Sent** messages are enabled.
- Query for the most recent application messages from the Storage Integration API with the new `last` parameter (for example, `?last=10m` or `?last=2h`). See also `--last` argument for the `ttn-lw-cli applications storage get` and `ttn-lw-cli end-devices storage get` commands.
- A location solved message is published automatically by Application Server when the decoded payload contains coordinates (e.g. `latitude` and `longitude`, among other combinations, as well as support for accuracy and altitude).
- Configuration option to include Packet Broker metadata in uplink messages: `pba.home-network.include-hops`. By default, this is now disabled.
- Update gateway identity, status, antennas, frequency plan, location and receive and transmit rates to Packet Broker Mapper. Mapping is enabled when the Forwarder role is enabled. The following new configuration options are introduced to change the default behavior:
  - `gs.packetbroker.update-gateway-interval`: Update gateway interval
  - `gs.packetbroker.update-gateway-jitter`: Jitter (fraction) to apply to the update interval to randomize intervals
  - `gs.packetbroker.online-ttl-margin`: Time to extend the online status before it expires
  - `pba.mapper-address`: Address of Packet Broker Mapper
  - `pba.forwarder.gateway-online-ttl`: Time-to-live of online status reported to Packet Broker

### Changed

- Low-level log messages from the `go-redis` library are printed only when the log level is set to `DEBUG`.
- GS will discard repeated gateway uplink messages (often received due to buggy gateway forwarder implementations). A gateway uplink is considered to be repeated when it has the same payload, frequency and antenna index as the last one.
  - The new `gs_uplink_repeated_total` metric counts how many repeated uplinks have been discarded.
  - A `gs.up.repeat` event is emitted (once per minute maximum) for gateways that are stuck in a loop and forward the same uplink message.
- For ABP sessions, the CLI now requests a DevAddr from the Network Server instead of generating one from the testing NetID.
- Descriptions, tooltips and defaults for checkboxes for public gateway status and location in the Console.
- All HTTP requests made by The Things Stack now contain a `User-Agent` header in the form of `TheThingsStack/{version}`.
- No connection to Packet Broker is being made when neither the Forwarder nor the Home Network role is enabled.
- Increase the default size limit for payload formatter scripts to 40KB (up from 4KB). The maximum size enforced at API level is 40KB (up from 16KB).
  - For more context see [issue #4053](https://github.com/TheThingsNetwork/lorawan-stack/issues/4053) and [issue #4278](https://github.com/TheThingsNetwork/lorawan-stack/issues/4278).

### Fixed

- Parse error in Webhook Templates.
- Application deletion handling in the Console.
- Error when logging into the Console when using connections without TLS.
- Account for antenna gain when the gateway is not authenticated (i.e. UDP gateway).
- Preserve antenna gain when the gateway status message contains GPS coordinates.
- Location map coordinate selection in the Console.
- Rights required for reading scheduled downlinks.

## [3.13.2] - 2021-06-17

### Added

- Configurable log formats with the `log.format` configuration option.
  - The `console` format that prints logs as more human-friendly text. This is the new default.
  - The `json` format that prints logs as JSON. This is the recommended format for production deployments.
  - The `old` format (deprecated). This can be used if you need to adapt your log analysis tooling before v3.14.
- `ttn_lw_gs_ns_uplink_latency_seconds`, `ttn_lw_ns_as_uplink_latency_seconds` and `ttn_lw_gtw_as_uplink_latency_seconds` metrics to track latency of uplink processing.
- Signing of releases.
- Hard delete option to delete applications, gateways and organizations in the Console.

### Changed

- Relaxed the cookie policy for cross-origin requests from Strict to Lax.
- Changed the cookie policy for OAuth state to None.

### Deprecated

- The `old` log format is deprecated and will be removed in v3.14.

### Fixed

- Permissions issue for reading and writing gateway secrets in the Console.
- Current and future rights selection for organization collaborators in the Console.
- Current and future rights selection for user api keys in the Console.
- Low or no throughput of message handling from Packet Broker when the ingress is high when Packet Broker Agent starts.
- Unset ADR bit in downlink messages to multicast devices.

## [3.13.1] - 2021-06-04

### Added

- More contextual tooltips to end device and gateway form fields in the Console.
- Warnings in the Console when changing or revoking your own access to an entity.

### Changed

- Do not print error line logs for rate limited gRPC and HTTP API requests.
- The `ttn_lw_log_log_messages_total` metric was renamed to `ttn_lw_log_messages_total` and has an additional `error_name` label.
- Authenticated users now have access to gateway status and location when those are set to public.
- Cookies are no longer allowed in cross-origin requests to the HTTP API. Applications must instead use Bearer tokens in the Authorization header.

### Fixed

- Downlink queue eviction on FCnt mismatch.
- End device payload formatter view crashing in the Console.
- End device overview frequently crashing in the Console.
- Panic on empty downlink in zero indexed downlink token.

## [3.13.0] - 2021-05-20

### Added

- Searching Packet Broker networks with `--tenant-id-contains` and `--name-contains` flags.
- Listing all listed Packet Broker networks with `ttn-lw-cli packetbroker networks list`.
- Include end device version identifiers in upstream messages (see `uplink_message.version_ids.brand_id`, `uplink_message.version_ids.model_id`, `uplink_message.version_ids.firmware_version`, `uplink_message.version_ids.hardware_version` and `uplink_message.version_ids.band_id` fields).
- Reporting uplink and downlink message delivery state changes to Packet Broker. This will be used for statistical purposes (e.g. which message is processed successfully or why it errored) as well as LoRaWAN roaming (the `XmitDataAns` result code).
- Setting API key expiry via `--api-key-expiry` flag using RFC3339 format.
  - This requires a database schema migration (`ttn-lw-stack is-db migrate`) because of the added columns.
- Events storage in the Redis events backend. This can be enabled with the new `events.redis.store.enable` option. The new options `events.redis.store.ttl`, `events.redis.store.entity-ttl`, `events.redis.store.entity-count` and `events.redis.store.correlation-id-count` can be used to configure retention.
- RPC to find related events by correlation ID.
- CLI command `events find-related`.
- Support for loading Device Repository profiles from different vendors if specified. This allows reusing standard end device profiles from module makers and LoRaWAN end device stack vendors.
- Filtering out verbose events in the event views in the Console.
- The `gs.up.forward` event now includes the host an uplink was forwarded to.
- Previews for `*.update` events in the Console.
- The Console can now show recent historical events in networks that have events storage enabled.
- Add a new `mac_settings.desired_max_eirp` field that can be configured to set the desired MaxEIRP value per device.
- Support loading rate limiting profile configuration from external sources. When set, they will override embedded configuration. See `rate-limiting.config-source`, `rate-limiting.directory`, `rate-limiting.url` and `rate-limiting.blob.*` configuration options.
- `IssueDevEUI` RPC for requesting a DevEUI from a configured IEEE MAC block for devices per application.
  - This requires a database schema migration (`ttn-lw-stack is-db migrate`) because of the added `eui_blocks` table and `dev_eui_counter`
    column in applications table.
  - This requires a new `dev-eui-block` configuration setting.

### Changed

- User IDs now have a minimum length of 2 instead of 3, so that more users coming from v2 can keep their username.
- Disabled device uplink simulation and downlink message sending when skipping payload crypto.
- The UpdateAPIKey RPCs now take a fieldmask.
- The Gateway Server no longer sends `gs.up.drop` event if the Network Server does not handle an uplink message, or if the uplink does not match the DevAddr prefix of an upstream.
- Maximum size for user-defined payload formatter scripts.
  - The default cap is at 4KB, see the new `as.formatters.max-parameter-length` config option.
  - A maximum cap of 16KB per script is set at the API level.
  - This only prevents setting large payload formatter scripts for new devices and applications; it does not remove payload formatters from existing applications and devices. Scripts sourced from the Device Repository are not affected. See [issue #4053](https://github.com/TheThingsNetwork/lorawan-stack/issues/4053) for more context on this change.
- LoRa Basics Station `router_config` message omits hardware specific fields.
- Showing "Last seen" information in end device tables (replacing "Created").

### Removed

- The `gs.status.forward` event.

### Fixed

- OAuth token exchange for OAuth clients that use Basic auth.
- The CLI now properly returns a non-zero exit status code on invalid commands.
- Gateway connection requests with zero EUI are rejected.
- End device payload formatter reset to `FORMATTER_NONE` in the Console.
- Memory issues when importing end devices in the Console.

## [3.12.3] - 2021-05-06

### Changed

- Optimized storage of recent application uplinks in Application Server.

### Fixed

- Validation of OAuth token exchange requests from the CLI.
- Validation of join-request types when using the Crypto Server backend.
- Application Server session recovery functionality for imported devices.
- Fetching AppSKey when the session is rebuilt but the identifier did not change.

## [3.12.2] - 2021-04-30

### Added

- Contextual tooltips to form fields in the Console.
- C-Style uint32_t representation for end device address field.
- Gateway Configuration Server to the cluster package.
  - This introduces a new config option `cluster.gateway-configuration-server` that needs to be set in multi-instance deployments.
- Uplink storage for integrations in the Application Server. The number of uplinks stored per end device may be configured via the config option `as.uplink-storage.limit`.
- LoRaCloud GLS multi frame request support.
- LoRaCloud GNSS request support.
- LoRaCloud WiFi request support.

### Changed

- Allow the LinkADRReq commands to lower the data rate used by the end devices.

### Fixed

- Occasional crashes in the ratelimit middleware.
- Handling of zero EUI CUPS update-info requests.
- Backend validation messages for some forms.
- Gateway downlink message previews not displaying correctly in the event view of the Console.
- Importing end devices from the Console would occasionally ignore some device MAC settings fields.

## [3.12.1] - 2021-04-15

### Added

- Payload formatter testing functionality in the Console.
- Options in the Identity Server to reject passwords that contain the user ID (`is.user-registration.password-requirements.reject-user-id`) or common passwords (`is.user-registration.password-requirements.reject-common`).

### Changed

- Network Server now takes uplink data rate index for ADR.
- Event streams are now closed when the callers rights are revoked.

### Fixed

- It is no longer possible to accidentally create API keys without any rights.
- Application overview page crashing for collaborators without certain rights.
- `mac_settings.factory_preset_frequencies` handling in US-like bands.

### Security

- This release fixes an issue that prevented some request messages from being validated correctly, allowing invalid values in certain fields.

## [3.12.0] - 2021-04-06

### Added

- API and CLI commands for listing, searching for and restoring recently deleted applications, OAuth clients, gateways, organizations and users.
- State Description fields for adding context to the (rejected, flagged, suspended) state of Users and OAuth clients.
  - This requires a database schema migration (`ttn-lw-stack is-db migrate`) because of the added columns.
- Searching for gateways by EUI.
- Searching for users and OAuth clients by state.
- Gateway Server forwards Tx Acknowlegdment packets to the Network Server for scheduled downlinks. These can be used by the Network Server to forward `downlink_ack` upstream messages to the Application Server.
- UDP connection error caching. The duration can be configured via the `gs.udp.connection-error-expires` configuration entry.
- Option to require individual gateways to use authenticated connections.
  - This requires a database schema migration (`ttn-lw-stack is-db migrate`) because of the added columns.
- Login Tokens (magic login links) that can be used for password-less login.
  - This requires a database schema migration (`ttn-lw-stack is-db migrate`) because of the added columns.
  - This feature is disabled by default; use the new `is.login-tokens.enabled` option to enable it.
- Packet Broker registration, configuration of routing policies, listing home networks and viewing routing policies set by forwarding networks. See `ttn-lw-cli packetbroker --help` for more information.
- Support LoRa 2.4 GHz with Packet Broker.
- Include gateway identifiers from Packet Broker in metadata.
- Session and MAC state import functionality. This means that devices can be migrated without rejoin.
- Rate limiting for HTTP endpoints, gRPC endpoints, MQTT, UDP and WebSockets connections.
  - Rate limiting is disabled by default. Refer to the `rate-limiting` configuration entry to enable.
- Profile settings link to header dropdown menu.

### Changed

- Changed the pub/sub channels that the Redis backend of the Events system uses.
- Changed the encoding of events transported by the Redis backend of the Events system.
- All external HTTP calls are now using TLS client configuration. This fixes issues where HTTP calls would fail if custom (e.g. self-signed) CAs were used.
- All external HTTP calls are now using a default timeout. This fixes issues where HTTP calls would stall for a long time.
- All value wrappers now are encoded and decoded as the value being wrapped in JSON. That means, that, e.g. format of `mac_settings.rx1_delay` is changed from `{"value": 2}` to just `2`.
- Changed the error that is returned when attempting to validate already validated contact info.
  - This requires a database schema migration (`ttn-lw-stack is-db migrate`) because of the added column.
- Update Go to 1.16
- Network Server now performs more strict validation and will disallow creation and updates of invalid devices.
- DevEUI is not required for multicast devices anymore, regarding of LoRaWAN version.

### Fixed

- Incorrect documentation url for event details data formats.
- Search functionality for applications, gateways and organizations in the Console.
- Error handling of end device template formats for the application overview page in the Console.
- Payload size limits for AU915 data rates 8 and 9, which are now consistent with Regional Parameters RP002-1.0.2.
- Payload size limit calculation in Network Server.
- Occasional panic in Network Server on downlink with corrupted device states.
- Occasional panic in Identity Server on extracting log fields from invalid requests.
- Print an error message stating that the Storage Integration is not available in the open source edition of The Things Stack when trying to execute `ttn-lw-stack storage-db` commands.

## [3.11.3] - 2021-03-19

### Added

- `sentry.environment` configuration option to set the `environment` tag on Sentry reports.
- TR005 QR code format, with ID `tr005`.
- LoRa Cloud Geolocation Services support for TOA/RSSI end device geolocation.

### Changed

- Default value of `gs.udp.addr-change-block` is now 0, which disables the IP firewall for UDP traffic. Deployments that need to enforce the IP check should set a value greater than 0. Note that the new default value makes UDP connections less secure.
- Prevent flooding logs with "Packet Filtered" messages when UDP gateways exceed the maximum rate limit. Only one message per minute will be printed for each gateway.

### Deprecated

- TR005 Draft 2 and 3 QR code formats. Use the final version of the technical recommendation, with ID `tr005`.

### Fixed

- Downlink queue operations on ABP devices not working under specific circumstances.
- NwkKey handling for end devices in the Console.

## [3.11.2] - 2021-03-05

### Added

- Pagination flags for the `users oauth authorizations list` and `users oauth access-tokens list` CLI commands.
- End device ID generation based on DevEUI in The LoRaWAN Device Repository creation form in the Console.
- `remote_ip` and `user_agent` metadata on OAuth events.
- `created_at` and `updated_at` fields to API Keys.
- Telemetry for Packet Broker Agent.
- User rights check for managing API keys in the Console.

### Changed

- `temp` field of the UDP stats message is now type `float32` (pointer).

### Fixed

- Ocassional race condition in uplink matching with replicated Network Server instances.
- Ocassional race condition when matching pending sessions.
- Conflict error when registering an end device via the wizard in the Console.
- Pagination in the `List` and `ListTokens` RPCs of the `OAuthAuthorizationRegistry`.
- Event name on user login.
- Application uplink queue handling in Network Server.
- Application Server session desynchronization with the Network Server. The Application Server will now attempt to synchronize the end device session view on downlink queue operational errors. This fixes the `f_cnt_too_low` and `unknown_session` errors reported on downlink queue push and replace.
- Panic while generating SX1301 config for frequency plans without radio configuration.

## [3.11.1] - 2021-02-18

### Added

- Profile settings view to the Account App.
  - Functionality to change basic profile information, such as name, email address and profile picture.
  - Functionality to update the account password.
  - Functionality to delete the account.

### Changed

- Improved logging.

### Fixed

- Synchronization in Gateway Server scheduler that caused race conditions in scheduling downlink traffic.

## [3.11.0] - 2021-02-10

### Added

- Reset functionality in Network Server, which resets session context and MAC state (see `ttn-lw-cli end-devices reset` command). For OTAA all data is wiped and device must rejoin, for ABP session keys, device address and downlink queue are preserved, while MAC state is reset.
- Store and retrieve Gateway Claim Authentication Code from database.
  - This requires a database schema migration (`ttn-lw-stack is-db migrate`) because of the added column.
  - This uses the same encryption key set using the `is.gateways.encryption-key-id` configuration option.
- Improved handling of connection issues in the Console, as well as automatic reconnects.
- Helpful details for synthetic meta events in the data view of the Console.
- Support field mask paths in Storage Integration API requests.
- CUPS redirection.
  - This requires a database schema migration (`ttn-lw-stack is-db migrate`) because of the added columns.
- Configuration option (`is.user-registration.enabled`) to enable or disable user registrations.
- Missing CLI commands for getting single API keys or collaborators for entities.
- New Account App for authentication, authorization and account related functionality.
  - This introduces various UX improvements and new designs around e.g. user login, registration and the "forgot password" flow.
- Integrate Device Repository.
- Device Repository component to integrate [Device Repository](https://github.com/TheThingsNetwork/lorawan-devices) with The Things Stack. See the `dr` configuration section.
  - The Device Repository database is bundled automatically into Docker release images. See the `ttn-lw-stack dr-db init` command to manually fetch the latest changes.
- Device repository service to the JavaScript SDK.
- Choosing array representation for end device session keys as well as gateway EUI.

### Changed

- Network Server does not store `recent_uplinks`, `recent_adr_uplinks` and `recent_downlinks` anymore.
- Improved Network Server downlink task performance.
- Improved Network Server matching performance.
- Network Server matching mapping in the database.
  - This requires a database migration (`ttn-lw-stack ns-db migrate`).
- Sending a non-empty implicitly specified field disallowed field will now cause RPCs to fail. E.g. if RPC supports paths `A` and `A.B`, sending value with `A.C` non-empty and field mask `A` would result in an error.
- Improved content of emails sent by the Identity Server.
- Stricter validation of the maximum length of string fields, binary fields, lists and maps.
- Frequency plans and webhook templates are now included in Docker images, and used by default, instead of fetching directly from GitHub.
- JavaScript entrypoints changed from `oauth.css` and `oauth.js` to `account.css` and `account.css`. Note: For deployments using custom frontend bundles (e.g. via `--is.oauth.ui.js-file`), the filenames have to be updated accordingly as well.

### Removed

- Application Server linking. The Network Server now pushes data to the cluster Application Server instead.
  - Applications which desire to handle payload decryption within their own domains should disable payload decryption at application or device level and decrypt the payload on their own end.
  - While not backwards compatible, the decision to remove linking was heavily motivated by scalability concerns - the previous linking model scales poorly when taking high availability and load balancing concerns into account.
- The option to disable CUPS per gateway `gcs.basic-station.require-explicit-enable`.

### Fixed

- Network Server DevStatusReq scheduling conditions in relation to frame counter value.
- Missing `authentication`, `remote_ip` and `user_agent` fields in events when using event backends other than `internal`.
- Handling of `DLChannelReq` if dependent `NewChannelReq` was previously rejected.
- Login after user registration leading to dead-end when originally coming from the Console.
- Frame counter display of end devices on initial page load in the Console.
- AU915-928 data rate indexes in Regional Parameter specification versions below 1.0.2b.

## [3.10.6] - 2021-01-12

### Added

- Configuration option `is.admin-rights.all` to grant admins all rights, including `_KEYS` and `_ALL`.
- Configuration option `is.user-registration.contact-info-validation.token-ttl` to customize the validity of contact information validation tokens.
- `ttn-lw-stack` CLI command for creating an API Key with full rights on a user.

### Changed

- Packet Broker API version to `v3.2.0-tts` and routing API to `v1.0.2-tts`.
- Emails with temporary tokens now also show when these tokens expire. Custom email templates can use `{{ .TTL }}` and `{{ .FormatTTL }}` to render the expiry durations.

### Deprecated

- Packet Broker mutual TLS authentication: use OAuth 2.0 client credentials instead; set `pba.authentication-mode` to `oauth2` and configure `pba.oauth2`.
- Packet Broker forwarder blacklist setting `pba.home-network.blacklist-forwarder` has become ineffective.

### Fixed

- Do not initiate new contact info validations when old validations are still pending.

## [3.10.5] - 2020-12-23

### Added

- Support for sending end device uplinks using the CLI (see `ttn-lw-cli simulate application-uplink` command).
- Clients can now perform custom ADR by modifying ADR parameters in `mac-state.desired-parameters` of the device.

### Changed

- Form field layouts in the Console (field labels are now dispayed above the field).
- Small structural changes to the custom webhook form in the Console.
- Renamed experimental command `ttn-lw-cli simulate uplink` to `ttn-lw-cli simulate gateway-uplink`.
- Renamed experimental command `ttn-lw-cli simulate join-request` to `ttn-lw-cli simulate gateway-join-request`.

### Fixed

- Removed misleading warning message for missing package data when setting up the storage integration package association.

## [3.10.4] - 2020-12-08

### Added

- Configure application activation settings from the CLI (see `ttn-lw-cli application activation-settings` commands).
- User API keys management to the Console.
- `Purge` RPC and cli command for entity purge (hard-delete) from the database.
- More password validation rules in the user management form in the Console.
- Support for class B end devices in the Console.
- MAC settings configuration when creating and editing end devices in the Console.
- Support for the LR1110 LTV stream protocol.

### Changed

- Branding (updated TTS Open Source logo, colors, etc).

### Fixed

- Simulated uplinks visibility in webhook messages.
- Retransmission handling.
- RTT recording for LBS gateways. The maximum round trip delay for RTT calculation is configurable via `--gs.basic-station.max-valid-round-trip-delay`.
- Memory leak in GS scheduler.

## [3.10.3] - 2020-12-02

### Added

- Configure application activation settings from the CLI (see `ttn-lw-cli application activation-settings` commands).

### Security

- Fixed an issue with authentication on the `/debug/pprof`, `/healthz` and `/metrics` endpoints.

## [3.10.2] - 2020-11-27

### Added

- gRPC middleware to extract proxy headers from trusted proxies. This adds a configuration `grpc.trusted-proxies` that is similar to the existing `http.trusted-proxies` option.

### Changed

- Log field consistency for HTTP and gRPC request logs.

### Fixed

- Uplink frame counter reset handling.
- Uplink retransmission handling in Network Server.
- DevAddr generation for NetID Type 3 and 4, according to errata.
- HTTP header propagation (such as Request ID) to gRPC services.

## [3.10.1] - 2020-11-19

### Added

- More password validation rules in the user management form in the Console.

### Changed

- Limitation of displayed and stored events in the Console to 2000.
- Application Server will unwrap the AppSKey if it can, even if skipping payload crypto is enabled. This is to avoid upstream applications to receive wrapped keys they cannot unwrap. For end-to-end encryption, configure Join Servers with wrap keys unknown to the Application Server.
- More precise payload labels for event previews in the Console.

### Fixed

- Next button title in the end device wizard in the Console.
- Navigation to the user edit page after creation in the Console.
- The port number of the `http.redirect-to-host` option was ignored when `http.redirect-to-tls` was used. This could lead to situations where the HTTPS server would always redirect to port 443, even if a different one was specified.
  - If the HTTPS server is available on `https://thethings.example.com:8443`, the following flags (or equivalent environment variables or configuration options) are required: `--http.redirect-to-tls --http.redirect-to-host=thethings.example.com:8443`.
- Status display on the error view in the Console.
- Event views in the Console freezing after receiving thousands of events.
- Wrong FPort value displayed for downlink attempt events in the Console.
- Network Server sending duplicate application downlink NACKs.
- Network Server now sends downlink NACK when it assumes confirmed downlink is lost.
- Network Server application uplink drainage.

## [3.10.0] - 2020-11-02

### Added

- Gateway Configuration Server endpoint to download UDP gateway configuration file.
  - In the Console this requires a new `console.ui.gcs.base-url` configuration option to be set.
- Support for sending end device uplinks in the Console.
- PHY version filtering based on LoRaWAN MAC in the Console.
- Meta information and status events in the event views in the Console.
- Support for setting the frame counter width of an end device in the Console.
- Include consumed airtime metadata in uplink messages and join requests (see `uplink_message.consumed_airtime` field).
- Add end device location metadata on forwarded uplink messages (see `uplink_message.locations` field).
- Store and retrieve LBS LNS Secrets from database.
  - This requires a database schema migration (`ttn-lw-stack is-db migrate`) because of the added column.
  - To encrypt the secrets, set the new `is.gateways.encryption-key-id` configuration option.
- Storage Integration API.
- CLI support for Storage Integration (see `ttn-lw-cli end-devices storage` and `ttn-lw-cli applications storage` commands).
- Network Server does not retry rejected `NewChannelReq` data rate ranges or rejected `DLChannelReq` frequencies anymore.
- Functionality to allow admin users to list all organizations in the Console.
- Downlink count for end devices in the Console.
- Support for Application Activation Settings in the Join Server to configure Application Server KEK, ID and Home NetID.
- Downlink queue invalidated message sent upstream by Application Server to support applications to re-encrypt the downlink queue when Application Server skips FRMPayload crypto.
- Navigation to errored step in the end device wizard in the Console.
- Reference available glossary entries for form fields in the Console.

### Changed

- Decoded downlink payloads are now published as part of downlink attempt events.
- Decoded downlink payloads are stored now by Network Server.
- Raw downlink PHY payloads are not stored anymore by Network Server.
- Move documentation to [lorawan-stack-docs](https://github.com/TheThingsIndustries/lorawan-stack-docs).
- Improve LinkADRReq scheduling condition computation and, as a consequence, downlink task efficiency.
- CUPS Server only accepts The Things Stack API Key for token auth.
- Improve MQTT Pub/Sub task restart conditions and error propagation.
- Pausing event streams is not saving up arriving events during the pause anymore.
- Gateway server can now update the gateway location only if the gateway is authenticated.
- Right to manage links on Application Server is now `RIGHT_APPLICATION_SETTINGS_BASIC`.

### Removed

- Join EUI prefixes select on empty prefixes configuration in Join Server.

### Fixed

- Broken link to setting device location in the device map widget.
- Error events causing Console becoming unresponsive and crashing.
- Incorrect entity count in title sections in the Console.
- Incorrect event detail panel open/close behavior for some events in the Console.
- Improved error resilience and stability of the event views in the Console.
- RSSI metadata for MQTT gateways connected with The Things Network Stack V2 protocol.
- Gateway ID usage in upstream connection.
- Last seen counter for applications, end devices and gateways in the Console.
- `Use credentials` option being always checked in Pub/Sub edit form in the Console.
- FPending being set on downlinks, when LinkADRReq is required, but all available TxPower and data rate index combinations are rejected by the device.
- Coding rate for LoRa 2.4 GHz: it's now `4/8LI`.
- End device import in the Console crashing in Firefox.
- Creation of multicast end devices in the Console.
- Overwriting values in the end device wizard in the Console.
- Redirect loops when logging out of the Console if the Console OAuth client had no logout redirect URI(s) set.
- Event selection not working properly when the event stream is paused in the Console.

## [3.9.4] - 2020-09-23

### Changed

- Detail view of events in the Console moved to the side.
- Display the full event object when expanded in the Console (used to be `event.data` only).

### Fixed

- Performance issues of event views in the Console (freezing after some time).
- Gateway Server panic on upstream message handling.
- Incorrect redirects for restricted routes in the Console.
- Validation of MAC settings in the Network Server.
- Network Server panic when RX2 parameters cannot be computed.

## [3.9.3] - 2020-09-15

### Added

- Add `the-things-stack` device template converter, enabled by default. Effectively, this allows importing end devices from the Console.
- Support for binary decoding downlink messages previously encoded with Javascript or CayenneLPP.
- Common CA certificates available in documentation.
- Service data fields to pub/subs and webhooks in the Console.

### Changed

- MAC commands (both requests and responses) are now only scheduled in class A downlink slots in accordance to latest revisions to LoRaWAN specification.
- Scheduling failure events are now emitted on unsuccessful scheduling attempts.
- Default Javascript function signatures to `encodeDownlink()`, `decodeUplink()` and `decodeDownlink()`.
- Default Class B timeout is increased from 1 minute to 10 minutes as was originally intended.
- Update Go to 1.15
- Application, gateway, organization and end device title sections in the Console.
- Network Server downlink queues now have a capacity - by default maximum application downlink queue length is 10000 elements.
- Improve ADR algorithm loss rate computation.

### Deprecated

- Previous Javascript function signatures `Decoder()` and `Encoder()`, although they remain functional until further notice.

### Fixed

- ISM2400 RX2, beacon and ping slot frequencies are now consistent with latest LoRaWAN specification draft.
- CLI login issues when OAuth Server Address explicitly includes the `:443` HTTPS port.
- Documentation link for LoRa Cloud Device & Application Services in the Lora Cloud integration view in the Console.
- Webhooks and Pub/Subs forms in the Console will now let users choose whether they want to overwrite an existing record when the ID already exists (as opposed to overwriting by default).
- Pub/Sub integrations not backing off on internal connection failures.
- Network Server ping slot-related field validation.
- Memory usage of Network Server application uplink queues.
- Incorrect uplink FCnt display in end device title section.
- Service Data messages being routed incorrectly.

## [3.9.1] - 2020-08-19

### Added

- LoRaCloud DAS integration page in the Console.
- User Agent metadata on published events (when available).
- Option to override server name used in TLS handshake with cluster peers (`cluster.tls-server-name`).

### Changed

- Network Server now only publishes payload-related downlink events if scheduling succeeds.
- Moved remote IP event metadata outside authentication.
- Admins can now set the expiration time of temporary passwords of users.
- Application Server links are no longer canceled prematurely for special error codes. Longer back off times are used instead.

### Fixed

- Authentication metadata missing from published events.
- Under some circumstances, CLI would mistakenly import ABP devices as OTAA.
- Gateway Server could include the gateway antenna location on messages forwarded to the Network Server even if the gateway location was not public.

## [3.9.0] - 2020-08-06

### Added

- API Authentication and authorization via session cookie.
  - This requires a database schema migration (`ttn-lw-stack is-db migrate`) because of the added and modified columns.
  - This changes the `AuthInfo` API response.
- Skipping payload crypto on application-level via application link's `skip_payload_crypto` field.
- Authentication method, ID and Remote IP in events metadata.
- Service data messages published by integrations. Can be consumed using the bundled MQTT server, Webhooks or Pub/Sub integrations.
- Application package application-wide associations support.
- LoRaCloud DAS application package server URL overrides support.
- Key vault caching mechanism (see `--key-vault.cache.size` and `--key-vault.cache.ttl` options).
- Generic encryption/decryption to KeyVault.
- Option to ignore log messages for selected gRPC method on success (see `grpc.log-ignore-methods` option).
- CLI auto-completion support (automatically enabled for installable packages, also see `ttn-lw-cli complete` command).
- Options to disable profile picture and end device picture uploads (`is.profile-picture.disable-upload` and `is.end-device-picture.disable-upload`).
- Options to allow/deny non-admin users to create applications, gateways, etc. (the the `is.user-rights.*` options).
- Admins now receive emails about requested user accounts that need approval.
- Support for synchronizing gateway clocks via uplink tokens. UDP gateways may not connect to the same Gateway Server instance.
- Consistent command aliases for CLI commands.
- Laird gateway documentation.
- Option to allow unauthenticated Basic Station connections. Unset `gs.basic-station.allow-unauthenticated` to enforce auth check for production clusters. Please note that unauthenticated connections in existing connections will not be allowed unless this is set.
- Option to require TLS on connections to Redis servers (see `redis.tls.require` and related options).
- Documentation for `cache` options.
- Documentation for the Gateway Server MQTT protocol.
- Add user page in console.
- Troubleshooting guide.
- API to get configuration from the Identity Server (including user registration options and password requirements).
- Synchronize gateway time by uplink token on downstream in case the Gateway Server instance is not handling the upstream gateway connection.
- Work-around for Basic Station gateways sending uplink frames with no `xtime`.
- Document Network Server API Key requirement for Basic Station.

### Changed

- Remove version from hosted documentation paths.
- Gateway connection stats are now stored in a single key.
- The example configuration for deployments with custom certificates now also uses a CA certificate.
- Increase Network Server application uplink buffer queue size.
- `ttn-lw-cli use` command no longer adds default HTTP ports (80/443) to the OAuth Server address.
- Suppress the HTTP server logs from the standard library. This is intended to stop the false positive "unexpected EOF" error logs generated by health checks on the HTTPS ports (for API, BasicStation and Interop servers).
- Automatic collapse and expand of the sidebar navigation in the Console based on screen width.
- The header of the sidebar is now clickable in the Console.
- Overall layout and behavior of the sidebar in the Console improved.
- Improved layout and screen space utilization of event data views in the Console.
- Allow setting all default MAC settings of the Network Server. Support setting enum values using strings where applicable.

### Deprecated

- End device `skip_payload_crypto` field: it gets replaced by `skip_payload_crypto_override`.

### Fixed

- Inconsistent error message responses when retrieving connection stats from GS if the gateway is not connected.
- Empty form validation in the Console.
- CLI crash when listing application package default associations without providing an application ID.
- Decoding of uplinks with frame counters exceeding 16 bits in Application Server.
- Validation of keys for gateway metrics and version fields.
- Read only access for the gateway overview page in the Console.
- Fix an issue that frequently caused event data views crashing in the Console.
- Application Server contacting Join Server via interop for fetching the AppSKey.
- Low color contrast situations in the Console.
- Application Server pub/sub integrations race condition during shutdown.
- Console webhook templates empty headers error.
- Console MQTT URL validation.
- AFCntDown from the application-layer is respected when skipping application payload crypto.
- RTT usage for calculating downlink delta.
- Synchronize concentrator timestamp when uplink messages arrive out-of-order.

## [3.8.6] - 2020-07-10

### Added

- Payload formatter documentation.
- CLI support for setting message payload formatters from a local file. (see `--formatters.down-formatter-parameter-local-file` and `--formatters.up-formatter-parameter-local-file` options).

### Changed

- Gateway connection stats are now stored in a single key.

### Fixed

- Uplink frame counters being limited to 16 bits in Network Server.

## [3.8.5] - 2020-07-06

### Added

- Option to reset end device payload formatters in the Console.
- Service discovery using DNS SRV records for external Application Server linking.
- Functionality to set end device attributes in the Console.
- Event description tooltip to events in the Console.
- CLI support for setting and unsetting end device location (see `--location.latitude`, `--location.longitude`, `--location.altitude` and `--location.accuracy` options).
- Functionality to allow admin users to list all applications and gateways in the Console.
- Ursalink UG8X gateway documentation.
- Intercom, Google Analytics, and Emojicom feedback in documentation.
- LORIX One gateway documentation.
- Display own user name instead of ID in Console if possible.
- Option to hide rarely used fields in the Join Settings step (end device wizard) in the Console.

### Changed

- JSON uplink message doc edited for clarity.
- The CLI snap version uses the `$SNAP_USER_COMMON` directory for config by default, so that it is preserved between revisions.
- Defer events subscriptions until there is actual interest for events.
- End device creation form with wizard in the Console.

### Removed

- Requirement to specify `frequency_plan_id` when creating gateways in the Console.

### Fixed

- Endless authentication refresh loop in the Console in some rare situations.
- Logout operation not working properly in the Console in some rare situations.
- Handling API key deletion event for applications, gateways, organizations and users.
- Organization API key deletion in the Console.
- CLI now only sends relevant end device fields to Identity Server on create.
- Maximum ADR data rate index used in 1.0.2a and earlier versions of AU915 band.
- End device events stream restart in the Console.
- CLI was unable to read input from pipes.
- Timezones issue in claim authentication code form, causing time to reverse on submission.
- Errors during submit of the join settings for end devices in the Console.

## [3.8.4] - 2020-06-12

### Added

- Metrics for log messages, counted per level and namespace.
- Allow suppressing logs on HTTP requests for user-defined paths (see `--http.log-ignore-paths` option).
- Redux state and actions reporting to Sentry
- Serving frontend sourcemaps in production
- Frequency plan documentation.
- LoRa Basics Station documentation.

### Changed

- Suppress a few unexpected EOF errors, in order to reduce noise in the logs for health checks.

### Fixed

- Packet Broker Agent cluster ID is used as subscription group.
- LinkADR handling in 72-channel bands.
- Data uplink metrics reported by Application Server.

## [3.8.3] - 2020-06-05

### Added

- Favicon to documentation pages.
- Draft template for documentation.

### Changed

- Late scheduling algorithm; Gateway Server now takes the 90th percentile of at least the last 5 round-trip times of the last 30 minutes into account to determine whether there's enough time to send the downlink to the gateway. This was the highest round-trip time received while the gateway was connected.

### Fixed

- Downlink scheduling to gateways which had one observed round-trip time that was higher than the available time to schedule. In some occassions, this broke downlink at some point while the gateway was connected.

## [3.8.2] - 2020-06-03

### Added

- Console logout is now propagated to the OAuth provider.
  - This requires a database migration (`ttn-lw-stack is-db migrate`) because of the added columns.
  - To set the `logout-redirect-uris` for existing clients, the CLI client can be used, e.g.: `ttn-lw-cli clients update console --logout-redirect-uris "https://localhost:8885/console" --redirect-uris "http://localhost:1885/console"`.
- Packet Broker Agent to act as Forwarder and Home Network. See `pba` configuration section.
- JavaScript style guide to our `DEVELOPMENT.md` documentation.
- Schedule end device downlinks in the Console.
- Support for repeated `RekeyInd`. (happens when e.g. `RekeyConf` is lost)
- Validate the `DevAddr` when switching session as a result of receiving `RekeyInd`.
- Error details for failed events in the Console.
- `Unknown` and `Other cluster` connection statuses to the gateways table in the Console.
- LoRaWAN 2.4 GHz band `ISM2400`.
- Unset end device fields using the CLI (see `--unset` option)
- Join EUI and Dev EUI columns to the end device table in the Console.
- CLI creates user configuration directory if it does not exist when generating configuration file.
- Upgrading guide in docs.
- Glossary.
- Event details in the Console traffic view.
- Gateway Server events for uplink messages now contain end device identifiers.
- Setting custom gateway attributes in the Console.
- Pub/Sub documentation.
- Return informative well-known errors for standard network and context errors.
- Error notification in list views in the Console.
- Latest "last seen" info and uplink frame counts for end devices in the Console.
- Latest "last seen" info for applications in the Console.

### Changed

- Conformed JavaScript to new code style guide.
- Removed login page of the Console (now redirects straight to the OAuth login).
- Network Server now records `LinkADRReq` rejections and will not retry rejected values.
- Improved `NewChannelReq`, `DLChannelReq` and `LinkADRReq` efficiency.
- For frames carrying only MAC commands, Network Server now attempts to fit them in FOpts omitting FPort, if possible, and sends them in FRMPayload with FPort 0 as usual otherwise.
- Submit buttons are now always enabled in the Console, regardless of the form's validation state.
- Disabled ADR for `ISM2400` band.
- Network Server will attempt RX1 for devices with `Rx1Delay` of 1 second, if possible.
- Network Server will not attempt to schedule MAC-only frames in ping slots or RXC windows.
- Network Server will only attempt to schedule in a ping slot or RXC window after RX2 has passed.
- Network Server will schedule all time-bound network-initiated downlinks at most RX1 delay ahead of time.
- Network Server now uses its own internal clock in `DeviceTimeAns`.
- Troubleshooting section of `DEVELOPMENT.md`
- Change console field labels from `MAC version` and `PHY version` to `LoRaWAN version` and `Regional Parameters version` and add descriptions

### Fixed

- Handling of device unsetting the ADR bit in uplink, after ADR has been started.
- Invalid `oauth-server-address` in CLI config generated by `use` command when config file is already present.
- Network Server now properly handles FPort 0 data uplinks carrying FOpts.
- Data rate 4 in version `1.0.2-a` of AU915.
- Incorrect `TxOffset` values used by Network Server in some bands.
- OAuth authorization page crashing.
- Byte input in scheduling downlink view.
- OAuth client token exchange and refresh issues when using TLS with a RootCA.
- Join Server and Application Server device registries now return an error when deleting keys on `SET` operations. The operation was never supported and caused an error on `GET` instead.
- Clearing end device events list in the Console.
- Some views not being accessible in the OAuth app (e.g. update password).
- `LinkADRReq` scheduling.
- Unsetting NwkKey in Join Server.
- CSRF token validation issues preventing login and logout in some circumstances.
- Typo in Application Server configuration documentation (webhook downlink).
- Unset fields via CLI on Join Server, i.e. `--unset root-keys.nwk-key`.
- Reconnecting UDP gateways that were disconnected by a new gateway connection.
- ADR in US915-like bands.

## [3.7.2] - 2020-04-22

### Added

- CLI can now dump JSON encoded `grpc_payload` field for unary requests (see `--dump-requests` flag).
- Template ID column in the webhook table in the Console.
- Select all field mask paths in CLI get, list and search commands (see `--all` option).
- Create webhooks via webhook templates in the Console.
- `ns.up.data.receive` and `ns.up.join.receive` events, which are triggered when respective uplink is received and matched to a device by Network Server.
- `ns.up.data.forward` and `ns.up.join.accept.forward` events, which are triggered when respective message is forwarded from Network Server to Application Server.
- `ns.up.join.cluster.attempt` and `ns.up.join.interop.attempt` events, which are triggered when the join-request is sent to respective Join Server by the Network Server.
- `ns.up.join.cluster.success` and `ns.up.join.interop.success` events, which are triggered when Network Server's join-request is accepted by respective Join Server.
- `ns.up.join.cluster.fail` and `ns.up.join.interop.fail` events, which are triggered when Network Server's join-request to respective Join Server fails.
- `ns.up.data.process` and `ns.up.join.accept.process` events, which are triggered when respective message is successfully processed by Network Server.
- `ns.down.data.schedule.attempt` and `ns.down.join.schedule.attempt` events, which are triggered when Network Server attempts to schedule a respective downlink on Gateway Server.
- `ns.down.data.schedule.success` and `ns.down.join.schedule.success` events, which are triggered when Network Server successfully schedules a respective downlink on Gateway Server.
- `ns.down.data.schedule.fail` and `ns.down.join.schedule.fail` events, which are triggered when Network Server fails to schedule a respective downlink on Gateway Server.
- Specify gRPC port and OAuth server address when generating a CLI config file with `ttn-lw-cli use` (see `--grpc-port` and `--oauth-server-address` options).
- Guide to connect MikroTik Routerboard

### Changed

- Styling improvements to webhook and pubsub table in Console.
- Gateway location is updated even if no antenna locations had been previously set.
- Renamed `ns.application.begin_link` event to `ns.application.link.begin`.
- Renamed `ns.application.end_link` event to `ns.application.link.end`.
- `ns.up.data.drop` and `ns.up.join.drop` events are now triggered when respective uplink duplicate is dropped by Network Server.
- Network Server now drops FPort 0 data uplinks with non-empty FOpts.
- Frontend asset hashes are loaded dynamically from a manifest file instead of being built into the stack binary.
- Removed `Cache-Control` header for static files.
- Sort events by `time` in the Console.
- Restructure doc folder

### Removed

- `ns.up.merge_metadata` event.
- `ns.up.receive_duplicate` event.
- `ns.up.receive` event.

### Fixed

- End device claim display bug when claim dates not set.
- DeviceModeInd handling for LoRaWAN 1.1 devices.
- Do not perform unnecessary gateway location updates.
- Error display on failed end device import in the Console.
- Update password view not being accessible
- FOpts encryption and decryption for LoRaWAN 1.1 devices.
- Application Server returns an error when trying to delete a device that does not exist.
- Network Server returns an error when trying to delete a device that does not exist.
- Retrieve LNS Trust without LNS Credentials attribute.
- Too strict webhook base URL validation in the Console.
- Webhook and PubSub total count in the Console.
- DevEUI is set when creating ABP devices via CLI.
- CLI now shows all supported enum values for LoraWAN fields.
- Application Server does not crash when retrieving a webhook template that does not exist if no template repository has been configured.
- Application Server does not crash when listing webhook templates if no template repository has been configured.
- Error display on failed end device fetching in the Console.
- Various inconsistencies with Regional Parameters specifications.

## [3.7.0] - 2020-04-02

### Added

- Update gateway antenna location from incoming status message (see `update_location_from_status` gateway field and `--gs.update-gateway-location-debounce-time` option).
  - This requires a database migration (`ttn-lw-stack is-db migrate`) because of the added columns.
- Access Tokens are now linked to User Sessions.
  - This requires a database migration (`ttn-lw-stack is-db migrate`) because of the added columns.
- Edit application attributes in Application General Settings in the Console
- New `use` CLI command to automatically generate CLI configuration files.
- View/edit `update_location_from_status` gateway property using the Console.

### Changed

- Default DevStatus periodicity is increased, which means that, by default, DevStatusReq will be scheduled less often.
- Default class B and C timeouts are increased, which means that, by default, if the Network Server expects an uplink from the device after a downlink, it will wait longer before rescheduling the downlink.
- In case downlink frame carries MAC requests, Network Server will not force the downlink to be sent confirmed in class B and C.

### Fixed

- Fix organization collaborator view not being accessible in the Console.
- Error display on Data pages in the Console.
- Fix too restrictive MQTT client validation in PubSub form in the Console.
- Fix faulty display of device event stream data for end devices with the same ID in different applications.
- Trailing slashes handling in webhook paths.
- End device location display bug when deleting the location entry in the Console.
- GS could panic when gateway connection stats were updated while updating the registry.
- Local CLI and stack config files now properly override global config.
- Error display on failed end device deletion in the Console.

## [3.6.3] - 2020-03-30

### Fixed

- Limited throughput in upstream handlers in Gateway Server when one gateway's upstream handler is busy.

## [3.6.2] - 2020-03-19

### Fixed

- Entity events subscription release in the Console (Firefox).
- RekeyInd handling for LoRaWAN 1.1 devices.
- Network server deduplication Redis configuration.
- Change the date format in the Console to be unambiguous (`17 Mar, 2020`).
- Handling of uplink frame counters exceeding 65535.
- Gateway events subscription release in the Console.
- Panic when receiving a UDP `PUSH_DATA` frame from a gateway without payload.

### Security

- Admin users that are suspended can no longer create, view or delete other users.

## [3.6.1] - 2020-03-13

### Added

- New `list` and `request-validation` subcommands for the CLI's `contact-info` commands.
- Device Claim Authentication Code page in the Console.
- Gateway Server rate limiting support for the UDP frontend, see (`--gs.udp.rate-limiting` options).
- Uplink deduplication via Redis in Network Server.

### Changed

- Network and Application Servers now maintain application downlink queue per-session.
- Gateway Server skips setting up an upstream if the DevAddr prefixes to forward are empty.
- Gateway connection stats are now cached in Redis (see `--cache.service` and `--gs.update-connections-stats-debounce-time` options).

### Fixed

- Telemetry and events for gateway statuses.
- Handling of downlink frame counters exceeding 65535.
- Creating 1.0.4 ABP end devices via the Console.
- ADR uplink handling.
- Uplink retransmission handling.
- Synchronizing Basic Station concentrator time after reconnect or initial connect after long inactivity.

### Security

- Changing username and password to be not required in pubsub integration.

## [3.6.0] - 2020-02-27

### Added

- Class B support.
- WebSocket Ping-Pong support for Basic Station frontend in the Gateway Server.
- LoRaWAN 1.0.4 support.

### Changed

- Do not use `personal-files` plugin for Snap package.
- Network Server will never attempt RX1 for devices with `Rx1Delay` of 1 second.
- Improved efficiency of ADR MAC commands.
- Gateway Configuration Server will use the default WebSocket TLS port if none is set.

### Fixed

- End device events subscription release in the Console.
- Blocking UDP packet handling while the gateway was still connecting. Traffic is now dropped while the connection is in progress, so that traffic from already connected gateways keep flowing.
- Join-request transmission parameters.
- ADR in 72-channel regions.
- Payload length limits used by Network Server being too low.
- CLI ignores default config files that cannot be read.
- Device creation rollback potentially deleting existing device with same ID.
- Returned values not representing the effective state of the devices in Network Server when deprecated field paths are used.
- Downlink queue operations in Network Server for LoRaWAN 1.1 devices.

## [3.5.3] - 2020-02-14

### Added

- Display of error payloads in console event log.
- Zero coordinate handling in location form in the Console.

### Fixed

- Updating `supports_class_c` field in the Device General Settings Page in the Console.
- Updating MQTT pubsub configuration in the Console
- Handling multiple consequent updates of MQTT pubsub/webhook integrations in the Console.
- Displaying total device count in application overview section when using device search in the Console
- FQDN used for Backend Interfaces interoperability requests.
- Exposing device sensitive fields to unrelated stack components in the Console.
- CLI trying to read input while none available.
- Reconnections of gateways whose previous connection was not cleaned up properly. New connections from the same gateway now actively disconnects existing connections.
- `ttn-lw-stack` and `ttn-lw-cli` file permission errors when installed using snap.
  - You may need to run `sudo snap connect ttn-lw-stack:personal-files`
- Changing username and password to be not required in pubsub integration

## [3.5.2] - 2020-02-06

### Fixed

- Channel mask encoding in LinkADR MAC command.
- Frequency plan validation in Network Server on device update.
- Authentication of Basic Station gateways.

## [3.5.1] - 2020-01-29

### Added

- Responsive side navigation (inside entity views) to the Console.
- Overall responsiveness of the Console.
- Support for configuring Redis connection pool sizes with `redis.pool-size` options.

### Fixed

- Crashes on Gateway Server start when traffic flow started while The Things Stack was still starting.
- Not detecting session change in Application Server when interop Join Server did not provide a `SessionKeyID`.

## [3.5.0] - 2020-01-24

### Added

- Support for releasing gateway EUI after deletion.
- Support in the Application Server for the `X-Downlink-Apikey`, `X-Downlink-Push` and `X-Downlink-Replace` webhook headers. They allow webhook integrations to determine which endpoints to use for downlink queue operations.
- `as.webhooks.downlinks.public-address` and `as.webhooks.downlinks.public-tls-address` configuration options to the Application Server.
- Support for adjusting the time that the Gateway Server schedules class C messages in advance per gateway.
  - This requires a database migration (`ttn-lw-stack is-db migrate`) because of the added columns.
- `end-devices use-external-join-server` CLI subcommand, which disassociates and deletes the device from Join Server.
- `mac_settings.beacon_frequency` end device field, which defines the default frequency of class B beacon in Hz.
- `mac_settings.desired_beacon_frequency` end device field, which defines the desired frequency of class B beacon in Hz that will be configured via MAC commands.
- `mac_settings.desired_ping_slot_data_rate_index` end device field, which defines the desired data rate index of the class B ping slot that will be configured via MAC commands.
- `mac_settings.desired_ping_slot_frequency` end device field, which defines the desired frequency of the class B ping slot that will be configured via MAC commands.
- Mobile navigation menu to the Console.
- View and edit all Gateway settings from the Console.
- `skip_payload_crypto` end device field, which makes the Application Server skip decryption of uplink payloads and encryption of downlink payloads.
- `app_s_key` and `last_a_f_cnt_down` uplink message fields, which are set if the `skip_payload_crypto` end device field is true.
- Support multiple frequency plans for a Gateway.
- Entity search by ID in the Console.

### Changed

- `resets_join_nonces` now applies to pre-1.1 devices as well as 1.1+ devices.
- Empty (`0x0000000000000000`) JoinEUIs are now allowed.

### Fixed

- Respect stack components on different hosts when connected to event sources in the Console.
- Pagination of search results.
- Handling OTAA devices registered on an external Join Server in the Console.
- RxMetadata Location field from Gateway Server.
- Channel mask encoding in LinkADR MAC command.
- Device location and payload formatter form submits in the Console.
- Events processing in the JS SDK.
- Application Server frontends getting stuck after their associated link is closed.

## [3.4.2] - 2020-01-08

### Added

- Forwarding of backend warnings to the Console.
- Auth Info service to the JavaScript SDK.
- Subscribable events to the JavaScript SDK.
- Include `gateway_ID` field in Semtech UDP configuration response from Gateway Configuration Server.
- Sorting feature to entity tables in the Console.

### Changed

- Increase time that class C messages are scheduled in advance from 300 to 500 ms to support higher latency gateway backhauls.

### Fixed

- Fix selection of pseudo wildcard rights being possible (leading to crash) in the Console even when such right cannot be granted.
- Fix loading spinner being stuck infinitely in gateway / application / organization overview when some rights aren't granted to the collaborator.
- Fix deadlock of application add form in the Console when the submit results in an error.
- Fix ttn-lw-cli sometimes refusing to update Gateway EUI.

## [3.4.1] - 2019-12-30

### Added

- Support for ordering in `List` RPCs.
- Detect existing Basic Station time epoch when the gateway was already running long before it (re)connected to the Gateway Server.

### Changed

- Reduce the downlink path expiry window to 15 seconds, i.e. typically missing three `PULL_DATA` frames.
- Reduce the connection expiry window to 1 minute.
- Reduce default UDP address block time from 5 minutes to 1 minute. This allows for faster reconnecting if the gateway changes IP address. The downlink path and connection now expire before the UDP source address is released.

### Fixed

- Fix class A downlink scheduling when an uplink message has been received between the triggering uplink message.

## [3.4.0] - 2019-12-24

### Added

- Downlink queue operation topics in the PubSub integrations can now be configured using the Console.
- `List` RPC in the user registry and related messages.
- User management for admins in the Console.
- `users list` command in the CLI.
- Support for getting Kerlink CPF configurations from Gateway Configuration Server.
- Support for Microchip ATECC608A-TNGLORA-C manifest files in device template conversion.

### Fixed

- Fix the PubSub integration edit page in the Console.
- Fix updating and setting of webhook headers in the Console.
- Fix DevNonce checks for LoRaWAN 1.0.3.

## [3.3.2] - 2019-12-04

### Added

- Support for selecting gateways when queueing downlinks via CLI (see `class-b-c.gateways` option).
- Options `is.oauth.ui.branding-base-url` and `console.ui.branding-base-url` that can be used to customize the branding (logos) of the web UI.
- Email templates can now also be loaded from blob buckets.
- Support for pagination in search APIs.
- Search is now also available to non-admin users.
- Support for searching end devices within an application.
- Notification during login informing users of unapproved user accounts.
- Support maximum EIRP value from frequency plans sub-bands.
- Support duty-cycle value from frequency plans sub-bands.

### Changed

- Allow enqueuing class B/C downlinks regardless of active device class.

### Fixed

- Fix crashing of organization collaborator edit page.
- Avoid validating existing queue on application downlink pushes.
- Correct `AU_915_928` maximum EIRP value to 30 dBm in 915.0 – 928.0 MHz (was 16.15 dBm).
- Correct `US_902_928` maximum EIRP value to 23.15 dBm in 902.3 – 914.9 MHz (was 32.15 dBm) and 28.15 dBm in 923.3 – 927.5 MHz (was 32.15 dBm). This aligns with US915 Hybrid Mode.
- Correct `AS_923` maximum EIRP value to 16 dBm in 923.0 – 923.5 MHz (was 16.15 dBm).

### Security

- Keep session keys separate by `JoinEUI` to avoid conditions where session keys are retrieved only by `DevEUI` and the session key identifier. This breaks retrieving session keys of devices that have been activated on a deployment running a previous version. Since the Application Server instances are currently in-cluster, there is no need for an Application Server to retrieve the `AppSKey` from the Join Server, making this breaking change ineffective.

## [3.3.1] - 2019-11-26

### Added

- Add support for Redis Sentinel (see `redis.failover.enable`, `redis.failover.master-name`, `redis.failover.addresses` options).

### Fixed

- Fix `AppKey` decryption in Join Server.

## [3.3.0] - 2019-11-25

### Added

- Add support for encrypting device keys at rest (see `as.device-kek-label`, `js.device-kek-label` and `ns.device-kek-label` options).
- The Network Server now provides the timestamp at which it received join-accept or data uplink messages.
- Add more details to logs that contain errors.
- Support for end device pictures in the Identity Server.
  - This requires a database migration (`ttn-lw-stack is-db migrate`) because of the added columns.
- Support for end device pictures in the CLI.

### Fixed

- Fix an issue causing unexpected behavior surrounding login, logout and token management in the Console.
- Fix an issue causing the application link page of the Console to load infinitely.

## [3.2.6] - 2019-11-18

### Fixed

- Fix active application link count being limited to 10 per CPU.
- The Application Server now fills the timestamp at which it has received uplinks from the Network Server.

## [3.2.5] - 2019-11-15

### Added

- Support for creating applications and gateway with an organization as the initial owner in the Console.
- Hide views and features in the Console that the user and stack configuration does not meet the necessary requirements for.
- Full range of Join EUI prefixes in the Console.
- Support specifying the source of interoperability server client CA configuration (see `interop.sender-client-ca.source` and related fields).

### Changed

- Reading and writing of session keys in Application and Network server registries now require device key read and write rights respectively.
- Implement redesign of entity overview title sections to improve visual consistency.

### Deprecated

- `--interop.sender-client-cas` in favor of `--interop.sender-client-ca` sub-fields in the stack.

### Fixed

- Fix gateway API key forms being broken in the Console.
- Fix MAC command handling in retransmissions.
- Fix multicast device creation issues.
- Fix device key unwrapping.
- Fix setting gateway locations in the Console.

## [3.2.4] - 2019-11-04

### Added

- Support LoRa Alliance TR005 Draft 3 QR code format.
- Connection indicators in Console's gateway list.
- TLS support for application link in the Console.
- Embedded documentation served at `/assets/doc`.

### Fixed

- Fix device creation rollback potentially deleting existing device with same ID.
- Fix missing transport credentials when using external NS linking.

## [3.2.3] - 2019-10-24

### Added

- Emails when the state of a user or OAuth client changes.
- Option to generate claim authentication codes for devices automatically.
- User invitations can now be sent and redeemed.
- Support for creating organization API keys in the Console.
- Support for deleting organization API keys in the Console.
- Support for editing organization API keys in the Console.
- Support for listing organization API keys in the Console.
- Support for managing organization API keys and rights in the JS SDK.
- Support for removing organization collaborators in the Console.
- Support for editing organization collaborators in the Console.
- Support for listing organization collaborators in the Console.
- Support for managing organization collaborators and rights in the JS SDK.
- MQTT integrations page in the Console.

### Changed

- Rename "bulk device creation" to "import devices".
- Move device import button to the end device tables (and adapt routing accordingly).
- Improve downlink performance.

### Fixed

- Fix issues with device bulk creation in Join Server.
- Fix device import not setting component hosts automatically.
- Fix NewChannelReq scheduling condition.
- Fix publishing events for generated MAC commands.
- Fix saving changes to device general settings in the Console.

## [3.2.2] - 2019-10-14

### Added

- Initial API and CLI support for LoRaWAN application packages and application package associations.
- New documentation design.
- Support for ACME v2.

### Deprecated

- Deprecate the `tls.acme.enable` setting. To use ACME, set `tls.source` to `acme`.

### Fixed

- Fix giving priority to ACME settings to remain backward compatible with configuration for `v3.2.0` and older.

## [3.2.1] - 2019-10-11

### Added

- `support-link` URI config to the Console to show a "Get Support" button.
- Option to explicitly enable TLS for linking of an Application Server on an external Network Server.
- Service to list QR code formats and generate QR codes in PNG format.
- Status message forwarding functions to upstream host/s.
- Support for authorizing device claiming on application level through CLI. See `ttn-lw-cli application claim authorize --help` for more information.
- Support for claiming end devices through CLI. See `ttn-lw-cli end-device claim --help` for more information.
- Support for converting Microchip ATECC608A-TNGLORA manifest files to device templates.
- Support for Crypto Servers that do not expose device root keys.
- Support for generating QR codes for claiming. See `ttn-lw-cli end-device generate-qr --help` for more information.
- Support for storage of frequency plans, device repository and interoperability configurations in AWS S3 buckets or GCP blobs.

### Changed

- Enable the V2 MQTT gateway listener by default on ports 1881/8881.
- Improve handling of API-Key and Collaborator rights in the console.

### Fixed

- Fix bug with logout sometimes not working in the console.
- Fix not respecting `RootCA` and `InsecureSkipVerify` TLS settings when ACME was configured for requesting TLS certificates.
- Fix reading configuration from current, home and XDG directories.

## [3.2.0] - 2019-09-30

### Added

- A map to the overview pages of end devices and gateways.
- API to retrieve MQTT configurations for applications and gateways.
- Application Server PubSub integrations events.
- `mac_settings.desired_max_duty_cycle`, `mac_settings.desired_adr_ack_delay_exponent` and `mac_settings.desired_adr_ack_limit_exponent` device flags.
- PubSub integrations to the console.
- PubSub service to JavaScript SDK.
- Support for updating `mac_state.desired_parameters`.
- `--tls.insecure-skip-verify` to skip certificate chain verification (insecure; for development only).

### Changed

- Change the way API key rights are handled in the `UpdateAPIKey` rpc for Applications, Gateways, Users and Organizations. Users can revoke or add rights to api keys as long as they have these rights.
- Change the way collaborator rights are handled in the `SetCollaborator` rpc for Applications, Gateways, Clients and Organizations. Collaborators can revoke or add rights to other collaborators as long as they have these rights.
- Extend device form in the Console to allow creating OTAA devices without root keys.
- Improve confirmed downlink operation.
- Improve gateway connection status indicators in Console.
- Upgrade Gateway Configuration Server to a first-class cluster role.

### Fixed

- Fix downlink length computation in the Network Server.
- Fix implementation of CUPS update-info endpoint.
- Fix missing CLI in `deb`, `rpm` and Snapcraft packages.

## [3.1.2] - 2019-09-05

### Added

- `http.redirect-to-host` config to redirect all HTTP(S) requests to the same host.
- `http.redirect-to-tls` config to redirect HTTP requests to HTTPS.
- Organization Create page in the Console.
- Organization Data page to the console.
- Organization General Settings page to the console.
- Organization List page.
- Organization Overview page to the console.
- Organizations service to the JS SDK.
- `create` method in the Organization service in the JS SDK.
- `deleteById` method to the Organization service in the JS SDK.
- `getAll` method to the Organizations service.
- `getAll` method to the Organization service in the JS SDK.
- `getById` method to the Organization service in the JS SDK.
- `openStream` method to the Organization service in the JS SDK.
- `updateById` method to the Organization service in the JS SDK.

### Changed

- Improve compatibility with various Class C devices.

### Fixed

- Fix root-relative OAuth flows for the console.

## [3.1.1] - 2019-08-30

### Added

- `--tls.acme.default-host` flag to set a default (fallback) host for connecting clients that do not use TLS-SNI.
- AS-ID to validate the Application Server with through the Common Name of the X.509 Distinguished Name of the TLS client certificate. If unspecified, the Join Server uses the host name from the address.
- Defaults to `ttn-lw-cli clients create` and `ttn-lw-cli users create`.
- KEK labels for Network Server and Application Server to use to wrap session keys by the Join Server. If unspecified, the Join Server uses a KEK label from the address, if present in the key vault.
- MQTT PubSub support in the Application Server. See `ttn-lw-cli app pubsub set --help` for more details.
- Support for external email templates in the Identity Server.
- Support for Join-Server interoperability via Backend Interfaces specification protocol.
- The `generateDevAddress` method in the `Ns` service.
- The `Js` service to the JS SDK.
- The `listJoinEUIPrefixes` method in the `Js` service.
- The `Ns` service to the JS SDK.
- The new The Things Stack branding.
- Web interface for changing password.
- Web interface for requesting temporary password.

### Changed

- Allow admins to create temporary passwords for users.
- CLI-only brew tap formula is now available as `TheThingsNetwork/lorawan-stack/ttn-lw-cli`.
- Improve error handling in OAuth flow.
- Improve getting started guide for a deployment of The Things Stack.
- Optimize the way the Identity Server determines memberships and rights.

### Deprecated

- `--nats-server-url` in favor of `--nats.server-url` in the PubSub CLI support.

### Removed

- `ids.dev_addr` from allowed field masks for `/ttn.lorawan.v3.NsEndDeviceRegistry/Set`.
- Auth from CLI's `forgot-password` command and made it optional on `update-password` command.
- Breadcrumbs from Overview, Application and Gateway top-level views.

### Fixed

- Fix `grants` and `rights` flags of `ttn-lw-cli clients create`.
- Fix a bug that resulted in events streams crashing in the console.
- Fix a bug where uplinks from some Basic Station gateways resulted in the connection to break.
- Fix a security issue where non-admin users could edit admin-only fields of OAuth clients.
- Fix an issue resulting in errors being unnecessarily logged in the console.
- Fix an issue with the `config` command rendering some flags and environment variables incorrectly.
- Fix API endpoints that allowed HTTP methods that are not part of our API specification.
- Fix console handling of configured mount paths other than `/console`.
- Fix handling of `ns.dev-addr-prefixes`.
- Fix incorrect error message in `ttn-lw-cli users oauth` commands.
- Fix propagation of warning headers in API responses.
- Fix relative time display in the Console.
- Fix relative time display in the Console for IE11, Edge and Safari.
- Fix unable to change LoRaWAN MAC and PHY version.
- Resolve flickering display issue in the overview pages of entities in the console.

## [3.1.0] - 2019-07-26

### Added

- `--headers` flag to `ttn-lw-cli applications webhooks set` allowing users to set HTTP headers to add to webhook requests.
- `getByOrganizationId` and `getByUserId` methods to the JS SDK.
- A new documentation system.
- A newline between list items returned from the CLI when using a custom `--output-format` template.
- An `--api-key` flag to `ttn-lw-cli login` that allows users to configure the CLI with a more restricted (Application, Gateway, ...) API key instead of the usual "all rights" OAuth access token.
- API for getting the rights of a single collaborator on (member of) an entity.
- Application Payload Formatters Page in the console.
- Class C and Multicast guide.
- CLI support for enabling/disabling JS, GS, NS and AS through configuration.
- Components overview in documentation.
- Device Templates to create, convert and map templates and assign EUIs to create large amounts of devices.
- Downlink Queue Operations guide.
- End device level payload formatters to console.
- Event streaming views for end devices.
- Events to device registries in the Network Server, Application Server and Join Server.
- Functionality to delete end devices in the console.
- Gateway General Settings Page to the console.
- Getting Started guide for command-line utility (CLI).
- Initial overview page to console.
- Native support to the Basic Station LNS protocol in the Gateway Server.
- NS-JS and AS-JS Backend Interfaces 1.0 and 1.1 draft 3 support.
- Option to revoke user sessions and access tokens on password change.
- Support for NS-JS and AS-JS Backend Interfaces.
- Support for URL templates inside the Webhook paths ! The currently supported fields are `appID`, `appEUI`, `joinEUI`, `devID`, `devEUI` and `devAddr`. They can be used using RFC 6570.
- The `go-cloud` integration to the Application Server. See `ttn-lw-cli applications pubsubs --help` for more details.
- The `go-cloud` integration to the Application Server. This integration enables downlink and uplink messaging using the cloud pub-sub by setting up the `--as.pubsub.publish-urls` and `--as.pubsub.subscribe-urls` parameters. You can specify multiple publish endpoints or subscribe endpoints by repeating the parameter (i.e. `--as.pubsub.publish-urls url1 --as.pubsub.publish-urls url2 --as.pubsub.subscribe-urls url3`).
- The Gateway Data Page to the console.
- View to update the antenna location information of gateways.
- View to update the location information of end devices.
- Views to handle integrations (webhooks) to the console.
- Working with Events guide.

### Changed

- Change database index names for invitation and OAuth models. Existing databases are migrated automatically.
- Change HTTP API for managing webhooks to avoid conflicts with downlink webhook paths.
- Change interpretation of frequency plan's maximum EIRP from a ceiling to a overriding value of any band (PHY) settings.
- Change the prefix of Prometheus metrics from `ttn_` to `ttn_lw_`.
- Rename the label `server_address` of Prometheus metrics `grpc_client_conns_{opened,closed}_total` to `remote_address`
- Resolve an issue where the stack complained about sending credentials on insecure connections.
- The Events endpoint no longer requires the `_ALL` right on requested entities. All events now have explicit visibility rules.

### Deprecated

- `JsEndDeviceRegistry.Provision()` rpc. Please use `EndDeviceTemplateConverter.Convert()` instead.

### Removed

- Remove the address label from Prometheus metric `grpc_server_conns_{opened,closed}_total`.

### Fixed

- Fix Basic Station CUPS LNS credentials blob.
- Fix a leak of entity information in List RPCs.
- Fix an issue that resulted in some event errors not being shown in the console.
- Fix an issue where incorrect error codes were returned from the console's OAuth flow.
- Fix clearing component addresses on updating end devices through CLI.
- Fix CLI panic for invalid attributes.
- Fix crash when running some `ttn-lw-cli organizations` commands without `--user-id` flag.
- Fix dwell-time issues in AS923 and AU915 bands.
- Fix occasional issues with downlink payload length.
- Fix the `x-total-count` header value for API Keys and collaborators.
- Fix the error that is returned when deleting a collaborator fails.

### Security

- Update node packages to fix known vulnerabilities.

## [3.0.4] - 2019-07-10

### Fixed

- Fix rights caching across multiple request contexts.

## [3.0.3] - 2019-05-10

### Added

- Support for getting automatic Let's Encrypt certificates. Add the new config flags `--tls.acme.enable`, `--tls.acme.dir=/path/to/storage`, `--tls.acme.hosts=example.com`, `--tls.acme.email=you@example.com` flags (or their env/config equivalent) to make it work. The `/path/to/storage` dir needs to be `chown`ed to `886:886`. See also `docker-compose.yml`.
- `GetApplicationAPIKey`, `GetGatewayAPIKey`, `GetOrganizationAPIKey`, `GetUserAPIKey` RPCs and related messages.
- "General Settings" view for end devices.
- `--credentials-id` flag to CLI that allows users to be logged in with mulitple credentials and switch between them.
- A check to the Identity Server that prevents users from deleting applications that still contain end devices.
- Application Collaborators management to the console.
- Checking maximum round-trip time for late-detection in downlink scheduling.
- Configuration service to JS SDK.
- Device list page to applications in console.
- Events to the application management pages.
- Round-trip times to Gateway Server connection statistics.
- Support for the value `cloud` for the `--events.backend` flag. When this flag is set, the `--events.cloud.publish-url` and `--events.cloud.subscribe-url` are used to set up a cloud pub-sub for events.
- Support for uplink retransmissions.
- Using median round-trip time value for absolute time scheduling if the gateway does not have GPS time.

### Changed

- Change encoding of keys to hex in device key generation (JS SDK).
- Change interpretation of absolute time in downlink messages from time of transmission to time of arrival.
- Improve ADR algorithm performance.
- Improve ADR performance.
- Make late scheduling default for gateways connected over UDP to avoid overwriting queued downlink.
- Make sure that non-user definable fields of downlink messages get discarded across all Application Server frontends.
- Prevent rpc calls to JS when the device has `supports_join` set to `false` (JS SDK).
- Update the development tooling. If you are a developer, make sure to check the changes in CONTRIBUTING.md and DEVELOPMENT.md.

### Fixed

- Fix `AppAs` not registered for HTTP interfacing while it is documented in the API.
- Fix absolute time scheduling with UDP connected gateways
- Fix authentication of MQTT and gRPC connected gateways
- Fix connecting MQTT V2 gateways
- Fix faulty composition of default values with provided values during device creation (JS SDK)
- Fix preserving user defined priority for application downlink
- Fix UDP downlink format for older forwarders
- Fix usage of `URL` class in browsers (JS SDK)

## [3.0.2] - 2019-04-12

### Changed

- Upgrade Go to 1.12

### Fixed

- Fix streaming events over HTTP with Gzip enabled.
- Fix resetting downlink channels for US, AU and CN end devices.
- Fix rendering of enums in JSON.
- Fix the permissions of our Snap package.

## [3.0.1] - 2019-04-10

### Added

- `dev_addr` to device fetched from the Network Server.
- `received_at` to `ApplicationUp` messages.
- `ttn-lw-cli users oauth` commands.
- Event payload to `as.up.forward`, `as.up.drop`, `as.down.receive`, `as.down.forward` and `as.down.drop` events.
- Event payload to `gs.status.receive`, `gs.up.receive` and `gs.down.send` events.
- OAuth management in the Identity Server.

### Changed

- Document places in the CLI where users can use arguments instead of flags.
- In JSON, LoRaWAN AES keys are now formatted as Hex instead of Base64.
- Make device's `dev_addr` update when the session's `dev_addr` is updated.

### Removed

- Remove end device identifiers from `DownlinkMessage` sent from the Network Server to the Gateway Server.

### Fixed

- Fix `dev_addr` not being present in upstream messages.

<!--
NOTE: These links should respect backports. See https://github.com/TheThingsNetwork/lorawan-stack/pull/1444/files#r333379706.
-->

[unreleased]: https://github.com/TheThingsNetwork/lorawan-stack/compare/v3.26.1...v3.26
[3.26.1]: https://github.com/TheThingsNetwork/lorawan-stack/compare/v3.26.0...v3.26.1
[3.26.0]: https://github.com/TheThingsNetwork/lorawan-stack/compare/v3.25.2...v3.26.0
[3.25.2]: https://github.com/TheThingsNetwork/lorawan-stack/compare/v3.25.1...v3.25.2
[3.25.1]: https://github.com/TheThingsNetwork/lorawan-stack/compare/v3.25.0...v3.25.1
[3.25.0]: https://github.com/TheThingsNetwork/lorawan-stack/compare/v3.24.2...v3.25.0
[3.24.2]: https://github.com/TheThingsNetwork/lorawan-stack/compare/v3.24.1...v3.24.2
[3.24.1]: https://github.com/TheThingsNetwork/lorawan-stack/compare/v3.24.0...v3.24.1
[3.24.0]: https://github.com/TheThingsNetwork/lorawan-stack/compare/v3.23.2...v3.24.0
[3.23.2]: https://github.com/TheThingsNetwork/lorawan-stack/compare/v3.23.1...v3.23.2
[3.23.1]: https://github.com/TheThingsNetwork/lorawan-stack/compare/v3.23.0...v3.23.1
[3.23.0]: https://github.com/TheThingsNetwork/lorawan-stack/compare/v3.22.2...v3.23.0
[3.22.2]: https://github.com/TheThingsNetwork/lorawan-stack/compare/v3.22.1...v3.22.2
[3.22.1]: https://github.com/TheThingsNetwork/lorawan-stack/compare/v3.22.0...v3.22.1
[3.22.0]: https://github.com/TheThingsNetwork/lorawan-stack/compare/v3.21.2...v3.22.0
[3.21.2]: https://github.com/TheThingsNetwork/lorawan-stack/compare/v3.21.1...v3.21.2
[3.21.1]: https://github.com/TheThingsNetwork/lorawan-stack/compare/v3.21.0...v3.21.1
[3.21.0]: https://github.com/TheThingsNetwork/lorawan-stack/compare/v3.20.2...v3.21.0
[3.20.2]: https://github.com/TheThingsNetwork/lorawan-stack/compare/v3.20.1...v3.20.2
[3.20.1]: https://github.com/TheThingsNetwork/lorawan-stack/compare/v3.20.0...v3.20.1
[3.20.0]: https://github.com/TheThingsNetwork/lorawan-stack/compare/v3.19.2...v3.20.0
[3.19.2]: https://github.com/TheThingsNetwork/lorawan-stack/compare/v3.19.1...v3.19.2
[3.19.1]: https://github.com/TheThingsNetwork/lorawan-stack/compare/v3.19.0...v3.19.1
[3.19.0]: https://github.com/TheThingsNetwork/lorawan-stack/compare/v3.18.2...v3.19.0
[3.18.2]: https://github.com/TheThingsNetwork/lorawan-stack/compare/v3.18.1...v3.18.2
[3.18.1]: https://github.com/TheThingsNetwork/lorawan-stack/compare/v3.18.0...v3.18.1
[3.18.0]: https://github.com/TheThingsNetwork/lorawan-stack/compare/v3.17.1...v3.18.0
[3.17.1]: https://github.com/TheThingsNetwork/lorawan-stack/compare/v3.17.0...v3.17.1
[3.17.0]: https://github.com/TheThingsNetwork/lorawan-stack/compare/v3.16.2...v3.17.0
[3.16.2]: https://github.com/TheThingsNetwork/lorawan-stack/compare/v3.16.1...v3.16.2
[3.16.1]: https://github.com/TheThingsNetwork/lorawan-stack/compare/v3.16.0...v3.16.1
[3.16.0]: https://github.com/TheThingsNetwork/lorawan-stack/compare/v3.15.3...v3.16.0
[3.15.2]: https://github.com/TheThingsNetwork/lorawan-stack/compare/v3.15.2...v3.15.3
[3.15.2]: https://github.com/TheThingsNetwork/lorawan-stack/compare/v3.15.1...v3.15.2
[3.15.1]: https://github.com/TheThingsNetwork/lorawan-stack/compare/v3.15.0...v3.15.1
[3.15.0]: https://github.com/TheThingsNetwork/lorawan-stack/compare/v3.14.2...v3.15.0
[3.14.2]: https://github.com/TheThingsNetwork/lorawan-stack/compare/v3.14.1...v3.14.2
[3.14.1]: https://github.com/TheThingsNetwork/lorawan-stack/compare/v3.14.0...v3.14.1
[3.14.0]: https://github.com/TheThingsNetwork/lorawan-stack/compare/v3.13.3...v3.14.0
[3.13.3]: https://github.com/TheThingsNetwork/lorawan-stack/compare/v3.13.2...v3.13.3
[3.13.2]: https://github.com/TheThingsNetwork/lorawan-stack/compare/v3.13.1...v3.13.2
[3.13.1]: https://github.com/TheThingsNetwork/lorawan-stack/compare/v3.13.0...v3.13.1
[3.13.0]: https://github.com/TheThingsNetwork/lorawan-stack/compare/v3.12.3...v3.13.0
[3.12.3]: https://github.com/TheThingsNetwork/lorawan-stack/compare/v3.12.2...v3.12.3
[3.12.2]: https://github.com/TheThingsNetwork/lorawan-stack/compare/v3.12.1...v3.12.2
[3.12.1]: https://github.com/TheThingsNetwork/lorawan-stack/compare/v3.12.0...v3.12.1
[3.12.0]: https://github.com/TheThingsNetwork/lorawan-stack/compare/v3.11.3...v3.12.0
[3.11.3]: https://github.com/TheThingsNetwork/lorawan-stack/compare/v3.11.2...v3.11.3
[3.11.2]: https://github.com/TheThingsNetwork/lorawan-stack/compare/v3.11.1...v3.11.2
[3.11.1]: https://github.com/TheThingsNetwork/lorawan-stack/compare/v3.11.0...v3.11.1
[3.11.0]: https://github.com/TheThingsNetwork/lorawan-stack/compare/v3.10.6...v3.11.0
[3.10.6]: https://github.com/TheThingsNetwork/lorawan-stack/compare/v3.10.5...v3.10.6
[3.10.5]: https://github.com/TheThingsNetwork/lorawan-stack/compare/v3.10.4...v3.10.5
[3.10.4]: https://github.com/TheThingsNetwork/lorawan-stack/compare/v3.10.3...v3.10.4
[3.10.3]: https://github.com/TheThingsNetwork/lorawan-stack/compare/v3.10.2...v3.10.3
[3.10.2]: https://github.com/TheThingsNetwork/lorawan-stack/compare/v3.10.1...v3.10.2
[3.10.1]: https://github.com/TheThingsNetwork/lorawan-stack/compare/v3.10.0...v3.10.1
[3.10.0]: https://github.com/TheThingsNetwork/lorawan-stack/compare/v3.9.4...v3.10.0
[3.9.4]: https://github.com/TheThingsNetwork/lorawan-stack/compare/v3.9.3...v3.9.4
[3.9.3]: https://github.com/TheThingsNetwork/lorawan-stack/compare/v3.9.1...v3.9.3
[3.9.1]: https://github.com/TheThingsNetwork/lorawan-stack/compare/v3.9.0...v3.9.1
[3.9.0]: https://github.com/TheThingsNetwork/lorawan-stack/compare/v3.8.6...v3.9.0
[3.8.6]: https://github.com/TheThingsNetwork/lorawan-stack/compare/v3.8.5...v3.8.6
[3.8.5]: https://github.com/TheThingsNetwork/lorawan-stack/compare/v3.8.4...v3.8.5
[3.8.4]: https://github.com/TheThingsNetwork/lorawan-stack/compare/v3.8.3...v3.8.4
[3.8.3]: https://github.com/TheThingsNetwork/lorawan-stack/compare/v3.8.2...v3.8.3
[3.8.2]: https://github.com/TheThingsNetwork/lorawan-stack/compare/v3.7.2...v3.8.2
[3.7.2]: https://github.com/TheThingsNetwork/lorawan-stack/compare/v3.7.0...v3.7.2
[3.7.0]: https://github.com/TheThingsNetwork/lorawan-stack/compare/v3.6.0...v3.7.0
[3.6.3]: https://github.com/TheThingsNetwork/lorawan-stack/compare/v3.6.2...v3.6.3
[3.6.2]: https://github.com/TheThingsNetwork/lorawan-stack/compare/v3.6.1...v3.6.2
[3.6.1]: https://github.com/TheThingsNetwork/lorawan-stack/compare/v3.6.0...v3.6.1
[3.6.0]: https://github.com/TheThingsNetwork/lorawan-stack/compare/v3.5.3...v3.6.0
[3.5.3]: https://github.com/TheThingsNetwork/lorawan-stack/compare/v3.5.2...v3.5.3
[3.5.2]: https://github.com/TheThingsNetwork/lorawan-stack/compare/v3.5.1...v3.5.2
[3.5.1]: https://github.com/TheThingsNetwork/lorawan-stack/compare/v3.5.0...v3.5.1
[3.5.0]: https://github.com/TheThingsNetwork/lorawan-stack/compare/v3.4.2...v3.5.0
[3.4.2]: https://github.com/TheThingsNetwork/lorawan-stack/compare/v3.4.1...v3.4.2
[3.4.1]: https://github.com/TheThingsNetwork/lorawan-stack/compare/v3.4.0...v3.4.1
[3.4.0]: https://github.com/TheThingsNetwork/lorawan-stack/compare/v3.3.2...v3.4.0
[3.3.2]: https://github.com/TheThingsNetwork/lorawan-stack/compare/v3.3.1...v3.3.2
[3.3.1]: https://github.com/TheThingsNetwork/lorawan-stack/compare/v3.3.0...v3.3.1
[3.3.0]: https://github.com/TheThingsNetwork/lorawan-stack/compare/v3.2.6...v3.3.0
[3.2.6]: https://github.com/TheThingsNetwork/lorawan-stack/compare/v3.2.5...v3.2.6
[3.2.5]: https://github.com/TheThingsNetwork/lorawan-stack/compare/v3.2.4...v3.2.5
[3.2.4]: https://github.com/TheThingsNetwork/lorawan-stack/compare/v3.2.3...v3.2.4
[3.2.3]: https://github.com/TheThingsNetwork/lorawan-stack/compare/v3.2.2...v3.2.3
[3.2.2]: https://github.com/TheThingsNetwork/lorawan-stack/compare/v3.2.1...v3.2.2
[3.2.1]: https://github.com/TheThingsNetwork/lorawan-stack/compare/v3.2.0...v3.2.1
[3.2.0]: https://github.com/TheThingsNetwork/lorawan-stack/compare/v3.1.2...v3.2.0
[3.1.2]: https://github.com/TheThingsNetwork/lorawan-stack/compare/v3.1.1...v3.1.2
[3.1.1]: https://github.com/TheThingsNetwork/lorawan-stack/compare/v3.1.0...v3.1.1
[3.1.0]: https://github.com/TheThingsNetwork/lorawan-stack/compare/v3.0.4...v3.1.0
[3.0.4]: https://github.com/TheThingsNetwork/lorawan-stack/compare/v3.0.3...v3.0.4
[3.0.3]: https://github.com/TheThingsNetwork/lorawan-stack/compare/v3.0.2...v3.0.3
[3.0.2]: https://github.com/TheThingsNetwork/lorawan-stack/compare/v3.0.1...v3.0.2
[3.0.1]: https://github.com/TheThingsNetwork/lorawan-stack/compare/v3.0.0...v3.0.1<|MERGE_RESOLUTION|>--- conflicted
+++ resolved
@@ -11,12 +11,8 @@
 
 ### Added
 
-<<<<<<< HEAD
-- Support claim in device import in the Console.
 - New Admin Panel in the Console.
 
-=======
->>>>>>> 268fe9ee
 ### Changed
 
 ### Deprecated
