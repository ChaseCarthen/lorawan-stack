# Changelog

All notable changes to this project are documented in this file.

The format is based on [Keep a Changelog](https://keepachangelog.com/en/1.0.0/),
with the exception that this project **does not** follow Semantic Versioning.

For details about compatibility between different releases, see the **Commitments and Releases** section of our README.

## [Unreleased]

### Added

<<<<<<< HEAD
- API and CLI commands for listing, searching for and restoring recently deleted applications, OAuth clients, gateways, organizations and users.
- State Description fields for adding context to the (rejected, flagged, suspended) state of Users and OAuth clients.
  - This requires a database schema migration (`ttn-lw-stack is-db migrate`) because of the added columns.

### Changed

- Changed the pub/sub channels that the Redis backend of the Events system uses.
- Changed the encoding of events transported by the Redis backend of the Events system.
=======
- Pagination flags for the `users oauth authorizations list` and `users oauth access-tokens list` CLI commands.

### Changed

- `temp` field of the UDP stats message is now type `float32` (pointer).
>>>>>>> dc633580

### Deprecated

### Removed

### Fixed

- Ocassional race condition in uplink matching with replicated Network Server instances.
- Ocassional race condition when matching pending sessions.
- Conflict error when registering an end device via the wizard in the Console.
- Pagination in the `List` and `ListTokens` RPCs of the `OAuthAuthorizationRegistry`.

### Security

## [3.11.1] - 2021-02-18

### Added

- Profile settings view to the Account App.
  - Functionality to change basic profile information, such as name, email address and profile picture.
  - Functionality to update the account password.
  - Functionality to delete the account.

### Changed

- Improved logging.

### Fixed

- Synchronization in Gateway Server scheduler that caused race conditions in scheduling downlink traffic.

## [3.11.0] - 2021-02-10

### Added

- Reset functionality in Network Server, which resets session context and MAC state (see `ttn-lw-cli end-devices reset` command). For OTAA all data is wiped and device must rejoin, for ABP session keys, device address and downlink queue are preserved, while MAC state is reset.
- Store and retrieve Gateway Claim Authentication Code from database.
  - This requires a database schema migration (`ttn-lw-stack is-db migrate`) because of the added column.
  - This uses the same encryption key set using the `is.gateways.encryption-key-id` configuration option.
- Improved handling of connection issues in the Console, as well as automatic reconnects.
- Helpful details for synthetic meta events in the data view of the Console.
- Support field mask paths in Storage Integration API requests.
- CUPS redirection.
  - This requires a database schema migration (`ttn-lw-stack is-db migrate`) because of the added columns.
- Configuration option (`is.user-registration.enabled`) to enable or disable user registrations.
- Missing CLI commands for getting single API keys or collaborators for entities.
- New Account App for authentication, authorization and account related functionality.
  - This introduces various UX improvements and new designs around e.g. user login, registration and the "forgot password" flow.
- Integrate Device Repository.
- Device Repository component to integrate [Device Repository](https://github.com/TheThingsNetwork/lorawan-devices) with The Things Stack. See the `dr` configuration section.
  - The Device Repository database is bundled automatically into Docker release images. See the `ttn-lw-stack dr-db init` command to manually fetch the latest changes.
- Device repository service to the JavaScript SDK.
- Choosing array representation for end device session keys as well as gateway EUI.

### Changed

- Network Server does not store `recent_uplinks`, `recent_adr_uplinks` and `recent_downlinks` anymore.
- Improved Network Server downlink task performance.
- Improved Network Server matching performance.
- Network Server matching mapping in the database.
  - This requires a database migration (`ttn-lw-stack ns-db migrate`).
- Sending a non-empty implicitly specified field disallowed field will now cause RPCs to fail. E.g. if RPC supports paths `A` and `A.B`, sending value with `A.C` non-empty and field mask `A` would result in an error.
- Improved content of emails sent by the Identity Server.
- Stricter validation of the maximum length of string fields, binary fields, lists and maps.
- Frequency plans and webhook templates are now included in Docker images, and used by default, instead of fetching directly from GitHub.
- JavaScript entrypoints changed from `oauth.css` and `oauth.js` to `account.css` and `account.css`. Note: For deployments using custom frontend bundles (e.g. via `--is.oauth.ui.js-file`), the filenames have to be updated accordingly as well.

### Removed

- Application Server linking. The Network Server now pushes data to the cluster Application Server instead.
  - Applications which desire to handle payload decryption within their own domains should disable payload decryption at application or device level and decrypt the payload on their own end.
  - While not backwards compatible, the decision to remove linking was heavily motivated by scalability concerns - the previous linking model scales poorly when taking high availability and load balancing concerns into account.
- The option to disable CUPS per gateway `gcs.basic-station.require-explicit-enable`.

### Fixed

- Network Server DevStatusReq scheduling conditions in relation to frame counter value.
- Missing `authentication`, `remote_ip` and `user_agent` fields in events when using event backends other than `internal`.
- Handling of `DLChannelReq` if dependent `NewChannelReq` was previously rejected.
- Login after user registration leading to dead-end when originally coming from the Console.
- Frame counter display of end devices on initial page load in the Console.
- AU915-928 data rate indexes in Regional Parameter specification versions below 1.0.2b.

## [3.10.6] - 2021-01-12

### Added

- Configuration option `is.admin-rights.all` to grant admins all rights, including `_KEYS` and `_ALL`.
- Configuration option `is.user-registration.contact-info-validation.token-ttl` to customize the validity of contact information validation tokens.
- `ttn-lw-stack` CLI command for creating an API Key with full rights on a user.

### Changed

- Packet Broker API version to `v3.2.0-tts` and routing API to `v1.0.2-tts`.
- Emails with temporary tokens now also show when these tokens expire. Custom email templates can use `{{ .TTL }}` and `{{ .FormatTTL }}` to render the expiry durations.

### Deprecated

- Packet Broker mutual TLS authentication: use OAuth 2.0 client credentials instead; set `pba.authentication-mode` to `oauth2` and configure `pba.oauth2`.
- Packet Broker forwarder blacklist setting `pba.home-network.blacklist-forwarder` has become ineffective.

### Fixed

- Do not initiate new contact info validations when old validations are still pending.

## [3.10.5] - 2020-12-23

### Added

- Support for sending end device uplinks using the CLI (see `ttn-lw-cli simulate application-uplink` command).
- Clients can now perform custom ADR by modifying ADR parameters in `mac-state.desired-parameters` of the device.

### Changed

- Form field layouts in the Console (field labels are now dispayed above the field).
- Small structural changes to the custom webhook form in the Console.
- Renamed experimental command `ttn-lw-cli simulate uplink` to `ttn-lw-cli simulate gateway-uplink`.
- Renamed experimental command `ttn-lw-cli simulate join-request` to `ttn-lw-cli simulate gateway-join-request`.

### Fixed

- Removed misleading warning message for missing package data when setting up the storage integration package association.

## [3.10.4] - 2020-12-08

### Added

- Configure application activation settings from the CLI (see `ttn-lw-cli application activation-settings` commands).
- User API keys management to the Console.
- `Purge` RPC and cli command for entity purge (hard-delete) from the database.
- More password validation rules in the user management form in the Console.
- Support for class B end devices in the Console.
- MAC settings configuration when creating and editing end devices in the Console.
- Support for the LR1110 LTV stream protocol.

### Changed

- Branding (updated TTS Open Source logo, colors, etc).

### Fixed

- Simulated uplinks visibility in webhook messages.
- Retransmission handling.
- RTT recording for LBS gateways. The maximum round trip delay for RTT calculation is configurable via `--gs.basic-station.max-valid-round-trip-delay`.
- Memory leak in GS scheduler.

## [3.10.3] - 2020-12-02

### Added

- Configure application activation settings from the CLI (see `ttn-lw-cli application activation-settings` commands).

### Security

- Fixed an issue with authentication on the `/debug/pprof`, `/healthz` and `/metrics` endpoints.

## [3.10.2] - 2020-11-27

### Added

- gRPC middleware to extract proxy headers from trusted proxies. This adds a configuration `grpc.trusted-proxies` that is similar to the existing `http.trusted-proxies` option.

### Changed

- Log field consistency for HTTP and gRPC request logs.

### Fixed

- Uplink frame counter reset handling.
- Uplink retransmission handling in Network Server.
- DevAddr generation for NetID Type 3 and 4, according to errata.
- HTTP header propagation (such as Request ID) to gRPC services.

## [3.10.1] - 2020-11-19

### Added

- More password validation rules in the user management form in the Console.

### Changed

- Limitation of displayed and stored events in the Console to 2000.
- Application Server will unwrap the AppSKey if it can, even if skipping payload crypto is enabled. This is to avoid upstream applications to receive wrapped keys they cannot unwrap. For end-to-end encryption, configure Join Servers with wrap keys unknown to the Application Server.
- More precise payload labels for event previews in the Console.

### Fixed

- Next button title in the end device wizard in the Console.
- Navigation to the user edit page after creation in the Console.
- The port number of the `http.redirect-to-host` option was ignored when `http.redirect-to-tls` was used. This could lead to situations where the HTTPS server would always redirect to port 443, even if a different one was specified.
  - If the HTTPS server is available on `https://thethings.example.com:8443`, the following flags (or equivalent environment variables or configuration options) are required: `--http.redirect-to-tls --http.redirect-to-host=thethings.example.com:8443`.
- Status display on the error view in the Console.
- Event views in the Console freezing after receiving thousands of events.
- Wrong FPort value displayed for downlink attempt events in the Console.
- Network Server sending duplicate application downlink NACKs.
- Network Server now sends downlink NACK when it assumes confirmed downlink is lost.
- Network Server application uplink drainage.

## [3.10.0] - 2020-11-02

### Added

- Gateway Configuration Server endpoint to download UDP gateway configuration file.
  - In the Console this requires a new `console.ui.gcs.base-url` configuration option to be set.
- Support for sending end device uplinks in the Console.
- PHY version filtering based on LoRaWAN MAC in the Console.
- Meta information and status events in the event views in the Console.
- Support for setting the frame counter width of an end device in the Console.
- Include consumed airtime metadata in uplink messages and join requests (see `uplink_message.consumed_airtime` field).
- Add end device location metadata on forwarded uplink messages (see `uplink_message.locations` field).
- Store and retrieve LBS LNS Secrets from database.
  - This requires a database schema migration (`ttn-lw-stack is-db migrate`) because of the added column.
  - To encrypt the secrets, set the new `is.gateways.encryption-key-id` configuration option.
- Storage Integration API.
- CLI support for Storage Integration (see `ttn-lw-cli end-devices storage` and `ttn-lw-cli applications storage` commands).
- Network Server does not retry rejected `NewChannelReq` data rate ranges or rejected `DLChannelReq` frequencies anymore.
- Functionality to allow admin users to list all organizations in the Console.
- Downlink count for end devices in the Console.
- Support for Application Activation Settings in the Join Server to configure Application Server KEK, ID and Home NetID.
- Downlink queue invalidated message sent upstream by Application Server to support applications to re-encrypt the downlink queue when Application Server skips FRMPayload crypto.
- Navigation to errored step in the end device wizard in the Console.
- Reference available glossary entries for form fields in the Console.

### Changed

- Decoded downlink payloads are now published as part of downlink attempt events.
- Decoded downlink payloads are stored now by Network Server.
- Raw downlink PHY payloads are not stored anymore by Network Server.
- Move documentation to [lorawan-stack-docs](https://github.com/TheThingsIndustries/lorawan-stack-docs).
- Improve LinkADRReq scheduling condition computation and, as a consequence, downlink task efficiency.
- CUPS Server only accepts The Things Stack API Key for token auth.
- Improve MQTT Pub/Sub task restart conditions and error propagation.
- Pausing event streams is not saving up arriving events during the pause anymore.
- Gateway server can now update the gateway location only if the gateway is authenticated.
- Right to manage links on Application Server is now `RIGHT_APPLICATION_SETTINGS_BASIC`.

### Removed

- Join EUI prefixes select on empty prefixes configuration in Join Server.

### Fixed

- Broken link to setting device location in the device map widget.
- Error events causing Console becoming unresponsive and crashing.
- Incorrect entity count in title sections in the Console.
- Incorrect event detail panel open/close behavior for some events in the Console.
- Improved error resilience and stability of the event views in the Console.
- RSSI metadata for MQTT gateways connected with The Things Network Stack V2 protocol.
- Gateway ID usage in upstream connection.
- Last seen counter for applications, end devices and gateways in the Console.
- `Use credentials` option being always checked in Pub/Sub edit form in the Console.
- FPending being set on downlinks, when LinkADRReq is required, but all available TxPower and data rate index combinations are rejected by the device.
- Coding rate for LoRa 2.4 GHz: it's now `4/8LI`.
- End device import in the Console crashing in Firefox.
- Creation of multicast end devices in the Console.
- Overwriting values in the end device wizard in the Console.
- Redirect loops when logging out of the Console if the Console OAuth client had no logout redirect URI(s) set.
- Event selection not working properly when the event stream is paused in the Console.

## [3.9.4] - 2020-09-23

### Changed

- Detail view of events in the Console moved to the side.
- Display the full event object when expanded in the Console (used to be `event.data` only).

### Fixed

- Performance issues of event views in the Console (freezing after some time).
- Gateway Server panic on upstream message handling.
- Incorrect redirects for restricted routes in the Console.
- Validation of MAC settings in the Network Server.
- Network Server panic when RX2 parameters cannot be computed.

## [3.9.3] - 2020-09-15

### Added

- Add `the-things-stack` device template converter, enabled by default. Effectively, this allows importing end devices from the Console.
- Support for binary decoding downlink messages previously encoded with Javascript or CayenneLPP.
- Common CA certificates available in documentation.
- Service data fields to pub/subs and webhooks in the Console.

### Changed

- MAC commands (both requests and responses) are now only scheduled in class A downlink slots in accordance to latest revisions to LoRaWAN specification.
- Scheduling failure events are now emitted on unsuccessful scheduling attempts.
- Default Javascript function signatures to `encodeDownlink()`, `decodeUplink()` and `decodeDownlink()`.
- Default Class B timeout is increased from 1 minute to 10 minutes as was originally intended.
- Update Go to 1.15
- Application, gateway, organization and end device title sections in the Console.
- Network Server downlink queues now have a capacity - by default maximum application downlink queue length is 10000 elements.
- Improve ADR algorithm loss rate computation.

### Deprecated

- Previous Javascript function signatures `Decoder()` and `Encoder()`, although they remain functional until further notice.

### Fixed

- ISM2400 RX2, beacon and ping slot frequencies are now consistent with latest LoRaWAN specification draft.
- CLI login issues when OAuth Server Address explicitly includes the `:443` HTTPS port.
- Documentation link for LoRa Cloud Device & Application Services in the Lora Cloud integration view in the Console.
- Webhooks and Pub/Subs forms in the Console will now let users choose whether they want to overwrite an existing record when the ID already exists (as opposed to overwriting by default).
- Pub/Sub integrations not backing off on internal connection failures.
- Network Server ping slot-related field validation.
- Memory usage of Network Server application uplink queues.
- Incorrect uplink FCnt display in end device title section.
- Service Data messages being routed incorrectly.

## [3.9.1] - 2020-08-19

### Added

- LoRaCloud DAS integration page in the Console.
- User Agent metadata on published events (when available).
- Option to override server name used in TLS handshake with cluster peers (`cluster.tls-server-name`).

### Changed

- Network Server now only publishes payload-related downlink events if scheduling succeeds.
- Moved remote IP event metadata outside authentication.
- Admins can now set the expiration time of temporary passwords of users.
- Application Server links are no longer canceled prematurely for special error codes. Longer back off times are used instead.

### Fixed

- Authentication metadata missing from published events.
- Under some circumstances, CLI would mistakenly import ABP devices as OTAA.
- Gateway Server could include the gateway antenna location on messages forwarded to the Network Server even if the gateway location was not public.

## [3.9.0] - 2020-08-06

### Added

- API Authentication and authorization via session cookie.
  - This requires a database schema migration (`ttn-lw-stack is-db migrate`) because of the added and modified columns.
  - This changes the `AuthInfo` API response.
- Skipping payload crypto on application-level via application link's `skip_payload_crypto` field.
- Authentication method, ID and Remote IP in events metadata.
- Service data messages published by integrations. Can be consumed using the bundled MQTT server, Webhooks or Pub/Sub integrations.
- Application package application-wide associations support.
- LoRaCloud DAS application package server URL overrides support.
- Key vault caching mechanism (see `--key-vault.cache.size` and `--key-vault.cache.ttl` options).
- Generic encryption/decryption to KeyVault.
- Option to ignore log messages for selected gRPC method on success (see `grpc.log-ignore-methods` option).
- CLI auto-completion support (automatically enabled for installable packages, also see `ttn-lw-cli complete` command).
- Options to disable profile picture and end device picture uploads (`is.profile-picture.disable-upload` and `is.end-device-picture.disable-upload`).
- Options to allow/deny non-admin users to create applications, gateways, etc. (the the `is.user-rights.*` options).
- Admins now receive emails about requested user accounts that need approval.
- Support for synchronizing gateway clocks via uplink tokens. UDP gateways may not connect to the same Gateway Server instance.
- Consistent command aliases for CLI commands.
- Laird gateway documentation.
- Option to allow unauthenticated Basic Station connections. Unset `gs.basic-station.allow-unauthenticated` to enforce auth check for production clusters. Please note that unauthenticated connections in existing connections will not be allowed unless this is set.
- Option to require TLS on connections to Redis servers (see `redis.tls.require` and related options).
- Documentation for `cache` options.
- Documentation for the Gateway Server MQTT protocol.
- Add user page in console.
- Troubleshooting guide.
- API to get configuration from the Identity Server (including user registration options and password requirements).
- Synchronize gateway time by uplink token on downstream in case the Gateway Server instance is not handling the upstream gateway connection.
- Work-around for Basic Station gateways sending uplink frames with no `xtime`.
- Document Network Server API Key requirement for Basic Station.

### Changed

- Remove version from hosted documentation paths.
- Gateway connection stats are now stored in a single key.
- The example configuration for deployments with custom certificates now also uses a CA certificate.
- Increase Network Server application uplink buffer queue size.
- `ttn-lw-cli use` command no longer adds default HTTP ports (80/443) to the OAuth Server address.
- Suppress the HTTP server logs from the standard library. This is intended to stop the false positive "unexpected EOF" error logs generated by health checks on the HTTPS ports (for API, BasicStation and Interop servers).
- Automatic collapse and expand of the sidebar navigation in the Console based on screen width.
- The header of the sidebar is now clickable in the Console.
- Overall layout and behavior of the sidebar in the Console improved.
- Improved layout and screen space utilization of event data views in the Console.
- Allow setting all default MAC settings of the Network Server. Support setting enum values using strings where applicable.

### Deprecated

- End device `skip_payload_crypto` field: it gets replaced by `skip_payload_crypto_override`.

### Fixed

- Inconsistent error message responses when retrieving connection stats from GS if the gateway is not connected.
- Empty form validation in the Console.
- CLI crash when listing application package default associations without providing an application ID.
- Decoding of uplinks with frame counters exceeding 16 bits in Application Server.
- Validation of keys for gateway metrics and version fields.
- Read only access for the gateway overview page in the Console.
- Fix an issue that frequently caused event data views crashing in the Console.
- Application Server contacting Join Server via interop for fetching the AppSKey.
- Low color contrast situations in the Console.
- Application Server pub/sub integrations race condition during shutdown.
- Console webhook templates empty headers error.
- Console MQTT URL validation.
- AFCntDown from the application-layer is respected when skipping application payload crypto.
- RTT usage for calculating downlink delta.
- Synchronize concentrator timestamp when uplink messages arrive out-of-order.

## [3.8.6] - 2020-07-10

### Added

- Payload formatter documentation.
- CLI support for setting message payload formatters from a local file. (see `--formatters.down-formatter-parameter-local-file` and `--formatters.up-formatter-parameter-local-file` options).

### Changed

- Gateway connection stats are now stored in a single key.

### Fixed

- Uplink frame counters being limited to 16 bits in Network Server.

## [3.8.5] - 2020-07-06

### Added

- Option to reset end device payload formatters in the Console.
- Service discovery using DNS SRV records for external Application Server linking.
- Functionality to set end device attributes in the Console.
- Event description tooltip to events in the Console.
- CLI support for setting and unsetting end device location (see `--location.latitude`, `--location.longitude`, `--location.altitude` and `--location.accuracy` options).
- Functionality to allow admin users to list all applications and gateways in the Console.
- Ursalink UG8X gateway documentation.
- Intercom, Google Analytics, and Emojicom feedback in documentation.
- LORIX One gateway documentation.
- Display own user name instead of ID in Console if possible.
- Option to hide rarely used fields in the Join Settings step (end device wizard) in the Console.

### Changed

- JSON uplink message doc edited for clarity.
- The CLI snap version uses the `$SNAP_USER_COMMON` directory for config by default, so that it is preserved between revisions.
- Defer events subscriptions until there is actual interest for events.
- End device creation form with wizard in the Console.

### Removed

- Requirement to specify `frequency_plan_id` when creating gateways in the Console.

### Fixed

- Endless authentication refresh loop in the Console in some rare situations.
- Logout operation not working properly in the Console in some rare situations.
- Handling API key deletion event for applications, gateways, organizations and users.
- Organization API key deletion in the Console.
- CLI now only sends relevant end device fields to Identity Server on create.
- Maximum ADR data rate index used in 1.0.2a and earlier versions of AU915 band.
- End device events stream restart in the Console.
- CLI was unable to read input from pipes.
- Timezones issue in claim authentication code form, causing time to reverse on submission.
- Errors during submit of the join settings for end devices in the Console.

## [3.8.4] - 2020-06-12

### Added

- Metrics for log messages, counted per level and namespace.
- Allow suppressing logs on HTTP requests for user-defined paths (see `--http.log-ignore-paths` option).
- Redux state and actions reporting to Sentry
- Serving frontend sourcemaps in production
- Frequency plan documentation.
- LoRa Basics Station documentation.

### Changed

- Suppress a few unexpected EOF errors, in order to reduce noise in the logs for health checks.

### Fixed

- Packet Broker Agent cluster ID is used as subscription group.
- LinkADR handling in 72-channel bands.
- Data uplink metrics reported by Application Server.

## [3.8.3] - 2020-06-05

### Added

- Favicon to documentation pages.
- Draft template for documentation.

### Changed

- Late scheduling algorithm; Gateway Server now takes the 90th percentile of at least the last 5 round-trip times of the last 30 minutes into account to determine whether there's enough time to send the downlink to the gateway. This was the highest round-trip time received while the gateway was connected.

### Fixed

- Downlink scheduling to gateways which had one observed round-trip time that was higher than the available time to schedule. In some occassions, this broke downlink at some point while the gateway was connected.

## [3.8.2] - 2020-06-03

### Added

- Console logout is now propagated to the OAuth provider.
  - This requires a database migration (`ttn-lw-stack is-db migrate`) because of the added columns.
  - To set the `logout-redirect-uris` for existing clients, the CLI client can be used, e.g.: `ttn-lw-cli clients update console --logout-redirect-uris "https://localhost:8885/console" --redirect-uris "http://localhost:1885/console"`.
- Packet Broker Agent to act as Forwarder and Home Network. See `pba` configuration section.
- JavaScript style guide to our `DEVELOPMENT.md` documentation.
- Schedule end device downlinks in the Console.
- Support for repeated `RekeyInd`. (happens when e.g. `RekeyConf` is lost)
- Validate the `DevAddr` when switching session as a result of receiving `RekeyInd`.
- Error details for failed events in the Console.
- `Unknown` and `Other cluster` connection statuses to the gateways table in the Console.
- LoRaWAN 2.4 GHz band `ISM2400`.
- Unset end device fields using the CLI (see `--unset` option)
- Join EUI and Dev EUI columns to the end device table in the Console.
- CLI creates user configuration directory if it does not exist when generating configuration file.
- Upgrading guide in docs.
- Glossary.
- Event details in the Console traffic view.
- Gateway Server events for uplink messages now contain end device identifiers.
- Setting custom gateway attributes in the Console.
- Pub/Sub documentation.
- Return informative well-known errors for standard network and context errors.
- Error notification in list views in the Console.
- Latest "last seen" info and uplink frame counts for end devices in the Console.
- Latest "last seen" info for applications in the Console.

### Changed

- Conformed JavaScript to new code style guide.
- Removed login page of the Console (now redirects straight to the OAuth login).
- Network Server now records `LinkADRReq` rejections and will not retry rejected values.
- Improved `NewChannelReq`, `DLChannelReq` and `LinkADRReq` efficiency.
- For frames carrying only MAC commands, Network Server now attempts to fit them in FOpts omitting FPort, if possible, and sends them in FRMPayload with FPort 0 as usual otherwise.
- Submit buttons are now always enabled in the Console, regardless of the form's validation state.
- Disabled ADR for `ISM2400` band.
- Network Server will attempt RX1 for devices with `Rx1Delay` of 1 second, if possible.
- Network Server will not attempt to schedule MAC-only frames in ping slots or RXC windows.
- Network Server will only attempt to schedule in a ping slot or RXC window after RX2 has passed.
- Network Server will schedule all time-bound network-initiated downlinks at most RX1 delay ahead of time.
- Network Server now uses its own internal clock in `DeviceTimeAns`.
- Troubleshooting section of `DEVELOPMENT.md`
- Change console field labels from `MAC version` and `PHY version` to `LoRaWAN version` and `Regional Parameters version` and add descriptions

### Fixed

- Handling of device unsetting the ADR bit in uplink, after ADR has been started.
- Invalid `oauth-server-address` in CLI config generated by `use` command when config file is already present.
- Network Server now properly handles FPort 0 data uplinks carrying FOpts.
- Data rate 4 in version `1.0.2-a` of AU915.
- Incorrect `TxOffset` values used by Network Server in some bands.
- OAuth authorization page crashing.
- Byte input in scheduling downlink view.
- OAuth client token exchange and refresh issues when using TLS with a RootCA.
- Join Server and Application Server device registries now return an error when deleting keys on `SET` operations. The operation was never supported and caused an error on `GET` instead.
- Clearing end device events list in the Console.
- Some views not being accessible in the OAuth app (e.g. update password).
- `LinkADRReq` scheduling.
- Unsetting NwkKey in Join Server.
- CSRF token validation issues preventing login and logout in some circumstances.
- Typo in Application Server configuration documentation (webhook downlink).
- Unset fields via CLI on Join Server, i.e. `--unset root-keys.nwk-key`.
- Reconnecting UDP gateways that were disconnected by a new gateway connection.
- ADR in US915-like bands.

## [3.7.2] - 2020-04-22

### Added

- CLI can now dump JSON encoded `grpc_payload` field for unary requests (see `--dump-requests` flag).
- Template ID column in the webhook table in the Console.
- Select all field mask paths in CLI get, list and search commands (see `--all` option).
- Create webhooks via webhook templates in the Console.
- `ns.up.data.receive` and `ns.up.join.receive` events, which are triggered when respective uplink is received and matched to a device by Network Server.
- `ns.up.data.forward` and `ns.up.join.accept.forward` events, which are triggered when respective message is forwarded from Network Server to Application Server.
- `ns.up.join.cluster.attempt` and `ns.up.join.interop.attempt` events, which are triggered when the join-request is sent to respective Join Server by the Network Server.
- `ns.up.join.cluster.success` and `ns.up.join.interop.success` events, which are triggered when Network Server's join-request is accepted by respective Join Server.
- `ns.up.join.cluster.fail` and `ns.up.join.interop.fail` events, which are triggered when Network Server's join-request to respective Join Server fails.
- `ns.up.data.process` and `ns.up.join.accept.process` events, which are triggered when respective message is successfully processed by Network Server.
- `ns.down.data.schedule.attempt` and `ns.down.join.schedule.attempt` events, which are triggered when Network Server attempts to schedule a respective downlink on Gateway Server.
- `ns.down.data.schedule.success` and `ns.down.join.schedule.success` events, which are triggered when Network Server successfully schedules a respective downlink on Gateway Server.
- `ns.down.data.schedule.fail` and `ns.down.join.schedule.fail` events, which are triggered when Network Server fails to schedule a respective downlink on Gateway Server.
- Specify gRPC port and OAuth server address when generating a CLI config file with `ttn-lw-cli use` (see `--grpc-port` and `--oauth-server-address` options).
- Guide to connect MikroTik Routerboard

### Changed

- Styling improvements to webhook and pubsub table in Console.
- Gateway location is updated even if no antenna locations had been previously set.
- Renamed `ns.application.begin_link` event to `ns.application.link.begin`.
- Renamed `ns.application.end_link` event to `ns.application.link.end`.
- `ns.up.data.drop` and `ns.up.join.drop` events are now triggered when respective uplink duplicate is dropped by Network Server.
- Network Server now drops FPort 0 data uplinks with non-empty FOpts.
- Frontend asset hashes are loaded dynamically from a manifest file instead of being built into the stack binary.
- Removed `Cache-Control` header for static files.
- Sort events by `time` in the Console.
- Restructure doc folder

### Removed

- `ns.up.merge_metadata` event.
- `ns.up.receive_duplicate` event.
- `ns.up.receive` event.

### Fixed

- End device claim display bug when claim dates not set.
- DeviceModeInd handling for LoRaWAN 1.1 devices.
- Do not perform unnecessary gateway location updates.
- Error display on failed end device import in the Console.
- Update password view not being accessible
- FOpts encryption and decryption for LoRaWAN 1.1 devices.
- Application Server returns an error when trying to delete a device that does not exist.
- Network Server returns an error when trying to delete a device that does not exist.
- Retrieve LNS Trust without LNS Credentials attribute.
- Too strict webhook base URL validation in the Console.
- Webhook and PubSub total count in the Console.
- DevEUI is set when creating ABP devices via CLI.
- CLI now shows all supported enum values for LoraWAN fields.
- Application Server does not crash when retrieving a webhook template that does not exist if no template repository has been configured.
- Application Server does not crash when listing webhook templates if no template repository has been configured.
- Error display on failed end device fetching in the Console.
- Various inconsistencies with Regional Parameters specifications.

## [3.7.0] - 2020-04-02

### Added

- Update gateway antenna location from incoming status message (see `update_location_from_status` gateway field and `--gs.update-gateway-location-debounce-time` option).
  - This requires a database migration (`ttn-lw-stack is-db migrate`) because of the added columns.
- Access Tokens are now linked to User Sessions.
  - This requires a database migration (`ttn-lw-stack is-db migrate`) because of the added columns.
- Edit application attributes in Application General Settings in the Console
- New `use` CLI command to automatically generate CLI configuration files.
- View/edit `update_location_from_status` gateway property using the Console.

### Changed

- Default DevStatus periodicity is increased, which means that, by default, DevStatusReq will be scheduled less often.
- Default class B and C timeouts are increased, which means that, by default, if the Network Server expects an uplink from the device after a downlink, it will wait longer before rescheduling the downlink.
- In case downlink frame carries MAC requests, Network Server will not force the downlink to be sent confirmed in class B and C.

### Fixed

- Fix organization collaborator view not being accessible in the Console.
- Error display on Data pages in the Console.
- Fix too restrictive MQTT client validation in PubSub form in the Console.
- Fix faulty display of device event stream data for end devices with the same ID in different applications.
- Trailing slashes handling in webhook paths.
- End device location display bug when deleting the location entry in the Console.
- GS could panic when gateway connection stats were updated while updating the registry.
- Local CLI and stack config files now properly override global config.
- Error display on failed end device deletion in the Console.

## [3.6.3] - 2020-03-30

### Fixed

- Limited throughput in upstream handlers in Gateway Server when one gateway's upstream handler is busy.

## [3.6.2] - 2020-03-19

### Fixed

- Entity events subscription release in the Console (Firefox).
- RekeyInd handling for LoRaWAN 1.1 devices.
- Network server deduplication Redis configuration.
- Change the date format in the Console to be unambiguous (`17 Mar, 2020`).
- Handling of uplink frame counters exceeding 65535.
- Gateway events subscription release in the Console.
- Panic when receiving a UDP `PUSH_DATA` frame from a gateway without payload.

### Security

- Admin users that are suspended can no longer create, view or delete other users.

## [3.6.1] - 2020-03-13

### Added

- New `list` and `request-validation` subcommands for the CLI's `contact-info` commands.
- Device Claim Authentication Code page in the Console.
- Gateway Server rate limiting support for the UDP frontend, see (`--gs.udp.rate-limiting` options).
- Uplink deduplication via Redis in Network Server.

### Changed

- Network and Application Servers now maintain application downlink queue per-session.
- Gateway Server skips setting up an upstream if the DevAddr prefixes to forward are empty.
- Gateway connection stats are now cached in Redis (see `--cache.service` and `--gs.update-connections-stats-debounce-time` options).

### Fixed

- Telemetry and events for gateway statuses.
- Handling of downlink frame counters exceeding 65535.
- Creating 1.0.4 ABP end devices via the Console.
- ADR uplink handling.
- Uplink retransmission handling.
- Synchronizing Basic Station concentrator time after reconnect or initial connect after long inactivity.

### Security

- Changing username and password to be not required in pubsub integration.

## [3.6.0] - 2020-02-27

### Added

- Class B support.
- WebSocket Ping-Pong support for Basic Station frontend in the Gateway Server.
- LoRaWAN 1.0.4 support.

### Changed

- Do not use `personal-files` plugin for Snap package.
- Network Server will never attempt RX1 for devices with `Rx1Delay` of 1 second.
- Improved efficiency of ADR MAC commands.
- Gateway Configuration Server will use the default WebSocket TLS port if none is set.

### Fixed

- End device events subscription release in the Console.
- Blocking UDP packet handling while the gateway was still connecting. Traffic is now dropped while the connection is in progress, so that traffic from already connected gateways keep flowing.
- Join-request transmission parameters.
- ADR in 72-channel regions.
- Payload length limits used by Network Server being too low.
- CLI ignores default config files that cannot be read.
- Device creation rollback potentially deleting existing device with same ID.
- Returned values not representing the effective state of the devices in Network Server when deprecated field paths are used.
- Downlink queue operations in Network Server for LoRaWAN 1.1 devices.

## [3.5.3] - 2020-02-14

### Added

- Display of error payloads in console event log.
- Zero coordinate handling in location form in the Console.

### Fixed

- Updating `supports_class_c` field in the Device General Settings Page in the Console.
- Updating MQTT pubsub configuration in the Console
- Handling multiple consequent updates of MQTT pubsub/webhook integrations in the Console.
- Displaying total device count in application overview section when using device search in the Console
- FQDN used for Backend Interfaces interoperability requests.
- Exposing device sensitive fields to unrelated stack components in the Console.
- CLI trying to read input while none available.
- Reconnections of gateways whose previous connection was not cleaned up properly. New connections from the same gateway now actively disconnects existing connections.
- `ttn-lw-stack` and `ttn-lw-cli` file permission errors when installed using snap.
  - You may need to run `sudo snap connect ttn-lw-stack:personal-files`
- Changing username and password to be not required in pubsub integration

### Security

## [3.5.2] - 2020-02-06

### Fixed

- Channel mask encoding in LinkADR MAC command.
- Frequency plan validation in Network Server on device update.
- Authentication of Basic Station gateways.

## [3.5.1] - 2020-01-29

### Added

- Responsive side navigation (inside entity views) to the Console.
- Overall responsiveness of the Console.
- Support for configuring Redis connection pool sizes with `redis.pool-size` options.

### Fixed

- Crashes on Gateway Server start when traffic flow started while The Things Stack was still starting.
- Not detecting session change in Application Server when interop Join Server did not provide a `SessionKeyID`.

## [3.5.0] - 2020-01-24

### Added

- Support for releasing gateway EUI after deletion.
- Support in the Application Server for the `X-Downlink-Apikey`, `X-Downlink-Push` and `X-Downlink-Replace` webhook headers. They allow webhook integrations to determine which endpoints to use for downlink queue operations.
- `as.webhooks.downlinks.public-address` and `as.webhooks.downlinks.public-tls-address` configuration options to the Application Server.
- Support for adjusting the time that the Gateway Server schedules class C messages in advance per gateway.
  - This requires a database migration (`ttn-lw-stack is-db migrate`) because of the added columns.
- `end-devices use-external-join-server` CLI subcommand, which disassociates and deletes the device from Join Server.
- `mac_settings.beacon_frequency` end device field, which defines the default frequency of class B beacon in Hz.
- `mac_settings.desired_beacon_frequency` end device field, which defines the desired frequency of class B beacon in Hz that will be configured via MAC commands.
- `mac_settings.desired_ping_slot_data_rate_index` end device field, which defines the desired data rate index of the class B ping slot that will be configured via MAC commands.
- `mac_settings.desired_ping_slot_frequency` end device field, which defines the desired frequency of the class B ping slot that will be configured via MAC commands.
- Mobile navigation menu to the Console.
- View and edit all Gateway settings from the Console.
- `skip_payload_crypto` end device field, which makes the Application Server skip decryption of uplink payloads and encryption of downlink payloads.
- `app_s_key` and `last_a_f_cnt_down` uplink message fields, which are set if the `skip_payload_crypto` end device field is true.
- Support multiple frequency plans for a Gateway.
- Entity search by ID in the Console.

### Changed

- `resets_join_nonces` now applies to pre-1.1 devices as well as 1.1+ devices.
- Empty (`0x0000000000000000`) JoinEUIs are now allowed.

### Fixed

- Respect stack components on different hosts when connected to event sources in the Console.
- Pagination of search results.
- Handling OTAA devices registered on an external Join Server in the Console.
- RxMetadata Location field from Gateway Server.
- Channel mask encoding in LinkADR MAC command.
- Device location and payload formatter form submits in the Console.
- Events processing in the JS SDK.
- Application Server frontends getting stuck after their associated link is closed.

## [3.4.2] - 2020-01-08

### Added

- Forwarding of backend warnings to the Console.
- Auth Info service to the JavaScript SDK.
- Subscribable events to the JavaScript SDK.
- Include `gateway_ID` field in Semtech UDP configuration response from Gateway Configuration Server.
- Sorting feature to entity tables in the Console.

### Changed

- Increase time that class C messages are scheduled in advance from 300 to 500 ms to support higher latency gateway backhauls.

### Fixed

- Fix selection of pseudo wildcard rights being possible (leading to crash) in the Console even when such right cannot be granted.
- Fix loading spinner being stuck infinitely in gateway / application / organization overview when some rights aren't granted to the collaborator.
- Fix deadlock of application add form in the Console when the submit results in an error.
- Fix ttn-lw-cli sometimes refusing to update Gateway EUI.

## [3.4.1] - 2019-12-30

### Added

- Support for ordering in `List` RPCs.
- Detect existing Basic Station time epoch when the gateway was already running long before it (re)connected to the Gateway Server.

### Changed

- Reduce the downlink path expiry window to 15 seconds, i.e. typically missing three `PULL_DATA` frames.
- Reduce the connection expiry window to 1 minute.
- Reduce default UDP address block time from 5 minutes to 1 minute. This allows for faster reconnecting if the gateway changes IP address. The downlink path and connection now expire before the UDP source address is released.

### Fixed

- Fix class A downlink scheduling when an uplink message has been received between the triggering uplink message.

## [3.4.0] - 2019-12-24

### Added

- Downlink queue operation topics in the PubSub integrations can now be configured using the Console.
- `List` RPC in the user registry and related messages.
- User management for admins in the Console.
- `users list` command in the CLI.
- Support for getting Kerlink CPF configurations from Gateway Configuration Server.
- Support for Microchip ATECC608A-TNGLORA-C manifest files in device template conversion.

### Fixed

- Fix the PubSub integration edit page in the Console.
- Fix updating and setting of webhook headers in the Console.
- Fix DevNonce checks for LoRaWAN 1.0.3.

## [3.3.2] - 2019-12-04

### Added

- Support for selecting gateways when queueing downlinks via CLI (see `class-b-c.gateways` option).
- Options `is.oauth.ui.branding-base-url` and `console.ui.branding-base-url` that can be used to customize the branding (logos) of the web UI.
- Email templates can now also be loaded from blob buckets.
- Support for pagination in search APIs.
- Search is now also available to non-admin users.
- Support for searching end devices within an application.
- Notification during login informing users of unapproved user accounts.
- Support maximum EIRP value from frequency plans sub-bands.
- Support duty-cycle value from frequency plans sub-bands.

### Changed

- Allow enqueuing class B/C downlinks regardless of active device class.

### Fixed

- Fix crashing of organization collaborator edit page.
- Avoid validating existing queue on application downlink pushes.
- Correct `AU_915_928` maximum EIRP value to 30 dBm in 915.0 – 928.0 MHz (was 16.15 dBm).
- Correct `US_902_928` maximum EIRP value to 23.15 dBm in 902.3 – 914.9 MHz (was 32.15 dBm) and 28.15 dBm in 923.3 – 927.5 MHz (was 32.15 dBm). This aligns with US915 Hybrid Mode.
- Correct `AS_923` maximum EIRP value to 16 dBm in 923.0 – 923.5 MHz (was 16.15 dBm).

### Security

- Keep session keys separate by `JoinEUI` to avoid conditions where session keys are retrieved only by `DevEUI` and the session key identifier. This breaks retrieving session keys of devices that have been activated on a deployment running a previous version. Since the Application Server instances are currently in-cluster, there is no need for an Application Server to retrieve the `AppSKey` from the Join Server, making this breaking change ineffective.

## [3.3.1] - 2019-11-26

### Added

- Add support for Redis Sentinel (see `redis.failover.enable`, `redis.failover.master-name`, `redis.failover.addresses` options).

### Fixed

- Fix `AppKey` decryption in Join Server.

### Security

## [3.3.0] - 2019-11-25

### Added

- Add support for encrypting device keys at rest (see `as.device-kek-label`, `js.device-kek-label` and `ns.device-kek-label` options).
- The Network Server now provides the timestamp at which it received join-accept or data uplink messages.
- Add more details to logs that contain errors.
- Support for end device pictures in the Identity Server.
  - This requires a database migration (`ttn-lw-stack is-db migrate`) because of the added columns.
- Support for end device pictures in the CLI.

### Fixed

- Fix an issue causing unexpected behavior surrounding login, logout and token management in the Console.
- Fix an issue causing the application link page of the Console to load infinitely.

## [3.2.6] - 2019-11-18

### Fixed

- Fix active application link count being limited to 10 per CPU.
- The Application Server now fills the timestamp at which it has received uplinks from the Network Server.

## [3.2.5] - 2019-11-15

### Added

- Support for creating applications and gateway with an organization as the initial owner in the Console.
- Hide views and features in the Console that the user and stack configuration does not meet the necessary requirements for.
- Full range of Join EUI prefixes in the Console.
- Support specifying the source of interoperability server client CA configuration (see `interop.sender-client-ca.source` and related fields).

### Changed

- Reading and writing of session keys in Application and Network server registries now require device key read and write rights respectively.
- Implement redesign of entity overview title sections to improve visual consistency.

### Deprecated

- `--interop.sender-client-cas` in favor of `--interop.sender-client-ca` sub-fields in the stack.

### Fixed

- Fix gateway API key forms being broken in the Console.
- Fix MAC command handling in retransmissions.
- Fix multicast device creation issues.
- Fix device key unwrapping.
- Fix setting gateway locations in the Console.

### Security

## [3.2.4] - 2019-11-04

### Added

- Support LoRa Alliance TR005 Draft 3 QR code format.
- Connection indicators in Console's gateway list.
- TLS support for application link in the Console.
- Embedded documentation served at `/assets/doc`.

### Fixed

- Fix device creation rollback potentially deleting existing device with same ID.
- Fix missing transport credentials when using external NS linking.

### Security

## [3.2.3] - 2019-10-24

### Added

- Emails when the state of a user or OAuth client changes.
- Option to generate claim authentication codes for devices automatically.
- User invitations can now be sent and redeemed.
- Support for creating organization API keys in the Console.
- Support for deleting organization API keys in the Console.
- Support for editing organization API keys in the Console.
- Support for listing organization API keys in the Console.
- Support for managing organization API keys and rights in the JS SDK.
- Support for removing organization collaborators in the Console.
- Support for editing organization collaborators in the Console.
- Support for listing organization collaborators in the Console.
- Support for managing organization collaborators and rights in the JS SDK.
- MQTT integrations page in the Console.

### Changed

- Rename "bulk device creation" to "import devices".
- Move device import button to the end device tables (and adapt routing accordingly).
- Improve downlink performance.

### Fixed

- Fix issues with device bulk creation in Join Server.
- Fix device import not setting component hosts automatically.
- Fix NewChannelReq scheduling condition.
- Fix publishing events for generated MAC commands.
- Fix saving changes to device general settings in the Console.

## [3.2.2] - 2019-10-14

### Added

- Initial API and CLI support for LoRaWAN application packages and application package associations.
- New documentation design.
- Support for ACME v2.

### Deprecated

- Deprecate the `tls.acme.enable` setting. To use ACME, set `tls.source` to `acme`.

### Fixed

- Fix giving priority to ACME settings to remain backward compatible with configuration for `v3.2.0` and older.

## [3.2.1] - 2019-10-11

### Added

- `support-link` URI config to the Console to show a "Get Support" button.
- Option to explicitly enable TLS for linking of an Application Server on an external Network Server.
- Service to list QR code formats and generate QR codes in PNG format.
- Status message forwarding functions to upstream host/s.
- Support for authorizing device claiming on application level through CLI. See `ttn-lw-cli application claim authorize --help` for more information.
- Support for claiming end devices through CLI. See `ttn-lw-cli end-device claim --help` for more information.
- Support for converting Microchip ATECC608A-TNGLORA manifest files to device templates.
- Support for Crypto Servers that do not expose device root keys.
- Support for generating QR codes for claiming. See `ttn-lw-cli end-device generate-qr --help` for more information.
- Support for storage of frequency plans, device repository and interoperability configurations in AWS S3 buckets or GCP blobs.

### Changed

- Enable the V2 MQTT gateway listener by default on ports 1881/8881.
- Improve handling of API-Key and Collaborator rights in the console.

### Fixed

- Fix bug with logout sometimes not working in the console.
- Fix not respecting `RootCA` and `InsecureSkipVerify` TLS settings when ACME was configured for requesting TLS certificates.
- Fix reading configuration from current, home and XDG directories.

## [3.2.0] - 2019-09-30

### Added

- A map to the overview pages of end devices and gateways.
- API to retrieve MQTT configurations for applications and gateways.
- Application Server PubSub integrations events.
- `mac_settings.desired_max_duty_cycle`, `mac_settings.desired_adr_ack_delay_exponent` and `mac_settings.desired_adr_ack_limit_exponent` device flags.
- PubSub integrations to the console.
- PubSub service to JavaScript SDK.
- Support for updating `mac_state.desired_parameters`.
- `--tls.insecure-skip-verify` to skip certificate chain verification (insecure; for development only).

### Changed

- Change the way API key rights are handled in the `UpdateAPIKey` rpc for Applications, Gateways, Users and Organizations. Users can revoke or add rights to api keys as long as they have these rights.
- Change the way collaborator rights are handled in the `SetCollaborator` rpc for Applications, Gateways, Clients and Organizations. Collaborators can revoke or add rights to other collaborators as long as they have these rights.
- Extend device form in the Console to allow creating OTAA devices without root keys.
- Improve confirmed downlink operation.
- Improve gateway connection status indicators in Console.
- Upgrade Gateway Configuration Server to a first-class cluster role.

### Fixed

- Fix downlink length computation in the Network Server.
- Fix implementation of CUPS update-info endpoint.
- Fix missing CLI in `deb`, `rpm` and Snapcraft packages.

## [3.1.2] - 2019-09-05

### Added

- `http.redirect-to-host` config to redirect all HTTP(S) requests to the same host.
- `http.redirect-to-tls` config to redirect HTTP requests to HTTPS.
- Organization Create page in the Console.
- Organization Data page to the console.
- Organization General Settings page to the console.
- Organization List page.
- Organization Overview page to the console.
- Organizations service to the JS SDK.
- `create` method in the Organization service in the JS SDK.
- `deleteById` method to the Organization service in the JS SDK.
- `getAll` method to the Organizations service.
- `getAll` method to the Organization service in the JS SDK.
- `getById` method to the Organization service in the JS SDK.
- `openStream` method to the Organization service in the JS SDK.
- `updateById` method to the Organization service in the JS SDK.

### Changed

- Improve compatibility with various Class C devices.

### Fixed

- Fix root-relative OAuth flows for the console.

## [3.1.1] - 2019-08-30

### Added

- `--tls.acme.default-host` flag to set a default (fallback) host for connecting clients that do not use TLS-SNI.
- AS-ID to validate the Application Server with through the Common Name of the X.509 Distinguished Name of the TLS client certificate. If unspecified, the Join Server uses the host name from the address.
- Defaults to `ttn-lw-cli clients create` and `ttn-lw-cli users create`.
- KEK labels for Network Server and Application Server to use to wrap session keys by the Join Server. If unspecified, the Join Server uses a KEK label from the address, if present in the key vault.
- MQTT PubSub support in the Application Server. See `ttn-lw-cli app pubsub set --help` for more details.
- Support for external email templates in the Identity Server.
- Support for Join-Server interoperability via Backend Interfaces specification protocol.
- The `generateDevAddress` method in the `Ns` service.
- The `Js` service to the JS SDK.
- The `listJoinEUIPrefixes` method in the `Js` service.
- The `Ns` service to the JS SDK.
- The new The Things Stack branding.
- Web interface for changing password.
- Web interface for requesting temporary password.

### Changed

- Allow admins to create temporary passwords for users.
- CLI-only brew tap formula is now available as `TheThingsNetwork/lorawan-stack/ttn-lw-cli`.
- Improve error handling in OAuth flow.
- Improve getting started guide for a deployment of The Things Stack.
- Optimize the way the Identity Server determines memberships and rights.

### Deprecated

- `--nats-server-url` in favor of `--nats.server-url` in the PubSub CLI support.

### Removed

- `ids.dev_addr` from allowed field masks for `/ttn.lorawan.v3.NsEndDeviceRegistry/Set`.
- Auth from CLI's `forgot-password` command and made it optional on `update-password` command.
- Breadcrumbs from Overview, Application and Gateway top-level views.

### Fixed

- Fix `grants` and `rights` flags of `ttn-lw-cli clients create`.
- Fix a bug that resulted in events streams crashing in the console.
- Fix a bug where uplinks from some Basic Station gateways resulted in the connection to break.
- Fix a security issue where non-admin users could edit admin-only fields of OAuth clients.
- Fix an issue resulting in errors being unnecessarily logged in the console.
- Fix an issue with the `config` command rendering some flags and environment variables incorrectly.
- Fix API endpoints that allowed HTTP methods that are not part of our API specification.
- Fix console handling of configured mount paths other than `/console`.
- Fix handling of `ns.dev-addr-prefixes`.
- Fix incorrect error message in `ttn-lw-cli users oauth` commands.
- Fix propagation of warning headers in API responses.
- Fix relative time display in the Console.
- Fix relative time display in the Console for IE11, Edge and Safari.
- Fix unable to change LoRaWAN MAC and PHY version.
- Resolve flickering display issue in the overview pages of entities in the console.

## [3.1.0] - 2019-07-26

### Added

- `--headers` flag to `ttn-lw-cli applications webhooks set` allowing users to set HTTP headers to add to webhook requests.
- `getByOrganizationId` and `getByUserId` methods to the JS SDK.
- A new documentation system.
- A newline between list items returned from the CLI when using a custom `--output-format` template.
- An `--api-key` flag to `ttn-lw-cli login` that allows users to configure the CLI with a more restricted (Application, Gateway, ...) API key instead of the usual "all rights" OAuth access token.
- API for getting the rights of a single collaborator on (member of) an entity.
- Application Payload Formatters Page in the console.
- Class C and Multicast guide.
- CLI support for enabling/disabling JS, GS, NS and AS through configuration.
- Components overview in documentation.
- Device Templates to create, convert and map templates and assign EUIs to create large amounts of devices.
- Downlink Queue Operations guide.
- End device level payload formatters to console.
- Event streaming views for end devices.
- Events to device registries in the Network Server, Application Server and Join Server.
- Functionality to delete end devices in the console.
- Gateway General Settings Page to the console.
- Getting Started guide for command-line utility (CLI).
- Initial overview page to console.
- Native support to the Basic Station LNS protocol in the Gateway Server.
- NS-JS and AS-JS Backend Interfaces 1.0 and 1.1 draft 3 support.
- Option to revoke user sessions and access tokens on password change.
- Support for NS-JS and AS-JS Backend Interfaces.
- Support for URL templates inside the Webhook paths ! The currently supported fields are `appID`, `appEUI`, `joinEUI`, `devID`, `devEUI` and `devAddr`. They can be used using RFC 6570.
- The `go-cloud` integration to the Application Server. See `ttn-lw-cli applications pubsubs --help` for more details.
- The `go-cloud` integration to the Application Server. This integration enables downlink and uplink messaging using the cloud pub-sub by setting up the `--as.pubsub.publish-urls` and `--as.pubsub.subscribe-urls` parameters. You can specify multiple publish endpoints or subscribe endpoints by repeating the parameter (i.e. `--as.pubsub.publish-urls url1 --as.pubsub.publish-urls url2 --as.pubsub.subscribe-urls url3`).
- The Gateway Data Page to the console.
- View to update the antenna location information of gateways.
- View to update the location information of end devices.
- Views to handle integrations (webhooks) to the console.
- Working with Events guide.

### Changed

- Change database index names for invitation and OAuth models. Existing databases are migrated automatically.
- Change HTTP API for managing webhooks to avoid conflicts with downlink webhook paths.
- Change interpretation of frequency plan's maximum EIRP from a ceiling to a overriding value of any band (PHY) settings.
- Change the prefix of Prometheus metrics from `ttn_` to `ttn_lw_`.
- Rename the label `server_address` of Prometheus metrics `grpc_client_conns_{opened,closed}_total` to `remote_address`
- Resolve an issue where the stack complained about sending credentials on insecure connections.
- The Events endpoint no longer requires the `_ALL` right on requested entities. All events now have explicit visibility rules.

### Deprecated

- `JsEndDeviceRegistry.Provision()` rpc. Please use `EndDeviceTemplateConverter.Convert()` instead.

### Removed

- Remove the address label from Prometheus metric `grpc_server_conns_{opened,closed}_total`.

### Fixed

- Fix Basic Station CUPS LNS credentials blob.
- Fix a leak of entity information in List RPCs.
- Fix an issue that resulted in some event errors not being shown in the console.
- Fix an issue where incorrect error codes were returned from the console's OAuth flow.
- Fix clearing component addresses on updating end devices through CLI.
- Fix CLI panic for invalid attributes.
- Fix crash when running some `ttn-lw-cli organizations` commands without `--user-id` flag.
- Fix dwell-time issues in AS923 and AU915 bands.
- Fix occasional issues with downlink payload length.
- Fix the `x-total-count` header value for API Keys and collaborators.
- Fix the error that is returned when deleting a collaborator fails.

### Security

- Update node packages to fix known vulnerabilities.

## [3.0.4] - 2019-07-10

### Fixed

- Fix rights caching across multiple request contexts.

## [3.0.3] - 2019-05-10

### Added

- Support for getting automatic Let's Encrypt certificates. Add the new config flags `--tls.acme.enable`, `--tls.acme.dir=/path/to/storage`, `--tls.acme.hosts=example.com`, `--tls.acme.email=you@example.com` flags (or their env/config equivalent) to make it work. The `/path/to/storage` dir needs to be `chown`ed to `886:886`. See also `docker-compose.yml`.
- `GetApplicationAPIKey`, `GetGatewayAPIKey`, `GetOrganizationAPIKey`, `GetUserAPIKey` RPCs and related messages.
- "General Settings" view for end devices.
- `--credentials-id` flag to CLI that allows users to be logged in with mulitple credentials and switch between them.
- A check to the Identity Server that prevents users from deleting applications that still contain end devices.
- Application Collaborators management to the console.
- Checking maximum round-trip time for late-detection in downlink scheduling.
- Configuration service to JS SDK.
- Device list page to applications in console.
- Events to the application management pages.
- Round-trip times to Gateway Server connection statistics.
- Support for the value `cloud` for the `--events.backend` flag. When this flag is set, the `--events.cloud.publish-url` and `--events.cloud.subscribe-url` are used to set up a cloud pub-sub for events.
- Support for uplink retransmissions.
- Using median round-trip time value for absolute time scheduling if the gateway does not have GPS time.

### Changed

- Change encoding of keys to hex in device key generation (JS SDK).
- Change interpretation of absolute time in downlink messages from time of transmission to time of arrival.
- Improve ADR algorithm performance.
- Improve ADR performance.
- Make late scheduling default for gateways connected over UDP to avoid overwriting queued downlink.
- Make sure that non-user definable fields of downlink messages get discarded across all Application Server frontends.
- Prevent rpc calls to JS when the device has `supports_join` set to `false` (JS SDK).
- Update the development tooling. If you are a developer, make sure to check the changes in CONTRIBUTING.md and DEVELOPMENT.md.

### Fixed

- Fix `AppAs` not registered for HTTP interfacing while it is documented in the API.
- Fix absolute time scheduling with UDP connected gateways
- Fix authentication of MQTT and gRPC connected gateways
- Fix connecting MQTT V2 gateways
- Fix faulty composition of default values with provided values during device creation (JS SDK)
- Fix preserving user defined priority for application downlink
- Fix UDP downlink format for older forwarders
- Fix usage of `URL` class in browsers (JS SDK)

## [3.0.2] - 2019-04-12

### Changed

- Upgrade Go to 1.12

### Fixed

- Fix streaming events over HTTP with Gzip enabled.
- Fix resetting downlink channels for US, AU and CN end devices.
- Fix rendering of enums in JSON.
- Fix the permissions of our Snap package.

## [3.0.1] - 2019-04-10

### Added

- `dev_addr` to device fetched from the Network Server.
- `received_at` to `ApplicationUp` messages.
- `ttn-lw-cli users oauth` commands.
- Event payload to `as.up.forward`, `as.up.drop`, `as.down.receive`, `as.down.forward` and `as.down.drop` events.
- Event payload to `gs.status.receive`, `gs.up.receive` and `gs.down.send` events.
- OAuth management in the Identity Server.

### Changed

- Document places in the CLI where users can use arguments instead of flags.
- In JSON, LoRaWAN AES keys are now formatted as Hex instead of Base64.
- Make device's `dev_addr` update when the session's `dev_addr` is updated.

### Removed

- Remove end device identifiers from `DownlinkMessage` sent from the Network Server to the Gateway Server.

### Fixed

- Fix `dev_addr` not being present in upstream messages.

<!--
NOTE: These links should respect backports. See https://github.com/TheThingsNetwork/lorawan-stack/pull/1444/files#r333379706.
-->
[unreleased]: https://github.com/TheThingsNetwork/lorawan-stack/compare/v3.11.1...v3.11
[3.11.1]: https://github.com/TheThingsNetwork/lorawan-stack/compare/v3.11.0...v3.11.1
[3.11.0]: https://github.com/TheThingsNetwork/lorawan-stack/compare/v3.10.6...v3.11.0
[3.10.6]: https://github.com/TheThingsNetwork/lorawan-stack/compare/v3.10.5...v3.10.6
[3.10.5]: https://github.com/TheThingsNetwork/lorawan-stack/compare/v3.10.4...v3.10.5
[3.10.4]: https://github.com/TheThingsNetwork/lorawan-stack/compare/v3.10.3...v3.10.4
[3.10.3]: https://github.com/TheThingsNetwork/lorawan-stack/compare/v3.10.2...v3.10.3
[3.10.2]: https://github.com/TheThingsNetwork/lorawan-stack/compare/v3.10.1...v3.10.2
[3.10.1]: https://github.com/TheThingsNetwork/lorawan-stack/compare/v3.10.0...v3.10.1
[3.10.0]: https://github.com/TheThingsNetwork/lorawan-stack/compare/v3.9.4...v3.10.0
[3.9.4]: https://github.com/TheThingsNetwork/lorawan-stack/compare/v3.9.3...v3.9.4
[3.9.3]: https://github.com/TheThingsNetwork/lorawan-stack/compare/v3.9.1...v3.9.3
[3.9.1]: https://github.com/TheThingsNetwork/lorawan-stack/compare/v3.9.0...v3.9.1
[3.9.0]: https://github.com/TheThingsNetwork/lorawan-stack/compare/v3.8.6...v3.9.0
[3.8.6]: https://github.com/TheThingsNetwork/lorawan-stack/compare/v3.8.5...v3.8.6
[3.8.5]: https://github.com/TheThingsNetwork/lorawan-stack/compare/v3.8.4...v3.8.5
[3.8.4]: https://github.com/TheThingsNetwork/lorawan-stack/compare/v3.8.3...v3.8.4
[3.8.3]: https://github.com/TheThingsNetwork/lorawan-stack/compare/v3.8.2...v3.8.3
[3.8.2]: https://github.com/TheThingsNetwork/lorawan-stack/compare/v3.7.2...v3.8.2
[3.7.2]: https://github.com/TheThingsNetwork/lorawan-stack/compare/v3.7.0...v3.7.2
[3.7.0]: https://github.com/TheThingsNetwork/lorawan-stack/compare/v3.6.0...v3.7.0
[3.6.3]: https://github.com/TheThingsNetwork/lorawan-stack/compare/v3.6.2...v3.6.3
[3.6.2]: https://github.com/TheThingsNetwork/lorawan-stack/compare/v3.6.1...v3.6.2
[3.6.1]: https://github.com/TheThingsNetwork/lorawan-stack/compare/v3.6.0...v3.6.1
[3.6.0]: https://github.com/TheThingsNetwork/lorawan-stack/compare/v3.5.3...v3.6.0
[3.5.3]: https://github.com/TheThingsNetwork/lorawan-stack/compare/v3.5.2...v3.5.3
[3.5.2]: https://github.com/TheThingsNetwork/lorawan-stack/compare/v3.5.1...v3.5.2
[3.5.1]: https://github.com/TheThingsNetwork/lorawan-stack/compare/v3.5.0...v3.5.1
[3.5.0]: https://github.com/TheThingsNetwork/lorawan-stack/compare/v3.4.2...v3.5.0
[3.4.2]: https://github.com/TheThingsNetwork/lorawan-stack/compare/v3.4.1...v3.4.2
[3.4.1]: https://github.com/TheThingsNetwork/lorawan-stack/compare/v3.4.0...v3.4.1
[3.4.0]: https://github.com/TheThingsNetwork/lorawan-stack/compare/v3.3.2...v3.4.0
[3.3.2]: https://github.com/TheThingsNetwork/lorawan-stack/compare/v3.3.1...v3.3.2
[3.3.1]: https://github.com/TheThingsNetwork/lorawan-stack/compare/v3.3.0...v3.3.1
[3.3.0]: https://github.com/TheThingsNetwork/lorawan-stack/compare/v3.2.6...v3.3.0
[3.2.6]: https://github.com/TheThingsNetwork/lorawan-stack/compare/v3.2.5...v3.2.6
[3.2.5]: https://github.com/TheThingsNetwork/lorawan-stack/compare/v3.2.4...v3.2.5
[3.2.4]: https://github.com/TheThingsNetwork/lorawan-stack/compare/v3.2.3...v3.2.4
[3.2.3]: https://github.com/TheThingsNetwork/lorawan-stack/compare/v3.2.2...v3.2.3
[3.2.2]: https://github.com/TheThingsNetwork/lorawan-stack/compare/v3.2.1...v3.2.2
[3.2.1]: https://github.com/TheThingsNetwork/lorawan-stack/compare/v3.2.0...v3.2.1
[3.2.0]: https://github.com/TheThingsNetwork/lorawan-stack/compare/v3.1.2...v3.2.0
[3.1.2]: https://github.com/TheThingsNetwork/lorawan-stack/compare/v3.1.1...v3.1.2
[3.1.1]: https://github.com/TheThingsNetwork/lorawan-stack/compare/v3.1.0...v3.1.1
[3.1.0]: https://github.com/TheThingsNetwork/lorawan-stack/compare/v3.0.4...v3.1.0
[3.0.4]: https://github.com/TheThingsNetwork/lorawan-stack/compare/v3.0.3...v3.0.4
[3.0.3]: https://github.com/TheThingsNetwork/lorawan-stack/compare/v3.0.2...v3.0.3
[3.0.2]: https://github.com/TheThingsNetwork/lorawan-stack/compare/v3.0.1...v3.0.2
[3.0.1]: https://github.com/TheThingsNetwork/lorawan-stack/compare/v3.0.0...v3.0.1<|MERGE_RESOLUTION|>--- conflicted
+++ resolved
@@ -7,11 +7,10 @@
 
 For details about compatibility between different releases, see the **Commitments and Releases** section of our README.
 
-## [Unreleased]
-
-### Added
-
-<<<<<<< HEAD
+## [Upcoming] (v3.12)
+
+### Added
+
 - API and CLI commands for listing, searching for and restoring recently deleted applications, OAuth clients, gateways, organizations and users.
 - State Description fields for adding context to the (rejected, flagged, suspended) state of Users and OAuth clients.
   - This requires a database schema migration (`ttn-lw-stack is-db migrate`) because of the added columns.
@@ -20,13 +19,22 @@
 
 - Changed the pub/sub channels that the Redis backend of the Events system uses.
 - Changed the encoding of events transported by the Redis backend of the Events system.
-=======
+
+### Deprecated
+
+### Removed
+
+### Fixed
+
+## [Unreleased]
+
+### Added
+
 - Pagination flags for the `users oauth authorizations list` and `users oauth access-tokens list` CLI commands.
 
 ### Changed
 
 - `temp` field of the UDP stats message is now type `float32` (pointer).
->>>>>>> dc633580
 
 ### Deprecated
 
