--- conflicted
+++ resolved
@@ -11,11 +11,8 @@
 
 ### Added
 
-<<<<<<< HEAD
+- The `as-db purge` command to purge unused data from the Application Server database.
 - Add `UserInput` component to the Console to handle user id input fields by implementing an autosuggest.
-=======
-- The `as-db purge` command to purge unused data from the Application Server database.
->>>>>>> b9d6ee02
 
 ### Changed
 
