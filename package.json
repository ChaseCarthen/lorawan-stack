--- conflicted
+++ resolved
@@ -1,10 +1,6 @@
 {
   "name": "ttn-stack",
-<<<<<<< HEAD
   "version": "3.10.0-dev",
-=======
-  "version": "3.9.1",
->>>>>>> 91022b78
   "description": "The Things Stack",
   "main": "index.js",
   "repository": "https://github.com/TheThingsNetwork/lorawan-stack.git",
