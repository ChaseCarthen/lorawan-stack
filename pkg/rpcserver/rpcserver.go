// Copyright © 2019 The Things Network Foundation, The Things Industries B.V.
//
// Licensed under the Apache License, Version 2.0 (the "License");
// you may not use this file except in compliance with the License.
// You may obtain a copy of the License at
//
//     http://www.apache.org/licenses/LICENSE-2.0
//
// Unless required by applicable law or agreed to in writing, software
// distributed under the License is distributed on an "AS IS" BASIS,
// WITHOUT WARRANTIES OR CONDITIONS OF ANY KIND, either express or implied.
// See the License for the specific language governing permissions and
// limitations under the License.

// Package rpcserver initializes The Things Network's base gRPC server
package rpcserver

import (
	"context"
	"fmt"
	"math"
	"net/http"
	"net/textproto"
	"os"
	"runtime/debug"
	"time"

	grpc_middleware "github.com/grpc-ecosystem/go-grpc-middleware"
	grpc_recovery "github.com/grpc-ecosystem/go-grpc-middleware/recovery"
	grpc_ctxtags "github.com/grpc-ecosystem/go-grpc-middleware/tags"
	"github.com/grpc-ecosystem/grpc-gateway/v2/runtime"
	"go.opentelemetry.io/contrib/instrumentation/google.golang.org/grpc/otelgrpc"
	"go.opentelemetry.io/otel/metric/noop"
	"go.thethings.network/lorawan-stack/v3/pkg/errors"
	"go.thethings.network/lorawan-stack/v3/pkg/events"
	"go.thethings.network/lorawan-stack/v3/pkg/fillcontext"
	"go.thethings.network/lorawan-stack/v3/pkg/jsonpb"
	"go.thethings.network/lorawan-stack/v3/pkg/metrics"
	"go.thethings.network/lorawan-stack/v3/pkg/ratelimit"
	"go.thethings.network/lorawan-stack/v3/pkg/rpcmetadata"
	"go.thethings.network/lorawan-stack/v3/pkg/rpcmiddleware"
	rpcfillcontext "go.thethings.network/lorawan-stack/v3/pkg/rpcmiddleware/fillcontext"
	"go.thethings.network/lorawan-stack/v3/pkg/rpcmiddleware/hooks"
	"go.thethings.network/lorawan-stack/v3/pkg/rpcmiddleware/rpclog"
	sentrymiddleware "go.thethings.network/lorawan-stack/v3/pkg/rpcmiddleware/sentry"
	"go.thethings.network/lorawan-stack/v3/pkg/rpcmiddleware/validator"
	"go.thethings.network/lorawan-stack/v3/pkg/telemetry/tracing"
	"go.thethings.network/lorawan-stack/v3/pkg/ttnpb"
	"google.golang.org/grpc"
	_ "google.golang.org/grpc/encoding/gzip" // Register gzip compression.
	"google.golang.org/grpc/keepalive"
	"google.golang.org/grpc/metadata"
)

func init() {
	grpc.EnableTracing = false
	for rpc, paths := range ttnpb.RPCFieldMaskPaths {
		validator.RegisterAllowedFieldMaskPaths(rpc, paths.Set, paths.All, paths.Allowed...)
	}
}

type options struct {
	contextFillers              []fillcontext.Filler
	streamInterceptors          []grpc.StreamServerInterceptor
	unaryInterceptors           []grpc.UnaryServerInterceptor
	serverOptions               []grpc.ServerOption
	trustedProxies              []string
	logIgnoreMethods            []string
	correlationIDsIgnoreMethods []string
	limiter                     ratelimit.Interface
}

// Option for the gRPC server
type Option func(*options)

// WithServerOptions adds gRPC ServerOptions
func WithServerOptions(serverOptions ...grpc.ServerOption) Option {
	return func(o *options) {
		o.serverOptions = append(o.serverOptions, serverOptions...)
	}
}

// WithContextFiller sets a context filler
func WithContextFiller(contextFillers ...fillcontext.Filler) Option {
	return func(o *options) {
		o.contextFillers = append(o.contextFillers, contextFillers...)
	}
}

// WithStreamInterceptors adds gRPC stream interceptors
func WithStreamInterceptors(interceptors ...grpc.StreamServerInterceptor) Option {
	return func(o *options) {
		o.streamInterceptors = append(o.streamInterceptors, interceptors...)
	}
}

// WithUnaryInterceptors adds gRPC unary interceptors
func WithUnaryInterceptors(interceptors ...grpc.UnaryServerInterceptor) Option {
	return func(o *options) {
		o.unaryInterceptors = append(o.unaryInterceptors, interceptors...)
	}
}

// WithTrustedProxies adds trusted proxies from which proxy headers are trusted.
func WithTrustedProxies(cidrs ...string) Option {
	return func(o *options) {
		o.trustedProxies = append(o.trustedProxies, cidrs...)
	}
}

// WithLogIgnoreMethods sets a list of methods for which no log messages are printed on success.
func WithLogIgnoreMethods(methods []string) Option {
	return func(o *options) {
		o.logIgnoreMethods = methods
	}
}

// WithCorrelationIDsIgnoreMethods sets a list of methods for which no correlation IDs are injected.
func WithCorrelationIDsIgnoreMethods(methods []string) Option {
	return func(o *options) {
		o.correlationIDsIgnoreMethods = methods
	}
}

// WithRateLimiter configures a rate limiter on the server.
func WithRateLimiter(limiter ratelimit.Interface) Option {
	return func(o *options) {
		o.limiter = limiter
	}
}

// ErrRPCRecovered is returned when a panic is caught from an RPC.
var ErrRPCRecovered = errors.DefineInternal("rpc_recovered", "Internal Server Error")

// New returns a new RPC server with a set of middlewares.
// The given context is used in some of the middlewares, the given server options are passed to gRPC
//
// Currently the following middlewares are included: tag extraction, metrics,
// logging, sending errors to Sentry, validation, errors, panic recovery
func New(ctx context.Context, opts ...Option) *Server {
	options := new(options)
	options.limiter = &ratelimit.NoopRateLimiter{}
	for _, opt := range opts {
		opt(options)
	}

	server := &Server{ctx: ctx, Hooks: &hooks.Hooks{}}

	statsHandler := rpcmiddleware.StatsHandlers{
		otelgrpc.NewServerHandler(
			otelgrpc.WithTracerProvider(tracing.FromContext(ctx)),
<<<<<<< HEAD
=======
			// As pkg/metrics is currently Prometheus based, the OpenTelemetry metrics are unused.
			// TODO: https://github.com/TheThingsNetwork/lorawan-stack/issues/5692.
>>>>>>> ea0a2bc6
			otelgrpc.WithMeterProvider(noop.MeterProvider{}),
		),
		metrics.StatsHandler,
	}

	ctxtagsOpts := []grpc_ctxtags.Option{
		grpc_ctxtags.WithFieldExtractor(grpc_ctxtags.CodeGenRequestFieldExtractor),
	}
	var proxyHeaders rpcmiddleware.ProxyHeaders
	proxyHeaders.ParseAndAddTrusted(options.trustedProxies...)
	recoveryOpts := []grpc_recovery.Option{
		grpc_recovery.WithRecoveryHandler(func(p any) (err error) {
			fmt.Fprintln(os.Stderr, p)
			os.Stderr.Write(debug.Stack())
			if pErr, ok := p.(error); ok {
				err = ErrRPCRecovered.WithCause(pErr)
			} else {
				err = ErrRPCRecovered.WithAttributes("panic", p)
			}
			return err
		}),
	}

	streamInterceptors := []grpc.StreamServerInterceptor{
		rpcfillcontext.StreamServerInterceptor(options.contextFillers...),
		grpc_ctxtags.StreamServerInterceptor(ctxtagsOpts...),
		rpcmiddleware.RequestIDStreamServerInterceptor(),
		proxyHeaders.StreamServerInterceptor(),
		events.StreamServerInterceptor(options.correlationIDsIgnoreMethods),
		rpclog.StreamServerInterceptor(ctx, rpclog.WithIgnoreMethods(options.logIgnoreMethods)),
		metrics.StreamServerInterceptor,
		errors.StreamServerInterceptor(),
		// NOTE: All middleware that works with lorawan-stack/pkg/errors errors must be placed below.
		sentrymiddleware.StreamServerInterceptor(),
		grpc_recovery.StreamServerInterceptor(recoveryOpts...),
		validator.StreamServerInterceptor(),
		ratelimit.StreamServerInterceptor(options.limiter),
		server.Hooks.StreamServerInterceptor(),
	}

	unaryInterceptors := []grpc.UnaryServerInterceptor{
		rpcfillcontext.UnaryServerInterceptor(options.contextFillers...),
		grpc_ctxtags.UnaryServerInterceptor(ctxtagsOpts...),
		rpcmiddleware.RequestIDUnaryServerInterceptor(),
		proxyHeaders.UnaryServerInterceptor(),
		events.UnaryServerInterceptor(options.correlationIDsIgnoreMethods),
		rpclog.UnaryServerInterceptor(ctx, rpclog.WithIgnoreMethods(options.logIgnoreMethods)),
		metrics.UnaryServerInterceptor,
		errors.UnaryServerInterceptor(),
		// NOTE: All middleware that works with lorawan-stack/pkg/errors errors must be placed below.
		sentrymiddleware.UnaryServerInterceptor(),
		grpc_recovery.UnaryServerInterceptor(recoveryOpts...),
		validator.UnaryServerInterceptor(),
		ratelimit.UnaryServerInterceptor(options.limiter),
		server.Hooks.UnaryServerInterceptor(),
	}

	baseOptions := []grpc.ServerOption{
		grpc.StatsHandler(statsHandler),
		grpc.MaxConcurrentStreams(math.MaxUint16),
		grpc.MaxRecvMsgSize(1024 * 1024 * 16),
		grpc.MaxSendMsgSize(1024 * 1024 * 16),
		grpc.KeepaliveEnforcementPolicy(keepalive.EnforcementPolicy{
			MinTime:             1 * time.Minute,
			PermitWithoutStream: true,
		}),
		grpc.KeepaliveParams(keepalive.ServerParameters{
			MaxConnectionIdle: 6 * time.Hour,
			MaxConnectionAge:  24 * time.Hour,
			Time:              1 * time.Minute,
			Timeout:           20 * time.Second,
		}),
		grpc.StreamInterceptor(grpc_middleware.ChainStreamServer(
			append(streamInterceptors, options.streamInterceptors...)...,
		)),
		grpc.UnaryInterceptor(grpc_middleware.ChainUnaryServer(
			append(unaryInterceptors, options.unaryInterceptors...)...,
		)),
	}
	server.Server = grpc.NewServer(append(baseOptions, options.serverOptions...)...)
	server.ServeMux = runtime.NewServeMux(
		runtime.WithMarshalerOption("*", jsonpb.TTN()),
		runtime.WithMarshalerOption("text/event-stream", jsonpb.TTNEventStream()),
		runtime.WithErrorHandler(runtime.DefaultHTTPErrorHandler),
		runtime.WithMetadata(func(ctx context.Context, req *http.Request) metadata.MD {
			md := rpcmetadata.MD{
				Host: req.Host,
				URI:  req.RequestURI,
			}
			return md.ToMetadata()
		}),
		runtime.WithIncomingHeaderMatcher(func(s string) (string, bool) {
			s = textproto.CanonicalMIMEHeaderKey(s)
			switch s {
			case "Forwarded",
				"X-Request-Id",
				"X-Forwarded-For",
				"X-Real-Ip",
				"X-Forwarded-Host",
				"X-Forwarded-Proto",
				"X-Forwarded-Client-Cert",
				"X-Forwarded-Tls-Client-Cert",
				"X-Forwarded-Tls-Client-Cert-Info":
				return s, true
			}
			return runtime.DefaultHeaderMatcher(s)
		}),
		runtime.WithOutgoingHeaderMatcher(func(s string) (string, bool) {
			// NOTE: When adding headers, also add them to CORSConfig in ../component/grpc.go.
			switch s {
			case "x-total-count":
				return "X-Total-Count", true
			case "x-rate-limit-limit":
				return "X-Rate-Limit-Limit", true
			case "x-rate-limit-available":
				return "X-Rate-Limit-Available", true
			case "x-rate-limit-reset":
				return "X-Rate-Limit-Reset", true
			case "x-rate-limit-retry":
				return "X-Rate-Limit-Retry", true
			case "warning":
				// NOTE: the "Warning" header in HTTP is specified differently than our "warning" gRPC metadata.
				return "X-Warning", true
			}
			return s, false
		}),
		runtime.WithOutgoingTrailerMatcher(func(s string) (string, bool) {
			return s, false
		}),
		runtime.WithDisablePathLengthFallback(),
	)
	return server
}

// ServiceRegisterer allows components to register their services to the gRPC server and the HTTP gateway.
type ServiceRegisterer interface {
	RegisterServices(s *grpc.Server)
	RegisterHandlers(s *runtime.ServeMux, conn *grpc.ClientConn)
}

// Registerer extends ServiceRegisterer with the cluster roles fulfilled by the component.
type Registerer interface {
	Roles() []ttnpb.ClusterRole
	ServiceRegisterer
}

// Server wraps the gRPC server
type Server struct {
	ctx context.Context
	*grpc.Server
	*hooks.Hooks
	*runtime.ServeMux
}

// ServeHTTP forwards requests to the gRPC gateway
func (s *Server) ServeHTTP(w http.ResponseWriter, r *http.Request) {
	s.ServeMux.ServeHTTP(w, r)
}<|MERGE_RESOLUTION|>--- conflicted
+++ resolved
@@ -149,11 +149,8 @@
 	statsHandler := rpcmiddleware.StatsHandlers{
 		otelgrpc.NewServerHandler(
 			otelgrpc.WithTracerProvider(tracing.FromContext(ctx)),
-<<<<<<< HEAD
-=======
 			// As pkg/metrics is currently Prometheus based, the OpenTelemetry metrics are unused.
 			// TODO: https://github.com/TheThingsNetwork/lorawan-stack/issues/5692.
->>>>>>> ea0a2bc6
 			otelgrpc.WithMeterProvider(noop.MeterProvider{}),
 		),
 		metrics.StatsHandler,
